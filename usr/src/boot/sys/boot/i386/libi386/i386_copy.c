/*
 * Copyright (c) 1998 Michael Smith <msmith@freebsd.org>
 * All rights reserved.
 *
 * Redistribution and use in source and binary forms, with or without
 * modification, are permitted provided that the following conditions
 * are met:
 * 1. Redistributions of source code must retain the above copyright
 *    notice, this list of conditions and the following disclaimer.
 * 2. Redistributions in binary form must reproduce the above copyright
 *    notice, this list of conditions and the following disclaimer in the
 *    documentation and/or other materials provided with the distribution.
 *
 * THIS SOFTWARE IS PROVIDED BY THE AUTHOR AND CONTRIBUTORS ``AS IS'' AND
 * ANY EXPRESS OR IMPLIED WARRANTIES, INCLUDING, BUT NOT LIMITED TO, THE
 * IMPLIED WARRANTIES OF MERCHANTABILITY AND FITNESS FOR A PARTICULAR PURPOSE
 * ARE DISCLAIMED.  IN NO EVENT SHALL THE AUTHOR OR CONTRIBUTORS BE LIABLE
 * FOR ANY DIRECT, INDIRECT, INCIDENTAL, SPECIAL, EXEMPLARY, OR CONSEQUENTIAL
 * DAMAGES (INCLUDING, BUT NOT LIMITED TO, PROCUREMENT OF SUBSTITUTE GOODS
 * OR SERVICES; LOSS OF USE, DATA, OR PROFITS; OR BUSINESS INTERRUPTION)
 * HOWEVER CAUSED AND ON ANY THEORY OF LIABILITY, WHETHER IN CONTRACT, STRICT
 * LIABILITY, OR TORT (INCLUDING NEGLIGENCE OR OTHERWISE) ARISING IN ANY WAY
 * OUT OF THE USE OF THIS SOFTWARE, EVEN IF ADVISED OF THE POSSIBILITY OF
 * SUCH DAMAGE.
 */

/*
 * Copyright (c) 2019, Joyent, Inc.
 */

#include <sys/cdefs.h>

/*
 * MD primitives supporting placement of module data
 *
 * XXX should check load address/size against memory top.
 */
#include <stand.h>
#include <sys/param.h>
#include <sys/multiboot2.h>
#include <sys/consplat.h>
#include <machine/metadata.h>
#include <machine/pc/bios.h>
#include "libi386.h"
#include "btxv86.h"
#include "bootstrap.h"

extern multiboot_tag_framebuffer_t gfx_fb;

/*
 * Verify the address is not in use by existing modules.
 */
static vm_offset_t
addr_verify(struct preloaded_file *fp, vm_offset_t addr, size_t size)
{
	vm_offset_t f_addr;

	while (fp != NULL) {
		f_addr = fp->f_addr;

		if ((f_addr <= addr) &&
		    (f_addr + fp->f_size >= addr)) {
			return (0);
		}
		if ((f_addr >= addr) && (f_addr <= addr + size)) {
			return (0);
		}
		fp = fp->f_next;
	}
	return (addr);
}

/*
 * Find smap entry above 1MB, able to contain size bytes from addr.
 */
static vm_offset_t
smap_find(struct bios_smap *smap, int smaplen, vm_offset_t addr, size_t size)
{
	int i;

	for (i = 0; i < smaplen; i++) {
		if (smap[i].type != SMAP_TYPE_MEMORY)
			continue;

		/* We do not want address below 1MB. */
		if (smap[i].base < 0x100000)
			continue;

		/* Do we fit into current entry? */
		if ((smap[i].base <= addr) &&
		    (smap[i].base + smap[i].length >= addr + size)) {
			return (addr);
		}

		/* Do we fit into new entry? */
		if ((smap[i].base > addr) && (smap[i].length >= size)) {
			return (smap[i].base);
		}
	}
	return (0);
}

#define SAFE_LOAD_BASE 0xc800000

/*
 * Find usable address for loading. The address for the kernel is fixed, as
 * it is determined by kernel linker map (dboot PT_LOAD address).
 * For modules, we need to consult smap, the module address has to be
 * aligned to page boundary and we have to fit into smap entry.
 */
vm_offset_t
i386_loadaddr(uint_t type, void *data, vm_offset_t addr)
{
	struct stat st;
	size_t size, smaplen;
	struct preloaded_file *fp, *mfp;
	struct file_metadata *md;
	struct bios_smap *smap;
	vm_offset_t off;

	/*
	 * For now, assume we have memory for the kernel, the
	 * required map is [1MB..) This assumption should be safe with x86 BIOS.
	 */
	if (type == LOAD_KERN)
		return (addr);

	/*
	 * Nothing is yet loaded. We shouldn't get to a module with a load
	 * address of zero still, and the kernel loads at its own multiboot
	 * address, so we don't need to make any adjustments here.
	 */
	if (addr == 0)
		return (0);

	if (type == LOAD_ELF)
		return (0);	/* not supported */

	if (type == LOAD_MEM) {
		size = *(size_t *)data;
	} else {
		stat(data, &st);
		size = st.st_size;
	}

	/*
	 * Find our kernel, from it we will find the smap and the list of
	 * loaded modules.
	 */
	fp = file_findfile(NULL, NULL);
	if (fp == NULL)
		return (0);
	md = file_findmetadata(fp, MODINFOMD_SMAP);
	if (md == NULL)
		return (0);

	smap = (struct bios_smap *)md->md_data;
	smaplen = md->md_size / sizeof (struct bios_smap);

	/* Start from the end of the kernel. */
	mfp = fp;
	do {


		if (mfp == NULL) {
			off = roundup2(addr + 1, MULTIBOOT_MOD_ALIGN);
		} else {
			off = roundup2(mfp->f_addr + mfp->f_size + 1,
			    MULTIBOOT_MOD_ALIGN);
		}
<<<<<<< HEAD

		/* RICHMOND-16 work around. */
		if (off < SAFE_LOAD_BASE)
			off = SAFE_LOAD_BASE;

=======
		/* Avoid possible framebuffer memory */
		if (plat_stdout_is_framebuffer()) {
			vm_offset_t fb_addr;
			size_t fb_size;

			fb_addr = gfx_fb.framebuffer_common.framebuffer_addr;
			fb_size = gfx_fb.framebuffer_common.framebuffer_height *
			    gfx_fb.framebuffer_common.framebuffer_pitch;

			if ((off >= fb_addr && off <= fb_addr + fb_size) ||
			    (off + size >= fb_addr &&
			    off + size <= fb_addr + fb_size)) {
				printf("\nSkipping framebuffer memory %#x "
				    "size %#x\n", fb_addr, fb_size);
				off = roundup2(fb_addr + fb_size + 1,
				    MULTIBOOT_MOD_ALIGN);
			}
		}
>>>>>>> 337411fc
		off = smap_find(smap, smaplen, off, size);
		off = addr_verify(fp, off, size);
		if (off != 0)
			break;

		if (mfp == NULL)
			break;
		mfp = mfp->f_next;
	} while (off == 0);

	return (off);
}

ssize_t
i386_copyin(const void *src, vm_offset_t dest, const size_t len)
{
	if (dest + len >= memtop) {
		errno = EFBIG;
		return (-1);
	}

	bcopy(src, PTOV(dest), len);
	return (len);
}

ssize_t
i386_copyout(const vm_offset_t src, void *dest, const size_t len)
{
	if (src + len >= memtop) {
		errno = EFBIG;
		return (-1);
	}

	bcopy(PTOV(src), dest, len);
	return (len);
}


ssize_t
i386_readin(const int fd, vm_offset_t dest, const size_t len)
{
	if (dest + len >= memtop_copyin) {
		errno = EFBIG;
		return (-1);
	}

	return (read(fd, PTOV(dest), len));
}<|MERGE_RESOLUTION|>--- conflicted
+++ resolved
@@ -168,13 +168,11 @@
 			off = roundup2(mfp->f_addr + mfp->f_size + 1,
 			    MULTIBOOT_MOD_ALIGN);
 		}
-<<<<<<< HEAD
 
 		/* RICHMOND-16 work around. */
 		if (off < SAFE_LOAD_BASE)
 			off = SAFE_LOAD_BASE;
 
-=======
 		/* Avoid possible framebuffer memory */
 		if (plat_stdout_is_framebuffer()) {
 			vm_offset_t fb_addr;
@@ -193,7 +191,6 @@
 				    MULTIBOOT_MOD_ALIGN);
 			}
 		}
->>>>>>> 337411fc
 		off = smap_find(smap, smaplen, off, size);
 		off = addr_verify(fp, off, size);
 		if (off != 0)
