'\" te
.\" Copyright (c) 2008, Sun Microsystems, Inc. All Rights Reserved
<<<<<<< HEAD
.\" Copyright (c) 2015, Joyent, Inc. All Rights Reserved
=======
.\" Copyright 2016 Joyent, Inc.
>>>>>>> 8905f42c
.\" Sun Microsystems, Inc. gratefully acknowledges The Open Group for permission to reproduce portions of its copyrighted documentation. Original documentation from The Open Group can be obtained online at http://www.opengroup.org/bookstore/.
.\" The Institute of Electrical and Electronics Engineers and The Open Group, have given us permission to reprint portions of their documentation. In the following statement, the phrase "this text" refers to portions of the system documentation. Portions of this text
.\" are reprinted and reproduced in electronic form in the Sun OS Reference Manual, from IEEE Std 1003.1, 2004 Edition, Standard for Information Technology -- Portable Operating System Interface (POSIX), The Open Group Base Specifications Issue 6, Copyright (C) 2001-2004 by the Institute of Electrical
.\" and Electronics Engineers, Inc and The Open Group. In the event of any discrepancy between these versions and the original IEEE and The Open Group Standard, the original IEEE and The Open Group Standard is the referee document. The original Standard can be obtained online at http://www.opengroup.org/unix/online.html.
.\"  This notice shall appear on any product containing this material.
.\" The contents of this file are subject to the terms of the Common Development and Distribution License (the "License"). You may not use this file except in compliance with the License. You can obtain a copy of the license at usr/src/OPENSOLARIS.LICENSE or http://www.opensolaris.org/os/licensing.
.\" See the License for the specific language governing permissions and limitations under the License. When distributing Covered Code, include this CDDL HEADER in each file and include the License file at usr/src/OPENSOLARIS.LICENSE. If applicable, add the following below this CDDL HEADER, with the
.\" fields enclosed by brackets "[]" replaced with your own identifying information: Portions Copyright [yyyy] [name of copyright owner]
.TH DLADM 1M "Apr 09, 2015"
.SH NAME
dladm \- administer data links
.SH SYNOPSIS
.LP
.nf
\fBdladm show-link\fR [\fB-P\fR] [\fB-s\fR [\fB-i\fR \fIinterval\fR]] [[\fB-p\fR] \fB-o\fR \fIfield\fR[,...]] [\fIlink\fR]
\fBdladm rename-link\fR [\fB-R\fR \fIroot-dir\fR] [\fB-z\fR \fIzonename\fR] \fIlink\fR \fInew-link\fR
.fi

.LP
.nf
\fBdladm delete-phys\fR \fIphys-link\fR
\fBdladm show-phys\fR [\fB-m\fR | \fB-H\fR | \fB-P\fR] [[\fB-p\fR] \fB-o\fR \fIfield\fR[,...]] [\fIphys-link\fR]
.fi

.LP
.nf
\fBdladm create-aggr\fR [\fB-t\fR] [\fB-R\fR \fIroot-dir\fR] [\fB-P\fR \fIpolicy\fR] [\fB-L\fR \fImode\fR]
     [\fB-T\fR \fItime\fR] [\fB-u\fR \fIaddress\fR] \fB-l\fR \fIether-link1\fR [\fB-l\fR \fIether-link2\fR...] \fIaggr-link\fR
\fBdladm modify-aggr\fR [\fB-t\fR] [\fB-R\fR \fIroot-dir\fR] [\fB-P\fR \fIpolicy\fR] [\fB-L\fR \fImode\fR]
     [\fB-T\fR \fItime\fR] [\fB-u\fR \fIaddress\fR] \fIaggr-link\fR
\fBdladm delete-aggr\fR [\fB-t\fR] [\fB-R\fR \fIroot-dir\fR] \fIaggr-link\fR
\fBdladm add-aggr\fR [\fB-t\fR] [\fB-R\fR \fIroot-dir\fR] \fB-l\fR \fIether-link1\fR [\fB-l\fR \fIether-link2\fR...]
     \fIaggr-link\fR
\fBdladm remove-aggr\fR [\fB-t\fR] [\fB-R\fR \fIroot-dir\fR] \fB-l\fR \fIether-link1\fR [\fB-l\fR \fIether-link2\fR...]
     \fIaggr-link\fR
\fBdladm show-aggr\fR [\fB-PLx\fR] [\fB-s\fR [\fB-i\fR \fIinterval\fR]] [[\fB-p\fR] \fB-o\fR \fIfield\fR[,...]]
     [\fIaggr-link\fR]
.fi

.LP
.nf
\fBdladm create-bridge\fR [\fB-P\fR \fIprotect\fR] [\fB-R\fR \fIroot-dir\fR] [\fB-p\fR \fIpriority\fR]
     [\fB-m\fR \fImax-age\fR] [\fB-h\fR \fIhello-time\fR] [\fB-d\fR \fIforward-delay\fR] [\fB-f\fR \fIforce-protocol\fR]
     [\fB-l\fR \fIlink\fR...] \fIbridge-name\fR
.fi

.LP
.nf
\fBdladm modify-bridge\fR [\fB-P\fR \fIprotect\fR] [\fB-R\fR \fIroot-dir\fR] [\fB-p\fR \fIpriority\fR]
     [\fB-m\fR \fImax-age\fR] [\fB-h\fR \fIhello-time\fR] [\fB-d\fR \fIforward-delay\fR] [\fB-f\fR \fIforce-protocol\fR]
     \fIbridge-name\fR
.fi

.LP
.nf
\fBdladm delete-bridge\fR [\fB-R\fR \fIroot-dir\fR] \fIbridge-name\fR
.fi

.LP
.nf
\fBdladm add-bridge\fR [\fB-R\fR \fIroot-dir\fR] \fB-l\fR \fIlink\fR [\fB-l\fR \fIlink\fR...]\fIbridge-name\fR
.fi

.LP
.nf
\fBdladm remove-bridge\fR [\fB-R\fR \fIroot-dir\fR] \fB-l\fR \fIlink\fR [\fB-l\fR \fIlink\fR...] \fIbridge-name\fR
.fi

.LP
.nf
\fBdladm show-bridge\fR [\fB-flt\fR] [\fB-s\fR [\fB-i\fR \fIinterval\fR]] [[\fB-p\fR] \fB-o\fR \fIfield\fR,...]
     [\fIbridge-name\fR]
.fi

.LP
.nf
\fBdladm create-vlan\fR [\fB-ft\fR] [\fB-R\fR \fIroot-dir\fR] \fB-l\fR \fIether-link\fR \fB-v\fR \fIvid\fR [\fIvlan-link\fR]
\fBdladm delete-vlan\fR [\fB-t\fR] [\fB-R\fR \fIroot-dir\fR] \fIvlan-link\fR
\fBdladm show-vlan\fR [\fB-P\fR] [[\fB-p\fR] \fB-o\fR \fIfield\fR[,...]] [\fIvlan-link\fR]
.fi

.LP
.nf
\fBdladm scan-wifi\fR [[\fB-p\fR] \fB-o\fR \fIfield\fR[,...]] [\fIwifi-link\fR]
\fBdladm connect-wifi\fR [\fB-e\fR \fIessid\fR] [\fB-i\fR \fIbssid\fR] [\fB-k\fR \fIkey\fR,...]
     [\fB-s\fR none | wep | wpa ] [\fB-a\fR open | shared] [\fB-b\fR bss | ibss] [\fB-c\fR]
     [\fB-m\fR a | b | g] [\fB-T\fR \fItime\fR] [\fIwifi-link\fR]
\fBdladm disconnect-wifi\fR [\fB-a\fR] [\fIwifi-link\fR]
\fBdladm show-wifi\fR [[\fB-p\fR] \fB-o\fR \fIfield\fR[,...]] [\fIwifi-link\fR]
.fi

.LP
.nf
\fBdladm show-ether\fR [\fB-x\fR] [[\fB-p\fR] \fB-o\fR \fIfield\fR[,...]] [\fIether-link\fR]
.fi

.LP
.nf
\fBdladm set-linkprop\fR [\fB-t\fR] [\fB-R\fR \fIroot-dir\fR] [\fB-z\fR \fIzonename\fR] \fB-p\fR \fIprop\fR=\fIvalue\fR[,...]
     \fIlink\fR
\fBdladm reset-linkprop\fR [\fB-t\fR] [\fB-R\fR \fIroot-dir\fR] [\fB-z\fR \fIzonename\fR] [\fB-p\fR \fIprop\fR[,...]] \fIlink\fR
\fBdladm show-linkprop\fR [\fB-P\fR] [\fB-z\fR \fIzonename\fR] [[\fB-c\fR] \fB-o\fR \fIfield\fR[,...]]
     [\fB-p\fR \fIprop\fR[,...]] [\fIlink\fR]
.fi

.LP
.nf
\fBdladm create-secobj\fR [\fB-t\fR] [\fB-R\fR \fIroot-dir\fR] [\fB-f\fR \fIfile\fR] \fB-c\fR \fIclass\fR \fIsecobj\fR
\fBdladm delete-secobj\fR [\fB-t\fR] [\fB-R\fR \fIroot-dir\fR] \fIsecobj\fR[,...]
\fBdladm show-secobj\fR [\fB-P\fR] [[\fB-p\fR] \fB-o\fR \fIfield\fR[,...]] [\fIsecobj\fR,...]
.fi

.LP
.nf
\fBdladm create-vnic\fR [\fB-t\fR] \fB-l\fR \fIlink\fR [\fB-R\fR \fIroot-dir\fR] [\fB-m\fR \fIvalue\fR | auto |
     {factory \fB-n\fR \fIslot-identifier\fR]} | {random [\fB-r\fR \fIprefix\fR]}]
     [\fB-v\fR \fIvlan-id\fR] [\fB-p\fR \fIprop\fR=\fIvalue\fR[,...]] \fIvnic-link\fR
\fBdladm delete-vnic\fR [\fB-t\fR] [\fB-R\fR \fIroot-dir\fR] [\fB-z\fR \fIzonename\fR] \fIvnic-link\fR
\fBdladm show-vnic\fR [\fB-pP\fR] [\fB-s\fR [\fB-i\fR \fIinterval\fR]] [\fB-o\fR \fIfield\fR[,...]]
     [\fB-l\fR \fIlink\fR] [\fB-z\fR \fIzonename\fR] [\fIvnic-link\fR]
.fi

.LP
.nf
\fBdladm create-etherstub\fR [\fB-t\fR] [\fB-R\fR \fIroot-dir\fR] \fIetherstub\fR
\fBdladm delete-etherstub\fR [\fB-t\fR] [\fB-R\fR \fIroot-dir\fR] \fIetherstub\fR
\fBdladm show-etherstub\fR [\fIetherstub\fR]
.fi

.LP
.nf
\fBdladm create-iptun\fR [\fB-t\fR] [\fB-R\fR \fIroot-dir\fR] \fB-T\fR \fItype\fR
    [-a {local|remote}=<addr>[,...]] \fIiptun-link\fR
\fBdladm modify-iptun\fR [\fB-t\fR] [\fB-R\fR \fIroot-dir\fR] [-a {local|remote}=<addr>[,...]]
     \fIiptun-link\fR
\fBdladm delete-iptun\fR [\fB-t\fR] [\fB-R\fR \fIroot-dir\fR] \fIiptun-link\fR
\fBdladm show-iptun\fR [\fB-P\fR] [[\fB-p\fR] \fB-o\fR \fIfield\fR[,...]] [\fIiptun-link\fR]
.fi

.LP
.nf
\fBdladm create-overlay\fR [\fB-t\fR] \fB-e\fR \fIencap\fR \fB-s\fR \fIsearch\fR \fB-v\fR \fIvnetid\fR [\fB-p\fR \fIprop\fR=\fIvalue\fR[,...]] \fIoverlay\fR
\fBdladm delete-overlay\fR \fIoverlay\fR
\fBdladm modify-overlay\fR \fB-d\fR \fImac\fR | \fB-f\fR | \fB-s\fR \fImac=ip:port\fR \fIoverlay\fR
\fBdladm show-overlay\fR [ \fB-f\fR | \fB-t\fR ] [[\fB-p\fR] \fB-o\fR \fIfield\fR[,...]] [\fIoverlay\fR]
.fi

.LP
.nf
\fBdladm show-usage\fR [\fB-a\fR] \fB-f\fR \fIfilename\fR [\fB-p\fR \fIplotfile\fR \fB-F\fR \fIformat\fR] [\fB-s\fR \fItime\fR]
     [\fB-e\fR \fItime\fR] [\fIlink\fR]
.fi

.SH DESCRIPTION
.LP
The \fBdladm\fR command is used to administer data-links. A data-link is
represented in the system as a \fBSTREAMS DLPI\fR (v2) interface which can be
plumbed under protocol stacks such as \fBTCP/IP\fR. Each data-link relies on
either a single network device or an aggregation of devices to send packets to
or receive packets from a network.
.sp
.LP
Each \fBdladm\fR subcommand operates on one of the following objects:
.sp
.ne 2
.na
\fB\fBlink\fR\fR
.ad
.sp .6
.RS 4n
A datalink, identified by a name. In general, the name can use any alphanumeric
characters (or the underscore, \fB_\fR), but must start with an alphabetic
character and end with a number. A datalink name can be at most 31 characters,
and the ending number must be between 0 and 4294967294 (inclusive). The ending
number must not begin with a zero. Datalink names between 3 and 8 characters
are recommended.
.sp
Some subcommands operate only on certain types or classes of datalinks. For
those cases, the following object names are used:
.sp
.ne 2
.na
\fB\fBphys-link\fR\fR
.ad
.sp .6
.RS 4n
A physical datalink.
.RE

.sp
.ne 2
.na
\fB\fBvlan-link\fR\fR
.ad
.sp .6
.RS 4n
A VLAN datalink.
.RE

.sp
.ne 2
.na
\fB\fBaggr-link\fR\fR
.ad
.sp .6
.RS 4n
An aggregation datalink (or a key; see NOTES).
.RE

.sp
.ne 2
.na
\fB\fBether-link\fR\fR
.ad
.sp .6
.RS 4n
A physical Ethernet datalink.
.RE

.sp
.ne 2
.na
\fB\fBwifi-link\fR\fR
.ad
.sp .6
.RS 4n
A WiFi datalink.
.RE

.sp
.ne 2
.na
\fB\fBvnic-link\fR\fR
.ad
.sp .6
.RS 4n
A virtual network interface created on a link, an \fBetherstub\fR, or \fBan
overlay\fR. It is a pseudo device that can be treated as if it were an network
interface card on a machine.
.RE

.sp
.ne 2
.na
\fB\fBiptun-link\fR\fR
.ad
.sp .6
.RS 4n
An IP tunnel link.
.RE

.RE

.sp
.ne 2
.na
\fB\fBdev\fR\fR
.ad
.sp .6
.RS 4n
A network device, identified by concatenation of a driver name and an instance
number.
.RE

.sp
.ne 2
.na
\fB\fBetherstub\fR\fR
.ad
.sp .6
.RS 4n
An Ethernet stub can be used instead of a physical NIC to create VNICs. VNICs
created on an \fBetherstub\fR will appear to be connected through a virtual
switch, allowing complete virtual networks to be built without physical
hardware.
.RE

.sp
.ne 2
.na
\fB\fBbridge\fR\fR
.ad
.sp .6
.RS 4n
A bridge instance, identified by an administratively-chosen name. The name may
use any alphanumeric characters or the underscore, \fB_\fR, but must start and
end with an alphabetic character. A bridge name can be at most 31 characters.
The name \fBdefault\fR is reserved, as are all names starting with \fBSUNW\fR.
.sp
Note that appending a zero (\fB0\fR) to a bridge name produces a valid link
name, used for observability.
.RE

.sp
.ne 2
.na
\fB\fBsecobj\fR\fR
.ad
.sp .6
.RS 4n
A secure object, identified by an administratively-chosen name. The name can
use any alphanumeric characters, as well as underscore (\fB_\fR), period
(\fB\&.\fR), and hyphen (\fB-\fR). A secure object name can be at most 32
characters.
.RE

.sp
.ne 2
.na
.B overlay
.ad
.sp .6
.RS 4n
An overlay instance, identified by an administratively-chosen name. An overlay
can be used to create or join an existing software defined network.
VNICs created on an overlay will appear to be connected by a local virtual
switch and will also be connected to interfaces on matching overlays provided by
other hosts. For more information on overlay devices, see \fBoverlay\fR(5).
.RE

.SS "Options"
.LP
Each \fBdladm\fR subcommand has its own set of options. However, many of the
subcommands have the following as a common option:
.sp
.ne 2
.na
\fB\fB-R\fR \fIroot-dir\fR, \fB--root-dir\fR=\fIroot-dir\fR\fR
.ad
.sp .6
.RS 4n
Specifies an alternate root directory where the operation-such as creation,
deletion, or renaming-should apply.
.RE

.SS "SUBCOMMANDS"
.LP
The following subcommands are supported:
.sp
.ne 2
.na
\fB\fBdladm show-link\fR [\fB-P\fR] [\fB-s\fR [\fB-i\fR \fIinterval\fR]]
[[\fB-p\fR] \fB-o\fR \fIfield\fR[,...]][\fIlink\fR]\fR
.ad
.sp .6
.RS 4n
Show link configuration information (the default) or statistics, either for all
datalinks or for the specified link \fIlink\fR. By default, the system is
configured with one datalink for each known network device.
.sp
.ne 2
.na
\fB\fB-o\fR \fIfield\fR[,...], \fB--output\fR=\fIfield\fR[,...]\fR
.ad
.sp .6
.RS 4n
A case-insensitive, comma-separated list of output fields to display. When not
modified by the \fB-s\fR option (described below), the field name must be one
of the fields listed below, or the special value \fBall\fR to display all
fields. By default (without \fB-o\fR), \fBshow-link\fR displays all fields.
.sp
.ne 2
.na
\fB\fBLINK\fR\fR
.ad
.sp .6
.RS 4n
The name of the datalink.
.RE

.sp
.ne 2
.na
\fB\fBCLASS\fR\fR
.ad
.sp .6
.RS 4n
The class of the datalink. \fBdladm\fR distinguishes between the following
classes:
.sp
.ne 2
.na
\fB\fBphys\fR\fR
.ad
.sp .6
.RS 4n
A physical datalink. The \fBshow-phys\fR subcommand displays more detail for
this class of datalink.
.RE

.sp
.ne 2
.na
\fB\fBaggr\fR\fR
.ad
.sp .6
.RS 4n
An IEEE 802.3ad link aggregation. The \fBshow-aggr\fR subcommand displays more
detail for this class of datalink.
.RE

.sp
.ne 2
.na
\fB\fBvlan\fR\fR
.ad
.sp .6
.RS 4n
A VLAN datalink. The \fBshow-vlan\fR subcommand displays more detail for this
class of datalink.
.RE

.sp
.ne 2
.na
\fB\fBvnic\fR\fR
.ad
.sp .6
.RS 4n
A virtual network interface. The \fBshow-vnic\fR subcommand displays more
detail for this class of datalink.
.RE

.RE

.sp
.ne 2
.na
\fB\fBMTU\fR\fR
.ad
.sp .6
.RS 4n
The maximum transmission unit size for the datalink being displayed.
.RE

.sp
.ne 2
.na
\fB\fBSTATE\fR\fR
.ad
.sp .6
.RS 4n
The link state of the datalink. The state can be \fBup\fR, \fBdown\fR, or
\fBunknown\fR.
.RE

.sp
.ne 2
.na
\fB\fBBRIDGE\fR\fR
.ad
.sp .6
.RS 4n
The name of the bridge to which this link is assigned, if any.
.RE

.sp
.ne 2
.na
\fB\fBOVER\fR\fR
.ad
.sp .6
.RS 4n
The physical datalink(s) over which the datalink is operating. This applies to
\fBaggr\fR, \fBbridge\fR, and \fBvlan\fR classes of datalinks. A VLAN is
created over a single physical datalink, a bridge has multiple attached links,
and an aggregation is comprised of one or more physical datalinks.
.RE

When the \fB-o\fR option is used in conjunction with the \fB-s\fR option, used
to display link statistics, the field name must be one of the fields listed
below, or the special value \fBall\fR to display all fields
.sp
.ne 2
.na
\fB\fBLINK\fR\fR
.ad
.sp .6
.RS 4n
The name of the datalink.
.RE

.sp
.ne 2
.na
\fB\fBIPACKETS\fR\fR
.ad
.sp .6
.RS 4n
Number of packets received on this link.
.RE

.sp
.ne 2
.na
\fB\fBRBYTES\fR\fR
.ad
.sp .6
.RS 4n
Number of bytes received on this link.
.RE

.sp
.ne 2
.na
\fB\fBIERRORS\fR\fR
.ad
.sp .6
.RS 4n
Number of input errors.
.RE

.sp
.ne 2
.na
\fB\fBOPACKETS\fR\fR
.ad
.sp .6
.RS 4n
Number of packets sent on this link.
.RE

.sp
.ne 2
.na
\fB\fBOBYTES\fR\fR
.ad
.sp .6
.RS 4n
Number of bytes received on this link.
.RE

.sp
.ne 2
.na
\fB\fBOERRORS\fR\fR
.ad
.sp .6
.RS 4n
Number of output errors.
.RE

.RE

.sp
.ne 2
.na
\fB\fB-p\fR, \fB--parseable\fR\fR
.ad
.sp .6
.RS 4n
Display using a stable machine-parseable format. The \fB-o\fR option is
required with \fB-p\fR. See "Parseable Output Format", below.
.RE

.sp
.ne 2
.na
\fB\fB-P\fR, \fB--persistent\fR\fR
.ad
.sp .6
.RS 4n
Display the persistent link configuration.
.RE

.sp
.ne 2
.na
\fB\fB-s\fR, \fB--statistics\fR\fR
.ad
.sp .6
.RS 4n
Display link statistics.
.RE

.sp
.ne 2
.na
\fB\fB-i\fR \fIinterval\fR, \fB--interval\fR=\fIinterval\fR\fR
.ad
.sp .6
.RS 4n
Used with the \fB-s\fR option to specify an interval, in seconds, at which
statistics should be displayed. If this option is not specified, statistics
will be displayed only once.
.RE

.RE

.sp
.ne 2
.na
\fB\fBdladm rename-link\fR [\fB-R\fR \fIroot-dir\fR] [\fB-z\fR \fIzonename\fR] \fIlink\fR \fInew-link\fR\fR
.ad
.sp .6
.RS 4n
Rename \fIlink\fR to \fInew-link\fR. This is used to give a link a meaningful
name, or to associate existing link configuration such as link properties of a
removed device with a new device. See the \fBEXAMPLES\fR section for specific
examples of how this subcommand is used.
.sp
.ne 2
.na
\fB\fB-R\fR \fIroot-dir\fR, \fB--root-dir\fR=\fIroot-dir\fR\fR
.ad
.sp .6
.RS 4n
See "Options," above.
.RE

.sp
.ne 2
.na
\fB\fB-z\fR \fIzonename\fR
.ad
.sp .6
.RS 4n
A link assigned to a zone can only be renamed while the zone is in the ready state.
.RE

.RE

.sp
.ne 2
.na
\fB\fBdladm delete-phys\fR \fIphys-link\fR\fR
.ad
.sp .6
.RS 4n
This command is used to delete the persistent configuration of a link
associated with physical hardware which has been removed from the system. See
the \fBEXAMPLES\fR section.
.RE

.sp
.ne 2
.na
\fB\fBdladm show-phys\fR [\fB-m\fR | \fB-H\fR | \fB-P\fR] [[\fB-p\fR] \fB-o\fR \fIfield\fR[,...]]
[\fIphys-link\fR]\fR
.ad
.sp .6
.RS 4n
Show the physical device and attributes of all physical links, or of the named
physical link. Without \fB-P\fR, only physical links that are available on the
running system are displayed.
.sp
.ne 2
.na
\fB\fB-H\fR\fR
.ad
.sp .6
.RS 4n
Show hardware resource usage, as returned by the NIC driver. Output from
\fB-H\fR displays the following elements:
.sp
.ne 2
.na
\fB\fBLINK\fR\fR
.ad
.sp .6
.RS 4n
A physical device corresponding to a NIC driver.
.RE

.sp
.ne 2
.na
\fB\fBGROUP\fR\fR
.ad
.sp .6
.RS 4n
A collection of rings.
.RE

.sp
.ne 2
.na
\fB\fBGROUPTYPE\fR\fR
.ad
.sp .6
.RS 4n
RX or TX. All rings in a group are of the same group type.
.RE

.sp
.ne 2
.na
\fB\fBRINGS\fR\fR
.ad
.sp .6
.RS 4n
A hardware resource used by a data link, subject to assignment by a driver to
different groups.
.RE

.sp
.ne 2
.na
\fB\fBCLIENTS\fR\fR
.ad
.sp .6
.RS 4n
MAC clients that are using the rings within a group.
.RE

.RE

.sp
.ne 2
.na
\fB\fB-m\fR\fR
.ad
.sp .6
.RS 4n
Show MAC addresses and related information. Output from \fB-m\fR
displays the following elements:
.sp
.ne 2
.na
\fB\fBLINK\fR\fR
.ad
.sp .6
.RS 4n
A physical device corresponding to a NIC driver.
.RE
.sp
.ne 2
.na
\fB\fBSLOT\fR\fR
.ad
.sp .6
.RS 4n
When a given physical device has multiple factory MAC addresses, this
indicates the slot of the corresponding MAC address which can be used as
part of a call to \fBcreate-vnic\fR.
.RE
.sp
.ne 2
.na
\fB\fBADDRESS\fR\fR
.ad
.sp .6
.RS 4n
Displays the MAC address of the device.
.RE
.sp
.ne 2
.na
\fB\fBINUSE\fR\fR
.ad
.sp .6
.RS 4n
Displays whether or not a MAC Address is actively being used.
.RE
.sp
.ne 2
.na
\fB\fBCLIENT\fR\fR
.ad
.sp .6
.RS 4n
MAC clients that are using the address.
.RE
.RE
.sp
.ne 2
.na
\fB\fB-o\fR \fIfield\fR, \fB--output\fR=\fIfield\fR\fR
.ad
.sp .6
.RS 4n
A case-insensitive, comma-separated list of output fields to display. The field
name must be one of the fields listed below, or the special value \fBall\fR, to
display all fields. Note that if either \fB-H\fR or \fB-m\fR are specified, then
the valid options are those described in their respective sections. For each
link, the following fields can be displayed:
.sp
.ne 2
.na
\fB\fBLINK\fR\fR
.ad
.sp .6
.RS 4n
The name of the datalink.
.RE

.sp
.ne 2
.na
\fB\fBMEDIA\fR\fR
.ad
.sp .6
.RS 4n
The media type provided by the physical datalink.
.RE

.sp
.ne 2
.na
\fB\fBSTATE\fR\fR
.ad
.sp .6
.RS 4n
The state of the link. This can be \fBup\fR, \fBdown\fR, or \fBunknown\fR.
.RE

.sp
.ne 2
.na
\fB\fBSPEED\fR\fR
.ad
.sp .6
.RS 4n
The current speed of the link, in megabits per second.
.RE

.sp
.ne 2
.na
\fB\fBDUPLEX\fR\fR
.ad
.sp .6
.RS 4n
For Ethernet links, the full/half duplex status of the link is displayed if the
link state is \fBup\fR. The duplex is displayed as \fBunknown\fR in all other
cases.
.RE

.sp
.ne 2
.na
\fB\fBDEVICE\fR\fR
.ad
.sp .6
.RS 4n
The name of the physical device under this link.
.RE

.RE

.sp
.ne 2
.na
\fB\fB-p\fR, \fB--parseable\fR\fR
.ad
.sp .6
.RS 4n
Display using a stable machine-parseable format. The \fB-o\fR option is
required with \fB-p\fR. See "Parseable Output Format", below.
.RE

.sp
.ne 2
.na
\fB\fB-P\fR, \fB--persistent\fR\fR
.ad
.sp .6
.RS 4n
This option displays persistent configuration for all links, including those
that have been removed from the system. The output provides a \fBFLAGS\fR
column in which the \fBr\fR flag indicates that the physical device associated
with a physical link has been removed. For such links, \fBdelete-phys\fR can be
used to purge the link's configuration from the system.
.RE

.RE

.sp
.ne 2
.na
\fB\fBdladm create-aggr\fR [\fB-t\fR] [\fB-R\fR \fIroot-dir\fR] [\fB-P\fR
\fIpolicy\fR] [\fB-L\fR \fImode\fR] [\fB-T\fR \fItime\fR] [\fB-u\fR
\fIaddress\fR] \fB-l\fR \fIether-link1\fR [\fB-l\fR \fIether-link2\fR...]
\fIaggr-link\fR\fR
.ad
.sp .6
.RS 4n
Combine a set of links into a single IEEE 802.3ad link aggregation named
\fIaggr-link\fR. The use of an integer \fIkey\fR to generate a link name for
the aggregation is also supported for backward compatibility. Many of the
\fB*\fR\fB-aggr\fR subcommands below also support the use of a \fIkey\fR to
refer to a given aggregation, but use of the aggregation link name is
preferred. See the \fBNOTES\fR section for more information on keys.
.sp
\fBdladm\fR supports a number of port selection policies for an aggregation of
ports. (See the description of the \fB-P\fR option, below.) If you do not
specify a policy, \fBcreate-aggr\fR uses the default, the L4 policy, described
under the \fB-P\fR option.
.sp
.ne 2
.na
\fB\fB-l\fR \fIether-link\fR, \fB--link\fR=\fIether-link\fR\fR
.ad
.sp .6
.RS 4n
Each Ethernet link (or port) in the aggregation is specified using an \fB-l\fR
option followed by the name of the link to be included in the aggregation.
Multiple links are included in the aggregation by specifying multiple \fB-l\fR
options. For backward compatibility with previous versions of Solaris, the
\fBdladm\fR command also supports the using the \fB-d\fR option (or
\fB--dev\fR) with a device name to specify links by their underlying device
name. The other \fB*\fR\fB-aggr\fR subcommands that take \fB-l\fRoptions also
accept \fB-d\fR.
.RE

.sp
.ne 2
.na
\fB\fB-t\fR, \fB--temporary\fR\fR
.ad
.sp .6
.RS 4n
Specifies that the aggregation is temporary. Temporary aggregations last until
the next reboot.
.RE

.sp
.ne 2
.na
\fB\fB-R\fR \fIroot-dir\fR, \fB--root-dir\fR=\fIroot-dir\fR\fR
.ad
.sp .6
.RS 4n
See "Options," above.
.RE

.sp
.ne 2
.na
\fB\fB-P\fR \fIpolicy\fR, \fB--policy\fR=\fIpolicy\fR\fR
.ad
.br
.na
\fB\fR
.ad
.sp .6
.RS 4n
Specifies the port selection policy to use for load spreading of outbound
traffic. The policy specifies which \fIdev\fR object is used to send packets. A
policy is a list of one or more layers specifiers separated by commas. A layer
specifier is one of the following:
.sp
.ne 2
.na
\fB\fBL2\fR\fR
.ad
.sp .6
.RS 4n
Select outbound device according to source and destination \fBMAC\fR addresses
of the packet.
.RE

.sp
.ne 2
.na
\fB\fBL3\fR\fR
.ad
.sp .6
.RS 4n
Select outbound device according to source and destination \fBIP\fR addresses
of the packet.
.RE

.sp
.ne 2
.na
\fB\fBL4\fR\fR
.ad
.sp .6
.RS 4n
Select outbound device according to the upper layer protocol information
contained in the packet. For \fBTCP\fR and \fBUDP\fR, this includes source and
destination ports. For IPsec, this includes the \fBSPI\fR (Security Parameters
Index).
.RE

For example, to use upper layer protocol information, the following policy can
be used:
.sp
.in +2
.nf
-P L4
.fi
.in -2
.sp

Note that policy L4 is the default.
.sp
To use the source and destination \fBMAC\fR addresses as well as the source and
destination \fBIP\fR addresses, the following policy can be used:
.sp
.in +2
.nf
-P L2,L3
.fi
.in -2
.sp

.RE

.sp
.ne 2
.na
\fB\fB-L\fR \fImode\fR, \fB--lacp-mode\fR=\fImode\fR\fR
.ad
.sp .6
.RS 4n
Specifies whether \fBLACP\fR should be used and, if used, the mode in which it
should operate. Supported values are \fBoff\fR, \fBactive\fR or \fBpassive\fR.
.RE

.sp
.ne 2
.na
\fB\fB-T\fR \fItime\fR, \fB--lacp-timer\fR=\fItime\fR\fR
.ad
.br
.na
\fB\fR
.ad
.sp .6
.RS 4n
Specifies the \fBLACP\fR timer value. The supported values are \fBshort\fR or
\fBlong\fRjjj.
.RE

.sp
.ne 2
.na
\fB\fB-u\fR \fIaddress\fR, \fB--unicast\fR=\fIaddress\fR\fR
.ad
.sp .6
.RS 4n
Specifies a fixed unicast hardware address to be used for the aggregation. If
this option is not specified, then an address is automatically chosen from the
set of addresses of the component devices.
.RE

.RE

.sp
.ne 2
.na
\fB\fBdladm modify-aggr\fR [\fB-t\fR] [\fB-R\fR \fIroot-dir\fR] [\fB-P\fR
\fIpolicy\fR] [\fB-L\fR \fImode\fR] [\fB-T\fR \fItime\fR] [\fB-u\fR
\fIaddress\fR] \fIaggr-link\fR\fR
.ad
.sp .6
.RS 4n
Modify the parameters of the specified aggregation.
.sp
.ne 2
.na
\fB\fB-t\fR, \fB--temporary\fR\fR
.ad
.sp .6
.RS 4n
Specifies that the modification is temporary. Temporary aggregations last until
the next reboot.
.RE

.sp
.ne 2
.na
\fB\fB-R\fR \fIroot-dir\fR, \fB--root-dir\fR=\fIroot-dir\fR\fR
.ad
.sp .6
.RS 4n
See "Options," above.
.RE

.sp
.ne 2
.na
\fB\fB-P\fR \fIpolicy\fR, \fB--policy\fR=\fIpolicy\fR\fR
.ad
.sp .6
.RS 4n
Specifies the port selection policy to use for load spreading of outbound
traffic. See \fBdladm create-aggr\fR for a description of valid policy values.
.RE

.sp
.ne 2
.na
\fB\fB-L\fR \fImode\fR, \fB--lacp-mode\fR=\fImode\fR\fR
.ad
.sp .6
.RS 4n
Specifies whether \fBLACP\fR should be used and, if used, the mode in which it
should operate. Supported values are \fBoff\fR, \fBactive\fR, or \fBpassive\fR.
.RE

.sp
.ne 2
.na
\fB\fB-T\fR \fItime\fR, \fB--lacp-timer\fR=\fItime\fR\fR
.ad
.br
.na
\fB\fR
.ad
.sp .6
.RS 4n
Specifies the \fBLACP\fR timer value. The supported values are \fBshort\fR or
\fBlong\fR.
.RE

.sp
.ne 2
.na
\fB\fB-u\fR \fIaddress\fR, \fB--unicast\fR=\fIaddress\fR\fR
.ad
.sp .6
.RS 4n
Specifies a fixed unicast hardware address to be used for the aggregation. If
this option is not specified, then an address is automatically chosen from the
set of addresses of the component devices.
.RE

.RE

.sp
.ne 2
.na
\fB\fBdladm delete-aggr\fR [\fB-t\fR] [\fB-R\fR \fIroot-dir\fR]
\fIaggr-link\fR\fR
.ad
.sp .6
.RS 4n
Deletes the specified aggregation.
.sp
.ne 2
.na
\fB\fB-t\fR, \fB--temporary\fR\fR
.ad
.sp .6
.RS 4n
Specifies that the deletion is temporary. Temporary deletions last until the
next reboot.
.RE

.sp
.ne 2
.na
\fB\fB-R\fR \fIroot-dir\fR, \fB--root-dir\fR=\fIroot-dir\fR\fR
.ad
.sp .6
.RS 4n
See "Options," above.
.RE

.RE

.sp
.ne 2
.na
\fB\fBdladm add-aggr\fR [\fB-t\fR] [\fB-R\fR \fIroot-dir\fR] \fB-l\fR
\fIether-link1\fR [\fB--link\fR=\fIether-link2\fR...] \fIaggr-link\fR\fR
.ad
.sp .6
.RS 4n
Adds links to the specified aggregation.
.sp
.ne 2
.na
\fB\fB-l\fR \fIether-link\fR, \fB--link\fR=\fIether-link\fR\fR
.ad
.sp .6
.RS 4n
Specifies an Ethernet link to add to the aggregation. Multiple links can be
added by supplying multiple \fB-l\fR options.
.RE

.sp
.ne 2
.na
\fB\fB-t\fR, \fB--temporary\fR\fR
.ad
.sp .6
.RS 4n
Specifies that the additions are temporary. Temporary additions last until the
next reboot.
.RE

.sp
.ne 2
.na
\fB\fB-R\fR \fIroot-dir\fR, \fB--root-dir\fR=\fIroot-dir\fR\fR
.ad
.sp .6
.RS 4n
See "Options," above.
.RE

.RE

.sp
.ne 2
.na
\fB\fBdladm remove-aggr\fR [\fB-t\fR] [\fB-R\fR \fIroot-dir\fR] \fB-l\fR
\fIether-link1\fR [\fB--l\fR=\fIether-link2\fR...] \fIaggr-link\fR\fR
.ad
.sp .6
.RS 4n
Removes links from the specified aggregation.
.sp
.ne 2
.na
\fB\fB-l\fR \fIether-link\fR, \fB--link\fR=\fIether-link\fR\fR
.ad
.sp .6
.RS 4n
Specifies an Ethernet link to remove from the aggregation. Multiple links can
be added by supplying multiple \fB-l\fR options.
.RE

.sp
.ne 2
.na
\fB\fB-t\fR, \fB--temporary\fR\fR
.ad
.sp .6
.RS 4n
Specifies that the removals are temporary. Temporary removal last until the
next reboot.
.RE

.sp
.ne 2
.na
\fB\fB-R\fR \fIroot-dir\fR, \fB--root-dir\fR=\fIroot-dir\fR\fR
.ad
.sp .6
.RS 4n
See "Options," above.
.RE

.RE

.sp
.ne 2
.na
\fB\fBdladm show-aggr\fR [\fB-PLx\fR] [\fB-s\fR [\fB-i\fR \fIinterval\fR]]
[[\fB-p\fR] \fB-o\fR \fIfield\fR[,...]] [\fIaggr-link\fR]\fR
.ad
.sp .6
.RS 4n
Show aggregation configuration (the default), \fBLACP\fR information, or
statistics, either for all aggregations or for the specified aggregation.
.sp
By default (with no options), the following fields can be displayed:
.sp
.ne 2
.na
\fB\fBLINK\fR\fR
.ad
.sp .6
.RS 4n
The name of the aggregation link.
.RE

.sp
.ne 2
.na
\fB\fBPOLICY\fR\fR
.ad
.sp .6
.RS 4n
The LACP policy of the aggregation. See the \fBcreate-aggr\fR \fB-P\fR option
for a description of the possible values.
.RE

.sp
.ne 2
.na
\fB\fBADDRPOLICY\fR\fR
.ad
.sp .6
.RS 4n
Either \fBauto\fR, if the aggregation is configured to automatically configure
its unicast MAC address (the default if the \fB-u\fR option was not used to
create or modify the aggregation), or \fBfixed\fR, if \fB-u\fR was used to set
a fixed MAC address.
.RE

.sp
.ne 2
.na
\fB\fBLACPACTIVITY\fR\fR
.ad
.sp .6
.RS 4n
The LACP mode of the aggregation. Possible values are \fBoff\fR, \fBactive\fR,
or \fBpassive\fR, as set by the \fB-l\fR option to \fBcreate-aggr\fR or
\fBmodify-aggr\fR.
.RE

.sp
.ne 2
.na
\fB\fBLACPTIMER\fR\fR
.ad
.sp .6
.RS 4n
The LACP timer value of the aggregation as set by the \fB-T\fR option of
\fBcreate-aggr\fR or \fBmodify-aggr\fR.
.RE

.sp
.ne 2
.na
\fB\fBFLAGS\fR\fR
.ad
.sp .6
.RS 4n
A set of state flags associated with the aggregation. The only possible flag is
\fBf\fR, which is displayed if the administrator forced the creation the
aggregation using the \fB-f\fR option to \fBcreate-aggr\fR. Other flags might
be defined in the future.
.RE

The \fBshow-aggr\fR command accepts the following options:
.sp
.ne 2
.na
\fB\fB-L\fR, \fB--lacp\fR\fR
.ad
.sp .6
.RS 4n
Displays detailed \fBLACP\fR information for the aggregation link and each
underlying port. Most of the state information displayed by this option is
defined by IEEE 802.3. With this option, the following fields can be displayed:
.sp
.ne 2
.na
\fB\fBLINK\fR\fR
.ad
.sp .6
.RS 4n
The name of the aggregation link.
.RE

.sp
.ne 2
.na
\fB\fBPORT\fR\fR
.ad
.sp .6
.RS 4n
The name of one of the underlying aggregation ports.
.RE

.sp
.ne 2
.na
\fB\fBAGGREGATABLE\fR\fR
.ad
.sp .6
.RS 4n
Whether the port can be added to the aggregation.
.RE

.sp
.ne 2
.na
\fB\fBSYNC\fR\fR
.ad
.sp .6
.RS 4n
If \fByes\fR, the system considers the port to be synchronized and part of the
aggregation.
.RE

.sp
.ne 2
.na
\fB\fBCOLL\fR\fR
.ad
.sp .6
.RS 4n
If \fByes\fR, collection of incoming frames is enabled on the associated port.
.RE

.sp
.ne 2
.na
\fB\fBDIST\fR\fR
.ad
.sp .6
.RS 4n
If \fByes\fR, distribution of outgoing frames is enabled on the associated
port.
.RE

.sp
.ne 2
.na
\fB\fBDEFAULTED\fR\fR
.ad
.sp .6
.RS 4n
If \fByes\fR, the port is using defaulted partner information (that is, has not
received LACP data from the LACP partner).
.RE

.sp
.ne 2
.na
\fB\fBEXPIRED\fR\fR
.ad
.sp .6
.RS 4n
If \fByes\fR, the receive state of the port is in the \fBEXPIRED\fR state.
.RE

.RE

.sp
.ne 2
.na
\fB\fB-x\fR, \fB--extended\fR\fR
.ad
.sp .6
.RS 4n
Display additional aggregation information including detailed information on
each underlying port. With \fB-x\fR, the following fields can be displayed:
.sp
.ne 2
.na
\fB\fBLINK\fR\fR
.ad
.sp .6
.RS 4n
The name of the aggregation link.
.RE

.sp
.ne 2
.na
\fB\fBPORT\fR\fR
.ad
.sp .6
.RS 4n
The name of one of the underlying aggregation ports.
.RE

.sp
.ne 2
.na
\fB\fBSPEED\fR\fR
.ad
.sp .6
.RS 4n
The speed of the link or port in megabits per second.
.RE

.sp
.ne 2
.na
\fB\fBDUPLEX\fR\fR
.ad
.sp .6
.RS 4n
The full/half duplex status of the link or port is displayed if the link state
is \fBup\fR. The duplex status is displayed as \fBunknown\fR in all other
cases.
.RE

.sp
.ne 2
.na
\fB\fBSTATE\fR\fR
.ad
.sp .6
.RS 4n
The link state. This can be \fBup\fR, \fBdown\fR, or \fBunknown\fR.
.RE

.sp
.ne 2
.na
\fB\fBADDRESS\fR\fR
.ad
.sp .6
.RS 4n
The MAC address of the link or port.
.RE

.sp
.ne 2
.na
\fB\fBPORTSTATE\fR\fR
.ad
.sp .6
.RS 4n
This indicates whether the individual aggregation port is in the \fBstandby\fR
or \fBattached\fR state.
.RE

.RE

.sp
.ne 2
.na
\fB\fB-o\fR \fIfield\fR[,...], \fB--output\fR=\fIfield\fR[,...]\fR
.ad
.sp .6
.RS 4n
A case-insensitive, comma-separated list of output fields to display. The field
name must be one of the fields listed above, or the special value \fBall\fR, to
display all fields. The fields applicable to the \fB-o\fR option are limited to
those listed under each output mode. For example, if using \fB-L\fR, only the
fields listed under \fB-L\fR, above, can be used with \fB-o\fR.
.RE

.sp
.ne 2
.na
\fB\fB-p\fR, \fB--parseable\fR\fR
.ad
.sp .6
.RS 4n
Display using a stable machine-parseable format. The \fB-o\fR option is
required with \fB-p\fR. See "Parseable Output Format", below.
.RE

.sp
.ne 2
.na
\fB\fB-P\fR, \fB--persistent\fR\fR
.ad
.sp .6
.RS 4n
Display the persistent aggregation configuration rather than the state of the
running system.
.RE

.sp
.ne 2
.na
\fB\fB-s\fR, \fB--statistics\fR\fR
.ad
.sp .6
.RS 4n
Displays aggregation statistics.
.RE

.sp
.ne 2
.na
\fB\fB-i\fR \fIinterval\fR, \fB--interval\fR=\fIinterval\fR\fR
.ad
.sp .6
.RS 4n
Used with the \fB-s\fR option to specify an interval, in seconds, at which
statistics should be displayed. If this option is not specified, statistics
will be displayed only once.
.RE

.RE

.sp
.ne 2
.na
\fB\fBdladm create-bridge\fR [ \fB-P\fR \fIprotect\fR] [\fB-R\fR
\fIroot-dir\fR] [ \fB-p\fR \fIpriority\fR] [ \fB-m\fR \fImax-age\fR] [ \fB-h\fR
\fIhello-time\fR] [ \fB-d\fR \fIforward-delay\fR] [ \fB-f\fR
\fIforce-protocol\fR] [\fB-l\fR \fIlink\fR...] \fIbridge-name\fR\fR
.ad
.sp .6
.RS 4n
Create an 802.1D bridge instance and optionally assign one or more network
links to the new bridge. By default, no bridge instances are present on the
system.
.sp
In order to bridge between links, you must create at least one bridge instance.
Each bridge instance is separate, and there is no forwarding connection between
bridges.
.sp
.ne 2
.na
\fB\fB-P\fR \fIprotect\fR, \fB--protect\fR=\fIprotect\fR\fR
.ad
.sp .6
.RS 4n
Specifies a protection method. The defined protection methods are \fBstp\fR for
the Spanning Tree Protocol and trill for \fBTRILL\fR, which is used on
RBridges. The default value is \fBstp\fR.
.RE

.sp
.ne 2
.na
\fB\fB-R\fR \fIroot-dir\fR, \fB--root-dir\fR=\fIroot-dir\fR\fR
.ad
.sp .6
.RS 4n
See "Options," above.
.RE

.sp
.ne 2
.na
\fB\fB-p\fR \fIpriority\fR, \fB--priority\fR=\fIpriority\fR\fR
.ad
.sp .6
.RS 4n
Specifies the Bridge Priority. This sets the IEEE STP priority value for
determining the root bridge node in the network. The default value is
\fB32768\fR. Valid values are \fB0\fR (highest priority) to \fB61440\fR (lowest
priority), in increments of 4096.
.sp
If a value not evenly divisible by 4096 is used, the system silently rounds
downward to the next lower value that is divisible by 4096.
.RE

.sp
.ne 2
.na
\fB\fB-m\fR \fImax-age\fR, \fB--max-age\fR=\fImax-age\fR\fR
.ad
.sp .6
.RS 4n
Specifies the maximum age for configuration information in seconds. This sets
the STP Bridge Max Age parameter. This value is used for all nodes in the
network if this node is the root bridge. Bridge link information older than
this time is discarded. It defaults to 20 seconds. Valid values are from 6 to
40 seconds. See the \fB-d\fR \fIforward-delay\fR parameter for additional
constraints.
.RE

.sp
.ne 2
.na
\fB\fB-h\fR \fIhello-time\fR, \fB--hello-time\fR=\fIhello-time\fR\fR
.ad
.sp .6
.RS 4n
Specifies the STP Bridge Hello Time parameter. When this node is the root node,
it sends Configuration BPDUs at this interval throughout the network. The
default value is 2 seconds. Valid values are from 1 to 10 seconds. See the
\fB-d\fR \fIforward-delay\fR parameter for additional constraints.
.RE

.sp
.ne 2
.na
\fB\fB-d\fR \fIforward-delay\fR, \fB--forward-delay\fR=\fIforward-delay\fR\fR
.ad
.sp .6
.RS 4n
Specifies the STP Bridge Forward Delay parameter. When this node is the root
node, then all bridges in the network use this timer to sequence the link
states when a port is enabled. The default value is 15 seconds. Valid values
are from 4 to 30 seconds.
.sp
Bridges must obey the following two constraints:
.sp
.in +2
.nf
2 * (\fIforward-delay\fR - 1.0) >= \fImax-age\fR

\fImax-age\fR >= 2 * (\fIhello-time\fR + 1.0)
.fi
.in -2
.sp

Any parameter setting that would violate those constraints is treated as an
error and causes the command to fail with a diagnostic message. The message
provides valid alternatives to the supplied values.
.RE

.sp
.ne 2
.na
\fB\fB-f\fR \fIforce-protocol\fR,
\fB--force-protocol\fR=\fIforce-protocol\fR\fR
.ad
.sp .6
.RS 4n
Specifies the MSTP forced maximum supported protocol. The default value is 3.
Valid values are non-negative integers. The current implementation does not
support RSTP or MSTP, so this currently has no effect. However, to prevent MSTP
from being used in the future, the parameter may be set to \fB0\fR for STP only
or \fB2\fR for STP and RSTP.
.RE

.sp
.ne 2
.na
\fB\fB-l\fR \fIlink\fR, \fB--link\fR=\fIlink\fR\fR
.ad
.sp .6
.RS 4n
Specifies one or more links to add to the newly-created bridge. This is similar
to creating the bridge and then adding one or more links, as with the
\fBadd-bridge\fR subcommand. However, if any of the links cannot be added, the
entire command fails, and the new bridge itself is not created. To add multiple
links on the same command line, repeat this option for each link. You are
permitted to create bridges without links. For more information about link
assignments, see the \fBadd-bridge\fR subcommand.
.RE

Bridge creation and link assignment require the \fBPRIV_SYS_DL_CONFIG\fR
privilege. Bridge creation might fail if the optional bridging feature is not
installed on the system.
.RE

.sp
.ne 2
.na
\fB\fBdladm modify-bridge\fR [ \fB-P\fR \fIprotect\fR] [\fB-R\fR
\fIroot-dir\fR] [ \fB-p\fR \fIpriority\fR] [ \fB-m\fR \fImax-age\fR] [ \fB-h\fR
\fIhello-time\fR] [ \fB-d\fR \fIforward-delay\fR] [ \fB-f\fR
\fIforce-protocol\fR] [\fB-l\fR \fIlink\fR...] \fIbridge-name\fR\fR
.ad
.sp .6
.RS 4n
Modify the operational parameters of an existing bridge. The options are the
same as for the \fBcreate-bridge\fR subcommand, except that the \fB-l\fR option
is not permitted. To add links to an existing bridge, use the \fBadd-bridge\fR
subcommand.
.sp
Bridge parameter modification requires the \fBPRIV_SYS_DL_CONFIG\fR privilege.
.RE

.sp
.ne 2
.na
\fB\fBdladm delete-bridge\fR [\fB-R\fR \fIroot-dir\fR] \fIbridge-name\fR\fR
.ad
.sp .6
.RS 4n
Delete a bridge instance. The bridge being deleted must not have any attached
links. Use the \fBremove-bridge\fR subcommand to deactivate links before
deleting a bridge.
.sp
Bridge deletion requires the \fBPRIV_SYS_DL_CONFIG\fR privilege.
.sp
The \fB-R\fR (\fB--root-dir\fR) option is the same as for the
\fBcreate-bridge\fR subcommand.
.RE

.sp
.ne 2
.na
\fB\fBdladm add-bridge\fR [\fB-R\fR \fIroot-dir\fR] \fB-l\fR \fIlink\fR
[\fB-l\fR \fIlink\fR...] \fIbridge-name\fR\fR
.ad
.sp .6
.RS 4n
Add one or more links to an existing bridge. If multiple links are specified,
and adding any one of them results in an error, the command fails and no
changes are made to the system.
.sp
Link addition to a bridge requires the \fBPRIV_SYS_DL_CONFIG\fR privilege.
.sp
A link may be a member of at most one bridge. An error occurs when you attempt
to add a link that already belongs to another bridge. To move a link from one
bridge instance to another, remove it from the current bridge before adding it
to a new one.
.sp
The links assigned to a bridge must not also be VLANs, VNICs, or tunnels. Only
physical Ethernet datalinks, aggregation datalinks, wireless links, and
Ethernet stubs are permitted to be assigned to a bridge.
.sp
Links assigned to a bridge must all have the same MTU. This is checked when the
link is assigned. The link is added to the bridge in a deactivated form if it
is not the first link on the bridge and it has a differing MTU.
.sp
Note that systems using bridging should not set the \fBeeprom\fR(1M)
\fBlocal-mac-address?\fR variable to false.
.sp
The options are the same as for the \fBcreate-bridge\fR subcommand.
.RE

.sp
.ne 2
.na
\fB\fBdladm remove-bridge\fR [\fB-R\fR \fIroot-dir\fR] \fB-l\fR \fIlink\fR
[\fB-l\fR \fIlink\fR...] \fIbridge-name\fR\fR
.ad
.sp .6
.RS 4n
Remove one or more links from a bridge instance. If multiple links are
specified, and removing any one of them would result in an error, the command
fails and none are removed.
.sp
Link removal from a bridge requires the \fBPRIV_SYS_DL_CONFIG\fR privilege.
.sp
The options are the same as for the \fBcreate-bridge\fR subcommand.
.RE

.sp
.ne 2
.na
\fB\fBdladm show-bridge\fR [\fB-flt\fR] [\fB-s\fR [\fB-i\fR \fIinterval\fR]]
[[\fB-p\fR] \fB-o\fR \fIfield\fR,...] [\fIbridge-name\fR]\fR
.ad
.sp .6
.RS 4n
Show the running status and configuration of bridges, their attached links,
learned forwarding entries, and \fBTRILL\fR nickname databases. When showing
overall bridge status and configuration, the bridge name can be omitted to show
all bridges. The other forms require a specified bridge.
.sp
The show-bridge subcommand accepts the following options:
.sp
.ne 2
.na
\fB\fB-i\fR \fIinterval\fR, \fB--interval\fR=\fIinterval\fR\fR
.ad
.sp .6
.RS 4n
Used with the \fB-s\fR option to specify an interval, in seconds, at which
statistics should be displayed. If this option is not specified, statistics
will be displayed only once.
.RE

.sp
.ne 2
.na
\fB\fB-s\fR, \fB--statistics\fR\fR
.ad
.sp .6
.RS 4n
Display statistics for the specified bridges or for a given bridge's attached
links. This option cannot be used with the \fB-f\fR and \fB-t\fR options.
.RE

.sp
.ne 2
.na
\fB\fB-p\fR, \fB--parseable\fR\fR
.ad
.sp .6
.RS 4n
Display using a stable machine-parsable format. See "Parsable Output Format,"
below.
.RE

.sp
.ne 2
.na
\fB\fB-o\fR \fIfield\fR[,...], \fB--output\fR=\fIfield\fR[,...]\fR
.ad
.sp .6
.RS 4n
A case-insensitive, comma-separated list of output fields to display. The field
names are described below. The special value all displays all fields. Each set
of fields has its own default set to display when \fB-o\fR is not specified.
.RE

By default, the \fBshow-bridge\fR subcommand shows bridge configuration. The
following fields can be shown:
.sp
.ne 2
.na
\fB\fBBRIDGE\fR\fR
.ad
.sp .6
.RS 4n
The name of the bridge.
.RE

.sp
.ne 2
.na
\fB\fBADDRESS\fR\fR
.ad
.sp .6
.RS 4n
The Bridge Unique Identifier value (MAC address).
.RE

.sp
.ne 2
.na
\fB\fBPRIORITY\fR\fR
.ad
.sp .6
.RS 4n
Configured priority value; set by \fB-p\fR with \fBcreate-bridge\fR and
\fBmodify-bridge\fR.
.RE

.sp
.ne 2
.na
\fB\fBBMAXAGE\fR\fR
.ad
.sp .6
.RS 4n
Configured bridge maximum age; set by \fB-m\fR with \fBcreate-bridge\fR and
\fBmodify-bridge\fR.
.RE

.sp
.ne 2
.na
\fB\fBBHELLOTIME\fR\fR
.ad
.sp .6
.RS 4n
Configured bridge hello time; set by \fB-h\fR with \fBcreate-bridge\fR and
\fBmodify-bridge\fR.
.RE

.sp
.ne 2
.na
\fB\fBBFWDDELAY\fR\fR
.ad
.sp .6
.RS 4n
Configured forwarding delay; set by \fB-d\fR with \fBcreate-bridge\fR and
\fBmodify-bridge\fR.
.RE

.sp
.ne 2
.na
\fB\fBFORCEPROTO\fR\fR
.ad
.sp .6
.RS 4n
Configured forced maximum protocol; set by \fB-f\fR with \fBcreate-bridge\fR
and \fBmodify-bridge\fR.
.RE

.sp
.ne 2
.na
\fB\fBTCTIME\fR\fR
.ad
.sp .6
.RS 4n
Time, in seconds, since last topology change.
.RE

.sp
.ne 2
.na
\fB\fBTCCOUNT\fR\fR
.ad
.sp .6
.RS 4n
Count of the number of topology changes.
.RE

.sp
.ne 2
.na
\fB\fBTCHANGE\fR\fR
.ad
.sp .6
.RS 4n
This indicates that a topology change was detected.
.RE

.sp
.ne 2
.na
\fB\fBDESROOT\fR\fR
.ad
.sp .6
.RS 4n
Bridge Identifier of the root node.
.RE

.sp
.ne 2
.na
\fB\fBROOTCOST\fR\fR
.ad
.sp .6
.RS 4n
Cost of the path to the root node.
.RE

.sp
.ne 2
.na
\fB\fBROOTPORT\fR\fR
.ad
.sp .6
.RS 4n
Port number used to reach the root node.
.RE

.sp
.ne 2
.na
\fB\fBMAXAGE\fR\fR
.ad
.sp .6
.RS 4n
Maximum age value from the root node.
.RE

.sp
.ne 2
.na
\fB\fBHELLOTIME\fR\fR
.ad
.sp .6
.RS 4n
Hello time value from the root node.
.RE

.sp
.ne 2
.na
\fB\fBFWDDELAY\fR\fR
.ad
.sp .6
.RS 4n
Forward delay value from the root node.
.RE

.sp
.ne 2
.na
\fB\fBHOLDTIME\fR\fR
.ad
.sp .6
.RS 4n
Minimum BPDU interval.
.RE

By default, when the \fB-o\fR option is not specified, only the \fBBRIDGE\fR,
\fBADDRESS\fR, \fBPRIORITY\fR, and \fBDESROOT\fR fields are shown.
.sp
When the \fB-s\fR option is specified, the \fBshow-bridge\fR subcommand shows
bridge statistics. The following fields can be shown:
.sp
.ne 2
.na
\fB\fBBRIDGE\fR\fR
.ad
.sp .6
.RS 4n
Bridge name.
.RE

.sp
.ne 2
.na
\fB\fBDROPS\fR\fR
.ad
.sp .6
.RS 4n
Number of packets dropped due to resource problems.
.RE

.sp
.ne 2
.na
\fB\fBFORWARDS\fR\fR
.ad
.sp .6
.RS 4n
Number of packets forwarded from one link to another.
.RE

.sp
.ne 2
.na
\fB\fBMBCAST\fR\fR
.ad
.sp .6
.RS 4n
Number of multicast and broadcast packets handled by the bridge.
.RE

.sp
.ne 2
.na
\fB\fBRECV\fR\fR
.ad
.sp .6
.RS 4n
Number of packets received on all attached links.
.RE

.sp
.ne 2
.na
\fB\fBSENT\fR\fR
.ad
.sp .6
.RS 4n
Number of packets sent on all attached links.
.RE

.sp
.ne 2
.na
\fB\fBUNKNOWN\fR\fR
.ad
.sp .6
.RS 4n
Number of packets handled that have an unknown destination. Such packets are
sent to all links.
.RE

By default, when the \fB-o\fR option is not specified, only the \fBBRIDGE\fR,
\fBDROPS\fR, and \fBFORWARDS\fR fields are shown.
.sp
The \fBshow-bridge\fR subcommand also accepts the following options:
.sp
.ne 2
.na
\fB\fB-l\fR, \fB--link\fR\fR
.ad
.sp .6
.RS 4n
Displays link-related status and statistics information for all links attached
to a single bridge instance. By using this option and without the \fB-s\fR
option, the following fields can be displayed for each link:
.sp
.ne 2
.na
\fB\fBLINK\fR\fR
.ad
.sp .6
.RS 4n
The link name.
.RE

.sp
.ne 2
.na
\fB\fBINDEX\fR\fR
.ad
.sp .6
.RS 4n
Port (link) index number on the bridge.
.RE

.sp
.ne 2
.na
\fB\fBSTATE\fR\fR
.ad
.sp .6
.RS 4n
State of the link. The state can be \fBdisabled\fR, \fBdiscarding\fR,
\fBlearning\fR, \fBforwarding\fR, \fBnon-stp\fR, or \fBbad-mtu\fR.
.RE

.sp
.ne 2
.na
\fB\fBUPTIME\fR\fR
.ad
.sp .6
.RS 4n
Number of seconds since the last reset or initialization.
.RE

.sp
.ne 2
.na
\fB\fBOPERCOST\fR\fR
.ad
.sp .6
.RS 4n
Actual cost in use (1-65535).
.RE

.sp
.ne 2
.na
\fB\fBOPERP2P\fR\fR
.ad
.sp .6
.RS 4n
This indicates whether point-to-point (\fBP2P\fR) mode been detected.
.RE

.sp
.ne 2
.na
\fB\fBOPEREDGE\fR\fR
.ad
.sp .6
.RS 4n
This indicates whether edge mode has been detected.
.RE

.sp
.ne 2
.na
\fB\fBDESROOT\fR\fR
.ad
.sp .6
.RS 4n
The Root Bridge Identifier that has been seen on this port.
.RE

.sp
.ne 2
.na
\fB\fBDESCOST\fR\fR
.ad
.sp .6
.RS 4n
Path cost to the network root node through the designated port.
.RE

.sp
.ne 2
.na
\fB\fBDESBRIDGE\fR\fR
.ad
.sp .6
.RS 4n
Bridge Identifier for this port.
.RE

.sp
.ne 2
.na
\fB\fBDESPORT\fR\fR
.ad
.sp .6
.RS 4n
The ID and priority of the port used to transmit configuration messages for
this port.
.RE

.sp
.ne 2
.na
\fB\fBTCACK\fR\fR
.ad
.sp .6
.RS 4n
This indicates whether Topology Change Acknowledge has been seen.
.RE

When the \fB-l\fR option is specified without the \fB-o\fR option, only the
\fBLINK\fR, \fBSTATE\fR, \fBUPTIME\fR, and \fBDESROOT\fR fields are shown.
.sp
When the \fB-l\fR option is specified, the \fB-s\fR option can be used to
display the following fields for each link:
.sp
.ne 2
.na
\fB\fBLINK\fR\fR
.ad
.sp .6
.RS 4n
Link name.
.RE

.sp
.ne 2
.na
\fB\fBCFGBPDU\fR\fR
.ad
.sp .6
.RS 4n
Number of configuration BPDUs received.
.RE

.sp
.ne 2
.na
\fB\fBTCNBPDU\fR\fR
.ad
.sp .6
.RS 4n
Number of topology change BPDUs received.
.RE

.sp
.ne 2
.na
\fB\fBRSTPBPDU\fR\fR
.ad
.sp .6
.RS 4n
Number of Rapid Spanning Tree BPDUs received.
.RE

.sp
.ne 2
.na
\fB\fBTXBPDU\fR\fR
.ad
.sp .6
.RS 4n
Number of BPDUs transmitted.
.RE

.sp
.ne 2
.na
\fB\fBDROPS\fR\fR
.ad
.sp .6
.RS 4n
Number of packets dropped due to resource problems.
.RE

.sp
.ne 2
.na
\fB\fBRECV\fR\fR
.ad
.sp .6
.RS 4n
Number of packets received by the bridge.
.RE

.sp
.ne 2
.na
\fB\fBXMIT\fR\fR
.ad
.sp .6
.RS 4n
Number of packets sent by the bridge.
.RE

When the \fB-o\fR option is not specified, only the \fBLINK\fR, \fBDROPS\fR,
\fBRECV\fR, and \fBXMIT\fR fields are shown.
.RE

.sp
.ne 2
.na
\fB\fB-f\fR, \fB--forwarding\fR\fR
.ad
.sp .6
.RS 4n
Displays forwarding entries for a single bridge instance. With this option, the
following fields can be shown for each forwarding entry:
.sp
.ne 2
.na
\fB\fBDEST\fR\fR
.ad
.sp .6
.RS 4n
Destination MAC address.
.RE

.sp
.ne 2
.na
\fB\fBAGE\fR\fR
.ad
.sp .6
.RS 4n
Age of entry in seconds and milliseconds. Omitted for local entries.
.RE

.sp
.ne 2
.na
\fB\fBFLAGS\fR\fR
.ad
.sp .6
.RS 4n
The \fBL\fR (local) flag is shown if the MAC address belongs to an attached
link or to a VNIC on one of the attached links.
.RE

.sp
.ne 2
.na
\fB\fBOUTPUT\fR\fR
.ad
.sp .6
.RS 4n
For local entries, this is the name of the attached link that has the MAC
address. Otherwise, for bridges that use Spanning Tree Protocol, this is the
output interface name. For RBridges, this is the output \fBTRILL\fR nickname.
.RE

When the \fB-o\fR option is not specified, the \fBDEST\fR, \fBAGE\fR,
\fBFLAGS\fR, and \fBOUTPUT\fR fields are shown.
.RE

.sp
.ne 2
.na
\fB\fB-t\fR, \fB--trill\fR\fR
.ad
.sp .6
.RS 4n
Displays \fBTRILL\fR nickname entries for a single bridge instance. With this
option, the following fields can be shown for each \fBTRILL\fR nickname entry:
.sp
.ne 2
.na
\fB\fBNICK\fR\fR
.ad
.sp .6
.RS 4n
\fBTRILL\fR nickname for this RBridge, which is a number from 1 to 65535.
.RE

.sp
.ne 2
.na
\fB\fBFLAGS\fR\fR
.ad
.sp .6
.RS 4n
The \fBL\fR flag is shown if the nickname identifies the local system.
.RE

.sp
.ne 2
.na
\fB\fBLINK\fR\fR
.ad
.sp .6
.RS 4n
Link name for output when sending messages to this RBridge.
.RE

.sp
.ne 2
.na
\fB\fBNEXTHOP\fR\fR
.ad
.sp .6
.RS 4n
MAC address of the next hop RBridge that is used to reach the RBridge with this
nickname.
.RE

When the \fB-o\fR option is not specified, the \fBNICK\fR, \fBFLAGS\fR,
\fBLINK\fR, and \fBNEXTHOP\fR fields are shown.
.RE

.RE

.sp
.ne 2
.na
\fB\fBdladm create-vlan\fR [\fB-ft\fR] [\fB-R\fR \fIroot-dir\fR] \fB-l\fR
\fIether-link\fR \fB-v\fR \fIvid\fR [\fIvlan-link\fR]\fR
.ad
.sp .6
.RS 4n
Create a tagged VLAN link with an ID of \fIvid\fR over Ethernet link
\fIether-link\fR. The name of the VLAN link can be specified as
\fIvlan\fR-\fIlink\fR. If the name is not specified, a name will be
automatically generated (assuming that \fIether-link\fR is \fIname\fR\fIPPA\fR)
as:
.sp
.in +2
.nf
<\fIname\fR><1000 * \fIvlan-tag\fR + \fIPPA\fR>
.fi
.in -2
.sp

For example, if \fIether-link\fR is \fBbge1\fR and \fIvid\fR is 2, the name
generated is \fBbge2001\fR.
.sp
.ne 2
.na
\fB\fB-f\fR, \fB--force\fR\fR
.ad
.sp .6
.RS 4n
Force the creation of the VLAN link. Some devices do not allow frame sizes
large enough to include a VLAN header. When creating a VLAN link over such a
device, the \fB-f\fR option is needed, and the MTU of the IP interfaces on the
resulting VLAN must be set to 1496 instead of 1500.
.RE

.sp
.ne 2
.na
\fB\fB-l\fR \fIether-link\fR\fR
.ad
.sp .6
.RS 4n
Specifies Ethernet link over which VLAN is created.
.RE

.sp
.ne 2
.na
\fB\fB-t\fR, \fB--temporary\fR\fR
.ad
.sp .6
.RS 4n
Specifies that the VLAN link is temporary. Temporary VLAN links last until the
next reboot.
.RE

.sp
.ne 2
.na
\fB\fB-R\fR \fIroot-dir\fR, \fB--root-dir\fR=\fIroot-dir\fR\fR
.ad
.sp .6
.RS 4n
See "Options," above.
.RE

.RE

.sp
.ne 2
.na
\fB\fBdladm delete-vlan\fR [\fB-t\fR] [\fB-R\fR \fIroot-dir\fR]
\fIvlan-link\fR\fR
.ad
.sp .6
.RS 4n
Delete the VLAN link specified.
.sp
The \fBdelete-vlan\fRsubcommand accepts the following options:
.sp
.ne 2
.na
\fB\fB-t\fR, \fB--temporary\fR\fR
.ad
.sp .6
.RS 4n
Specifies that the deletion is temporary. Temporary deletions last until the
next reboot.
.RE

.sp
.ne 2
.na
\fB\fB-R\fR \fIroot-dir\fR, \fB--root-dir\fR=\fIroot-dir\fR\fR
.ad
.sp .6
.RS 4n
See "Options," above.
.RE

.RE

.sp
.ne 2
.na
\fB\fBdladm show-vlan\fR [\fB-P\fR] [[\fB-p\fR] \fB-o\fR \fIfield\fR[,...]]
[\fIvlan-link\fR]\fR
.ad
.sp .6
.RS 4n
Display VLAN configuration for all VLAN links or for the specified VLAN link.
.sp
The \fBshow-vlan\fRsubcommand accepts the following options:
.sp
.ne 2
.na
\fB\fB-o\fR \fIfield\fR[,...], \fB--output\fR=\fIfield\fR[,...]\fR
.ad
.sp .6
.RS 4n
A case-insensitive, comma-separated list of output fields to display. The field
name must be one of the fields listed below, or the special value \fBall\fR, to
display all fields. For each VLAN link, the following fields can be displayed:
.sp
.ne 2
.na
\fB\fBLINK\fR\fR
.ad
.sp .6
.RS 4n
The name of the VLAN link.
.RE

.sp
.ne 2
.na
\fB\fBVID\fR\fR
.ad
.sp .6
.RS 4n
The ID associated with the VLAN.
.RE

.sp
.ne 2
.na
\fB\fBOVER\fR\fR
.ad
.sp .6
.RS 4n
The name of the physical link over which this VLAN is configured.
.RE

.sp
.ne 2
.na
\fB\fBFLAGS\fR\fR
.ad
.sp .6
.RS 4n
A set of flags associated with the VLAN link. Possible flags are:
.sp
.ne 2
.na
\fB\fBf\fR\fR
.ad
.sp .6
.RS 4n
The VLAN was created using the \fB-f\fR option to \fBcreate-vlan\fR.
.RE

.sp
.ne 2
.na
\fB\fBi\fR\fR
.ad
.sp .6
.RS 4n
The VLAN was implicitly created when the DLPI link was opened. These VLAN links
are automatically deleted on last close of the DLPI link (for example, when the
IP interface associated with the VLAN link is unplumbed).
.RE

Additional flags might be defined in the future.
.RE

.RE

.sp
.ne 2
.na
\fB\fB-p\fR, \fB--parseable\fR\fR
.ad
.sp .6
.RS 4n
Display using a stable machine-parseable format. The \fB-o\fR option is
required with \fB-p\fR. See "Parseable Output Format", below.
.RE

.sp
.ne 2
.na
\fB\fB-P\fR, \fB--persistent\fR\fR
.ad
.sp .6
.RS 4n
Display the persistent VLAN configuration rather than the state of the running
system.
.RE

.RE

.sp
.ne 2
.na
\fB\fBdladm scan-wifi\fR [[\fB-p\fR] \fB-o\fR \fIfield\fR[,...]]
[\fIwifi-link\fR]\fR
.ad
.sp .6
.RS 4n
Scans for \fBWiFi\fR networks, either on all \fBWiFi\fR links, or just on the
specified \fIwifi-link\fR.
.sp
By default, currently all fields but \fBBSSTYPE\fR are displayed.
.sp
.ne 2
.na
\fB\fB-o\fR \fIfield\fR[,...], \fB--output\fR=\fIfield\fR[,...]\fR
.ad
.sp .6
.RS 4n
A case-insensitive, comma-separated list of output fields to display. The field
name must be one of the fields listed below, or the special value \fBall\fR to
display all fields. For each \fBWiFi\fR network found, the following fields can
be displayed:
.sp
.ne 2
.na
\fB\fBLINK\fR\fR
.ad
.sp .6
.RS 4n
The name of the link the \fBWiFi\fR network is on.
.RE

.sp
.ne 2
.na
\fB\fBESSID\fR\fR
.ad
.sp .6
.RS 4n
The \fBESSID\fR (name) of the \fBWiFi\fR network.
.RE

.sp
.ne 2
.na
\fB\fBBSSID\fR\fR
.ad
.sp .6
.RS 4n
Either the hardware address of the \fBWiFi\fR network's Access Point (for
\fBBSS\fR networks), or the \fBWiFi\fR network's randomly generated unique
token (for \fBIBSS\fR networks).
.RE

.sp
.ne 2
.na
\fB\fBSEC\fR\fR
.ad
.sp .6
.RS 4n
Either \fBnone\fR for a \fBWiFi\fR network that uses no security, \fBwep\fR for
a \fBWiFi\fR network that requires WEP (Wired Equivalent Privacy), or \fBwpa\fR
for a WiFi network that requires WPA (Wi-Fi Protected Access).
.RE

.sp
.ne 2
.na
\fB\fBMODE\fR\fR
.ad
.sp .6
.RS 4n
The supported connection modes: one or more of \fBa\fR, \fBb\fR, or \fBg\fR.
.RE

.sp
.ne 2
.na
\fB\fBSTRENGTH\fR\fR
.ad
.sp .6
.RS 4n
The strength of the signal: one of \fBexcellent\fR, \fBvery good\fR,
\fBgood\fR, \fBweak\fR, or \fBvery weak\fR.
.RE

.sp
.ne 2
.na
\fB\fBSPEED\fR\fR
.ad
.sp .6
.RS 4n
The maximum speed of the \fBWiFi\fR network, in megabits per second.
.RE

.sp
.ne 2
.na
\fB\fBBSSTYPE\fR\fR
.ad
.sp .6
.RS 4n
Either \fBbss\fR for \fBBSS\fR (infrastructure) networks, or \fBibss\fR for
\fBIBSS\fR (ad-hoc) networks.
.RE

.RE

.sp
.ne 2
.na
\fB\fB-p\fR, \fB--parseable\fR\fR
.ad
.sp .6
.RS 4n
Display using a stable machine-parseable format. The \fB-o\fR option is
required with \fB-p\fR. See "Parseable Output Format", below.
.RE

.RE

.sp
.ne 2
.na
\fB\fBdladm connect-wifi\fR [\fB-e\fR \fIessid\fR] [\fB-i\fR \fIbssid\fR]
[\fB-k\fR \fIkey\fR,...] [\fB-s\fR \fBnone\fR | \fBwep\fR | \fBwpa\fR]
[\fB-a\fR \fBopen\fR|\fBshared\fR] [\fB-b\fR \fBbss\fR|\fBibss\fR] [\fB-c\fR]
[\fB-m\fR \fBa\fR|\fBb\fR|\fBg\fR] [\fB-T\fR \fItime\fR] [\fIwifi-link\fR]\fR
.ad
.sp .6
.RS 4n
Connects to a \fBWiFi\fR network. This consists of four steps: \fIdiscovery\fR,
\fIfiltration\fR, \fIprioritization\fR, and \fIassociation\fR. However, to
enable connections to non-broadcast \fBWiFi\fR networks and to improve
performance, if a \fBBSSID\fR or \fBESSID\fR is specified using the \fB-e\fR or
\fB-i\fR options, then the first three steps are skipped and \fBconnect-wifi\fR
immediately attempts to associate with a \fBBSSID\fR or \fBESSID\fR that
matches the rest of the provided parameters. If this association fails, but
there is a possibility that other networks matching the specified criteria
exist, then the traditional discovery process begins as specified below.
.sp
The discovery step finds all available \fBWiFi\fR networks on the specified
WiFi link, which must not yet be connected. For administrative convenience, if
there is only one \fBWiFi\fR link on the system, \fIwifi-link\fR can be
omitted.
.sp
Once discovery is complete, the list of networks is filtered according to the
value of the following options:
.sp
.ne 2
.na
\fB\fB-e\fR \fIessid,\fR \fB--essid\fR=\fIessid\fR\fR
.ad
.sp .6
.RS 4n
Networks that do not have the same \fIessid\fR are filtered out.
.RE

.sp
.ne 2
.na
\fB\fB-b\fR \fBbss\fR|\fBibss\fR, \fB--bsstype\fR=\fBbss\fR|\fBibss\fR\fR
.ad
.sp .6
.RS 4n
Networks that do not have the same \fBbsstype\fR are filtered out.
.RE

.sp
.ne 2
.na
\fB\fB-m\fR \fBa\fR|\fBb\fR|\fBg\fR, \fB--mode\fR=\fBa\fR|\fBb\fR|\fBg\fR\fR
.ad
.sp .6
.RS 4n
Networks not appropriate for the specified 802.11 mode are filtered out.
.RE

.sp
.ne 2
.na
\fB\fB-k\fR \fIkey,...\fR, \fB--key\fR=\fIkey, ...\fR\fR
.ad
.sp .6
.RS 4n
Use the specified \fBsecobj\fR named by the key to connect to the network.
Networks not appropriate for the specified keys are filtered out.
.RE

.sp
.ne 2
.na
\fB\fB-s\fR \fBnone\fR|\fBwep\fR|\fBwpa\fR,
\fB--sec\fR=\fBnone\fR|\fBwep\fR|\fBwpa\fR\fR
.ad
.sp .6
.RS 4n
Networks not appropriate for the specified security mode are filtered out.
.RE

Next, the remaining networks are prioritized, first by signal strength, and
then by maximum speed. Finally, an attempt is made to associate with each
network in the list, in order, until one succeeds or no networks remain.
.sp
In addition to the options described above, the following options also control
the behavior of \fBconnect-wifi\fR:
.sp
.ne 2
.na
\fB\fB-a\fR \fBopen\fR|\fBshared\fR, \fB--auth\fR=\fBopen\fR|\fBshared\fR\fR
.ad
.sp .6
.RS 4n
Connect using the specified authentication mode. By default, \fBopen\fR and
\fBshared\fR are tried in order.
.RE

.sp
.ne 2
.na
\fB\fB-c\fR, \fB--create-ibss\fR\fR
.ad
.sp .6
.RS 4n
Used with \fB-b ibss\fR to create a new ad-hoc network if one matching the
specified \fBESSID\fR cannot be found. If no \fBESSID\fR is specified, then
\fB-c -b ibss\fR always triggers the creation of a new ad-hoc network.
.RE

.sp
.ne 2
.na
\fB\fB-T\fR \fItime\fR, \fB--timeout\fR=\fItime\fR\fR
.ad
.sp .6
.RS 4n
Specifies the number of seconds to wait for association to succeed. If
\fItime\fR is \fBforever\fR, then the associate will wait indefinitely. The
current default is ten seconds, but this might change in the future. Timeouts
shorter than the default might not succeed reliably.
.RE

.sp
.ne 2
.na
\fB\fB-k\fR \fIkey,...\fR, \fB--key\fR=\fIkey,...\fR\fR
.ad
.sp .6
.RS 4n
In addition to the filtering previously described, the specified keys will be
used to secure the association. The security mode to use will be based on the
key class; if a security mode was explicitly specified, it must be compatible
with the key class. All keys must be of the same class.
.sp
For security modes that support multiple key slots, the slot to place the key
will be specified by a colon followed by an index. Therefore, \fB-k mykey:3\fR
places \fBmykey\fR in slot 3. By default, slot 1 is assumed. For security modes
that support multiple keys, a comma-separated list can be specified, with the
first key being the active key.
.RE

.RE

.sp
.ne 2
.na
\fB\fBdladm disconnect-wifi\fR [\fB-a\fR] [\fIwifi-link\fR]\fR
.ad
.sp .6
.RS 4n
Disconnect from one or more \fBWiFi\fR networks. If \fIwifi-link\fR specifies a
connected \fBWiFi\fR link, then it is disconnected. For administrative
convenience, if only one \fBWiFi\fR link is connected, \fIwifi-link\fR can be
omitted.
.sp
.ne 2
.na
\fB\fB-a\fR, \fB--all-links\fR\fR
.ad
.sp .6
.RS 4n
Disconnects from all connected links. This is primarily intended for use by
scripts.
.RE

.RE

.sp
.ne 2
.na
\fB\fBdladm show-wifi\fR [[\fB-p\fR] \fB-o\fR \fIfield\fR,...]
[\fIwifi-link\fR]\fR
.ad
.sp .6
.RS 4n
Shows \fBWiFi\fR configuration information either for all \fBWiFi\fR links or
for the specified link \fIwifi-link\fR.
.sp
.ne 2
.na
\fB\fB-o\fR \fIfield,...\fR, \fB--output\fR=\fIfield\fR\fR
.ad
.sp .6
.RS 4n
A case-insensitive, comma-separated list of output fields to display. The field
name must be one of the fields listed below, or the special value \fBall\fR, to
display all fields. For each \fBWiFi\fR link, the following fields can be
displayed:
.sp
.ne 2
.na
\fB\fBLINK\fR\fR
.ad
.sp .6
.RS 4n
The name of the link being displayed.
.RE

.sp
.ne 2
.na
\fB\fBSTATUS\fR\fR
.ad
.sp .6
.RS 4n
Either \fBconnected\fR if the link is connected, or \fBdisconnected\fR if it is
not connected. If the link is disconnected, all remaining fields have the value
\fB--\fR.
.RE

.sp
.ne 2
.na
\fB\fBESSID\fR\fR
.ad
.sp .6
.RS 4n
The \fBESSID\fR (name) of the connected \fBWiFi\fR network.
.RE

.sp
.ne 2
.na
\fB\fBBSSID\fR\fR
.ad
.sp .6
.RS 4n
Either the hardware address of the \fBWiFi\fR network's Access Point (for
\fBBSS\fR networks), or the \fBWiFi\fR network's randomly generated unique
token (for \fBIBSS\fR networks).
.RE

.sp
.ne 2
.na
\fB\fBSEC\fR\fR
.ad
.sp .6
.RS 4n
Either \fBnone\fR for a \fBWiFi\fR network that uses no security, \fBwep\fR for
a \fBWiFi\fR network that requires WEP, or \fBwpa\fR for a WiFi network that
requires WPA.
.RE

.sp
.ne 2
.na
\fB\fBMODE\fR\fR
.ad
.sp .6
.RS 4n
The supported connection modes: one or more of \fBa\fR, \fBb\fR, or \fBg\fR.
.RE

.sp
.ne 2
.na
\fB\fBSTRENGTH\fR\fR
.ad
.sp .6
.RS 4n
The connection strength: one of \fBexcellent\fR, \fBvery good\fR, \fBgood\fR,
\fBweak\fR, or \fBvery weak\fR.
.RE

.sp
.ne 2
.na
\fB\fBSPEED\fR\fR
.ad
.sp .6
.RS 4n
The connection speed, in megabits per second.
.RE

.sp
.ne 2
.na
\fB\fBAUTH\fR\fR
.ad
.sp .6
.RS 4n
Either \fBopen\fR or \fBshared\fR (see \fBconnect-wifi\fR).
.RE

.sp
.ne 2
.na
\fB\fBBSSTYPE\fR\fR
.ad
.sp .6
.RS 4n
Either \fBbss\fR for \fBBSS\fR (infrastructure) networks, or \fBibss\fR for
\fBIBSS\fR (ad-hoc) networks.
.RE

By default, currently all fields but \fBAUTH\fR, \fBBSSID\fR, \fBBSSTYPE\fR are
displayed.
.RE

.sp
.ne 2
.na
\fB\fB-p\fR, \fB--parseable\fR\fR
.ad
.sp .6
.RS 4n
Displays using a stable machine-parseable format. The \fB-o\fR option is
required with \fB-p\fR. See "Parseable Output Format", below.
.RE

.RE

.sp
.ne 2
.na
\fB\fBdladm show-ether\fR [\fB-x\fR] [[\fB-p\fR] \fB-o\fR \fIfield\fR,...]
[\fIether-link\fR]\fR
.ad
.sp .6
.RS 4n
Shows state information either for all physical Ethernet links or for a
specified physical Ethernet link.
.sp
The \fBshow-ether\fR subcommand accepts the following options:
.sp
.ne 2
.na
\fB\fB-o\fR \fIfield\fR,..., \fB--output\fR=\fIfield\fR\fR
.ad
.sp .6
.RS 4n
A case-insensitive, comma-separated list of output fields to display. The field
name must be one of the fields listed below, or the special value \fBall\fR to
display all fields. For each link, the following fields can be displayed:
.sp
.ne 2
.na
\fB\fBLINK\fR\fR
.ad
.sp .6
.RS 4n
The name of the link being displayed.
.RE

.sp
.ne 2
.na
\fB\fBPTYPE\fR\fR
.ad
.sp .6
.RS 4n
Parameter type, where \fBcurrent\fR indicates the negotiated state of the link,
\fBcapable\fR indicates capabilities supported by the device, \fBadv\fR
indicates the advertised capabilities, and \fBpeeradv\fR indicates the
capabilities advertised by the link-partner.
.RE

.sp
.ne 2
.na
\fB\fBSTATE\fR\fR
.ad
.sp .6
.RS 4n
The state of the link.
.RE

.sp
.ne 2
.na
\fB\fBAUTO\fR\fR
.ad
.sp .6
.RS 4n
A \fByes\fR/\fBno\fR value indicating whether auto-negotiation is advertised.
.RE

.sp
.ne 2
.na
\fB\fBSPEED-DUPLEX\fR\fR
.ad
.sp .6
.RS 4n
Combinations of speed and duplex values available. The units of speed are
encoded with a trailing suffix of \fBG\fR (Gigabits/s) or \fBM\fR (Mb/s).
Duplex values are encoded as \fBf\fR (full-duplex) or \fBh\fR (half-duplex).
.RE

.sp
.ne 2
.na
\fB\fBPAUSE\fR\fR
.ad
.sp .6
.RS 4n
Flow control information. Can be \fBno\fR, indicating no flow control is
available; \fBtx\fR, indicating that the end-point can transmit pause frames,
but ignores any received pause frames; \fBrx\fR, indicating that the end-point
receives and acts upon received pause frames; or \fBbi\fR, indicating
bi-directional flow-control.
.RE

.sp
.ne 2
.na
\fB\fBREM_FAULT\fR\fR
.ad
.sp .6
.RS 4n
Fault detection information. Valid values are \fBnone\fR or \fBfault\fR.
.RE

By default, all fields except \fBREM_FAULT\fR are displayed for the "current"
\fBPTYPE\fR.
.RE

.sp
.ne 2
.na
\fB\fB-p\fR, \fB--parseable\fR\fR
.ad
.sp .6
.RS 4n
Displays using a stable machine-parseable format. The \fB-o\fR option is
required with \fB-p\fR. See "Parseable Output Format", below.
.RE

.sp
.ne 2
.na
\fB\fB-x\fR, \fB--extended\fR\fR
.ad
.sp .6
.RS 4n
Extended output is displayed for \fBPTYPE\fR values of \fBcurrent\fR,
\fBcapable\fR, \fBadv\fR and \fBpeeradv\fR.
.RE

.RE

.sp
.ne 2
.na
\fB\fBdladm set-linkprop\fR [\fB-t\fR] [\fB-R\fR \fIroot-dir\fR] [\fB-z\fR \fIzonename\fR] \fB-p\fR \fIprop\fR=\fIvalue\fR[,...] \fIlink\fR\fR
.ad
.sp .6
.RS 4n
Sets the values of one or more properties on the link specified. The list of
properties and their possible values depend on the link type, the network
device driver, and networking hardware. These properties can be retrieved using
\fBshow-linkprop\fR.
.sp
.ne 2
.na
\fB\fB-t\fR, \fB--temporary\fR\fR
.ad
.sp .6
.RS 4n
Specifies that the changes are temporary. Temporary changes last until the next
reboot.
.RE

.sp
.ne 2
.na
\fB\fB-R\fR \fIroot-dir\fR, \fB--root-dir\fR=\fIroot-dir\fR\fR
.ad
.sp .6
.RS 4n
See "Options," above.
.RE

.sp
.ne 2
.na
\fB\fB-z\fR \fIzonenme\fR
.ad
.sp .6
.RS 4n
Operate on a link that has been delegated to the specified zone.
.RE

.sp
.ne 2
.na
\fB\fB-p\fR \fIprop\fR=\fIvalue\fR[,...], \fB--prop\fR
\fIprop\fR=\fIvalue\fR[,...]\fR
.ad
.br
.na
\fB\fR
.ad
.sp .6
.RS 4n
A comma-separated list of properties to set to the specified values.
.RE

Note that when the persistent value is set, the temporary value changes to the
same value.
.RE

.sp
.ne 2
.na
\fB\fBdladm reset-linkprop\fR [\fB-t\fR] [\fB-R\fR \fIroot-dir\fR] [\fB-z\fR \fIzonename\fR] [\fB-p\fR \fIprop\fR,...] \fIlink\fR\fR
.ad
.sp .6
.RS 4n
Resets one or more properties to their values on the link specified. Properties
are reset to the values they had at startup. If no properties are specified,
all properties are reset. See \fBshow-linkprop\fR for a description of
properties.
.sp
.ne 2
.na
\fB\fB-t\fR, \fB--temporary\fR\fR
.ad
.sp .6
.RS 4n
Specifies that the resets are temporary. Values are reset to default values.
Temporary resets last until the next reboot.
.RE

.sp
.ne 2
.na
\fB\fB-R\fR \fIroot-dir\fR, \fB--root-dir\fR=\fIroot-dir\fR\fR
.ad
.sp .6
.RS 4n
See "Options," above.
.RE

.sp
.ne 2
.na
\fB\fB-z\fR \fIzonenme\fR
.ad
.sp .6
.RS 4n
Operate on a link that has been delegated to the specified zone.
.RE

.sp
.ne 2
.na
\fB\fB-p\fR \fIprop, ...\fR, \fB--prop\fR=\fIprop, ...\fR\fR
.ad
.sp .6
.RS 4n
A comma-separated list of properties to reset.
.RE

Note that when the persistent value is reset, the temporary value changes to
the same value.
.RE

.sp
.ne 2
.na
\fB\fBdladm show-linkprop\fR [\fB-P\fR] [\fB-z\fR \fIzonename\fR] [[\fB-c\fR] \fB-o\fR \fIfield\fR[,...]][\fB-p\fR \fIprop\fR[,...]] [\fIlink\fR]\fR
.ad
.sp .6
.RS 4n
Show the current or persistent values of one or more properties, either for all
datalinks or for the specified link. By default, current values are shown. If
no properties are specified, all available link properties are displayed. For
each property, the following fields are displayed:
.sp
.ne 2
.na
\fB\fB-o\fR \fIfield\fR[,...], \fB--output\fR=\fIfield\fR\fR
.ad
.sp .6
.RS 4n
A case-insensitive, comma-separated list of output fields to display. The field
name must be one of the fields listed below, or the special value \fBall\fR to
display all fields. For each link, the following fields can be displayed:
.sp
.ne 2
.na
\fB\fBLINK\fR\fR
.ad
.sp .6
.RS 4n
The name of the datalink.
.RE

.sp
.ne 2
.na
\fB\fBPROPERTY\fR\fR
.ad
.sp .6
.RS 4n
The name of the property.
.RE

.sp
.ne 2
.na
\fB\fBPERM\fR\fR
.ad
.sp .6
.RS 4n
The read/write permissions of the property. The value shown is one of \fBro\fR
or \fBrw\fR.
.RE

.sp
.ne 2
.na
\fB\fBVALUE\fR\fR
.ad
.sp .6
.RS 4n
The current (or persistent) property value. If the value is not set, it is
shown as \fB--\fR. If it is unknown, the value is shown as \fB?\fR. Persistent
values that are not set or have been reset will be shown as \fB--\fR and will
use the system \fBDEFAULT\fR value (if any).
.RE

.sp
.ne 2
.na
\fB\fBDEFAULT\fR\fR
.ad
.sp .6
.RS 4n
The default value of the property. If the property has no default value,
\fB--\fR is shown.
.RE

.sp
.ne 2
.na
\fB\fBPOSSIBLE\fR\fR
.ad
.sp .6
.RS 4n
A comma-separated list of the values the property can have. If the values span
a numeric range, \fImin\fR - \fImax\fR might be shown as shorthand. If the
possible values are unknown or unbounded, \fB--\fR is shown.
.RE

The list of properties depends on the link type and network device driver, and
the available values for a given property further depends on the underlying
network hardware and its state. General link properties are documented in the
\fBLINK PROPERTIES\fR section. However, link properties that begin with
"\fB_\fR" (underbar) are specific to a given link or its underlying network
device and subject to change or removal. See the appropriate network device
driver man page for details.
.RE

.sp
.ne 2
.na
\fB\fB-c\fR, \fB--parseable\fR\fR
.ad
.sp .6
.RS 4n
Display using a stable machine-parseable format. The \fB-o\fR option is
required with this option. See "Parseable Output Format", below.
.RE

.sp
.ne 2
.na
\fB\fB-P\fR, \fB--persistent\fR\fR
.ad
.sp .6
.RS 4n
Display persistent link property information
.RE

.sp
.ne 2
.na
\fB\fB-z\fR \fIzonenme\fR
.ad
.sp .6
.RS 4n
Operate on a link that has been delegated to the specified zone.
.RE

.sp
.ne 2
.na
\fB\fB-p\fR \fIprop, ...\fR, \fB--prop\fR=\fIprop, ...\fR\fR
.ad
.sp .6
.RS 4n
A comma-separated list of properties to show. See the sections on link
properties following subcommand descriptions.
.RE

.RE

.sp
.ne 2
.na
\fB\fBdladm create-secobj\fR [\fB-t\fR] [\fB-R\fR \fIroot-dir\fR] [\fB-f\fR
\fIfile\fR] \fB-c\fR \fIclass\fR \fIsecobj\fR\fR
.ad
.sp .6
.RS 4n
Create a secure object named \fIsecobj\fR in the specified \fIclass\fR to be
later used as a WEP or WPA key in connecting to an encrypted network. The value
of the secure object can either be provided interactively or read from a file.
The sequence of interactive prompts and the file format depends on the class of
the secure object.
.sp
Currently, the classes \fBwep\fR and \fBwpa\fR are supported. The \fBWEP\fR
(Wired Equivalent Privacy) key can be either 5 or 13 bytes long. It can be
provided either as an \fBASCII\fR or hexadecimal string -- thus, \fB12345\fR
and \fB0x3132333435\fR are equivalent 5-byte keys (the \fB0x\fR prefix can be
omitted). A file containing a \fBWEP\fR key must consist of a single line using
either \fBWEP\fR key format. The WPA (Wi-Fi Protected Access) key must be
provided as an ASCII string with a length between 8 and 63 bytes.
.sp
This subcommand is only usable by users or roles that belong to the "Network
Link Security" \fBRBAC\fR profile.
.sp
.ne 2
.na
\fB\fB-c\fR \fIclass\fR, \fB--class\fR=\fIclass\fR\fR
.ad
.sp .6
.RS 4n
\fIclass\fR can be \fBwep\fR or \fBwpa\fR. See preceding discussion.
.RE

.sp
.ne 2
.na
\fB\fB-t\fR, \fB--temporary\fR\fR
.ad
.sp .6
.RS 4n
Specifies that the creation is temporary. Temporary creation last until the
next reboot.
.RE

.sp
.ne 2
.na
\fB\fB-R\fR \fIroot-dir\fR, \fB--root-dir\fR=\fIroot-dir\fR\fR
.ad
.sp .6
.RS 4n
See "Options," above.
.RE

.sp
.ne 2
.na
\fB\fB-f\fR \fIfile\fR, \fB--file\fR=\fIfile\fR\fR
.ad
.sp .6
.RS 4n
Specifies a file that should be used to obtain the secure object's value. The
format of this file depends on the secure object class. See the \fBEXAMPLES\fR
section for an example of using this option to set a \fBWEP\fR key.
.RE

.RE

.sp
.ne 2
.na
\fB\fBdladm delete-secobj\fR [\fB-t\fR] [\fB-R\fR \fIroot-dir\fR]
\fIsecobj\fR[,...]\fR
.ad
.sp .6
.RS 4n
Delete one or more specified secure objects. This subcommand is only usable by
users or roles that belong to the "Network Link Security" \fBRBAC\fR profile.
.sp
.ne 2
.na
\fB\fB-t\fR, \fB--temporary\fR\fR
.ad
.sp .6
.RS 4n
Specifies that the deletions are temporary. Temporary deletions last until the
next reboot.
.RE

.sp
.ne 2
.na
\fB\fB-R\fR \fIroot-dir\fR, \fB--root-dir\fR=\fIroot-dir\fR\fR
.ad
.sp .6
.RS 4n
See "Options," above.
.RE

.RE

.sp
.ne 2
.na
\fB\fBdladm show-secobj\fR [\fB-P\fR] [[\fB-p\fR] \fB-o\fR \fIfield\fR[,...]]
[\fIsecobj\fR,...]\fR
.ad
.sp .6
.RS 4n
Show current or persistent secure object information. If one or more secure
objects are specified, then information for each is displayed. Otherwise, all
current or persistent secure objects are displayed.
.sp
By default, current secure objects are displayed, which are all secure objects
that have either been persistently created and not temporarily deleted, or
temporarily created.
.sp
For security reasons, it is not possible to show the value of a secure object.
.sp
.ne 2
.na
\fB\fB-o\fR \fIfield\fR[,...] , \fB--output\fR=\fIfield\fR[,...]\fR
.ad
.sp .6
.RS 4n
A case-insensitive, comma-separated list of output fields to display. The field
name must be one of the fields listed below. For displayed secure object, the
following fields can be shown:
.sp
.ne 2
.na
\fB\fBOBJECT\fR\fR
.ad
.sp .6
.RS 4n
The name of the secure object.
.RE

.sp
.ne 2
.na
\fB\fBCLASS\fR\fR
.ad
.sp .6
.RS 4n
The class of the secure object.
.RE

.RE

.sp
.ne 2
.na
\fB\fB-p\fR, \fB--parseable\fR\fR
.ad
.sp .6
.RS 4n
Display using a stable machine-parseable format. The \fB-o\fR option is
required with \fB-p\fR. See "Parseable Output Format", below.
.RE

.sp
.ne 2
.na
\fB\fB-P\fR, \fB--persistent\fR\fR
.ad
.sp .6
.RS 4n
Display persistent secure object information
.RE

.RE

.sp
.ne 2
.na
\fB\fBdladm create-vnic\fR [\fB-t\fR] \fB-l\fR \fIlink\fR [\fB-R\fR
\fIroot-dir\fR] [\fB-m\fR \fIvalue\fR | auto | {factory [\fB-n\fR
\fIslot-identifier\fR]} | {random [\fB-r\fR \fIprefix\fR]}] [\fB-v\fR
\fIvlan-id\fR] [\fB-p\fR \fIprop\fR=\fIvalue\fR[,...]] \fIvnic-link\fR\fR
.ad
.sp .6
.RS 4n
Create a VNIC with name \fIvnic-link\fR over the specified link.
.sp
.ne 2
.na
\fB\fB-t\fR, \fB--temporary\fR\fR
.ad
.sp .6
.RS 4n
Specifies that the VNIC is temporary. Temporary VNICs last until the next
reboot.
.RE

.sp
.ne 2
.na
\fB\fB-R\fR \fIroot-dir\fR, \fB--root-dir\fR=\fIroot-dir\fR\fR
.ad
.sp .6
.RS 4n
See "Options," above.
.RE

.sp
.ne 2
.na
\fB\fB-l\fR \fIlink\fR, \fB--link\fR=\fIlink\fR\fR
.ad
.sp .6
.RS 4n
\fIlink\fR can be a physical link or an \fBetherstub\fR.
.RE

.sp
.ne 2
.na
\fB\fB-m\fR \fIvalue\fR | \fIkeyword\fR, \fB--mac-address\fR=\fIvalue\fR |
\fIkeyword\fR\fR
.ad
.sp .6
.RS 4n
Sets the VNIC's MAC address based on the specified value or keyword. If
\fIvalue\fR is not a keyword, it is interpreted as a unicast MAC address, which
must be valid for the underlying NIC. The following special keywords can be
used:
.sp
.ne 2
.na
\fBfactory [\fB-n\fR \fIslot-identifier\fR],\fR
.ad
.br
.na
\fBfactory [\fB--slot\fR=\fIslot-identifier\fR]\fR
.ad
.sp .6
.RS 4n
Assign a factory MAC address to the VNIC. When a factory MAC address is
requested, \fB-m\fR can be combined with the \fB-n\fR option to specify a MAC
address slot to be used. If \fB-n\fR is not specified, the system will choose
the next available factory MAC address. The \fB-m\fR option of the
\fBshow-phys\fR subcommand can be used to display the list of factory MAC
addresses, their slot identifiers, and their availability.
.RE

.sp
.ne 2
.na
\fB\fR
.ad
.br
.na
\fBrandom [\fB-r\fR \fIprefix\fR],\fR
.ad
.br
.na
\fBrandom [\fB--mac-prefix\fR=\fIprefix\fR]\fR
.ad
.sp .6
.RS 4n
Assign a random MAC address to the VNIC. A default prefix consisting of a valid
IEEE OUI with the local bit set will be used. That prefix can be overridden
with the \fB-r\fR option.
.RE

.sp
.ne 2
.na
\fBauto\fR
.ad
.sp .6
.RS 4n
Try and use a factory MAC address first. If none is available, assign a random
MAC address. \fBauto\fR is the default action if the \fB-m\fR option is not
specified.
.RE

.sp
.ne 2
.na
\fB\fB-v\fR \fIvlan-id\fR\fR
.ad
.sp .6
.RS 4n
Enable VLAN tagging for this VNIC. The VLAN tag will have id \fIvlan-id\fR.
.RE

.RE

.sp
.ne 2
.na
\fB\fB-p\fR \fIprop\fR=\fIvalue\fR,..., \fB--prop\fR
\fIprop\fR=\fIvalue\fR,...\fR
.ad
.sp .6
.RS 4n
A comma-separated list of properties to set to the specified values.
.RE

.RE

.sp
.ne 2
.na
\fB\fBdladm delete-vnic\fR [\fB-t\fR] [\fB-R\fR \fIroot-dir\fR] [\fB-z\fR \fIzonename\fR] \fIvnic-link\fR\fR
.ad
.sp .6
.RS 4n
Deletes the specified VNIC.
.sp
.ne 2
.na
\fB\fB-t\fR, \fB--temporary\fR\fR
.ad
.sp .6
.RS 4n
Specifies that the deletion is temporary. Temporary deletions last until the
next reboot.
.RE

.sp
.ne 2
.na
\fB\fB-R\fR \fIroot-dir\fR, \fB--root-dir\fR=\fIroot-dir\fR\fR
.ad
.sp .6
.RS 4n
See "Options," above.
.RE

.sp
.ne 2
.na
\fB\fB-z\fR \fIzonenme\fR
.ad
.sp .6
.RS 4n
Operate on a link that has been delegated to the specified zone.
.RE

.RE

.sp
.ne 2
.na
\fB\fBdladm show-vnic\fR [\fB-pP\fR] [\fB-s\fR [\fB-i\fR \fIinterval\fR]] [\fB-o\fR \fIfield\fR[,...]] [\fB-l\fR \fIlink\fR] [\fB-z\fR \fIzonename\fR] [\fIvnic-link\fR]\fR
.ad
.sp .6
.RS 4n
Show VNIC configuration information (the default) or statistics, for all VNICs,
all VNICs on a link, or only the specified \fIvnic-link\fR.
.sp
.ne 2
.na
\fB\fB-o\fR \fIfield\fR[,...] , \fB--output\fR=\fIfield\fR[,...]\fR
.ad
.sp .6
.RS 4n
A case-insensitive, comma-separated list of output fields to display. The field
name must be one of the fields listed below. The field name must be one of the
fields listed below, or the special value \fBall\fR to display all fields. By
default (without \fB-o\fR), \fBshow-vnic\fR displays all fields.
.sp
.ne 2
.na
\fB\fBLINK\fR\fR
.ad
.sp .6
.RS 4n
The name of the VNIC.
.RE

.sp
.ne 2
.na
\fB\fBOVER\fR\fR
.ad
.sp .6
.RS 4n
The name of the physical link over which this VNIC is configured.
.RE

.sp
.ne 2
.na
\fB\fBSPEED\fR\fR
.ad
.sp .6
.RS 4n
The maximum speed of the VNIC, in megabits per second.
.RE

.sp
.ne 2
.na
\fB\fBMACADDRESS\fR\fR
.ad
.sp .6
.RS 4n
MAC address of the VNIC.
.RE

.sp
.ne 2
.na
\fB\fBMACADDRTYPE\fR\fR
.ad
.sp .6
.RS 4n
MAC address type of the VNIC. \fBdladm\fR distinguishes among the following MAC
address types:
.sp
.ne 2
.na
\fB\fBrandom\fR\fR
.ad
.sp .6
.RS 4n
A random address assigned to the VNIC.
.RE

.sp
.ne 2
.na
\fB\fBfactory\fR\fR
.ad
.sp .6
.RS 4n
A factory MAC address used by the VNIC.
.RE

.RE

.RE

.sp
.ne 2
.na
\fB\fB-p\fR, \fB--parseable\fR\fR
.ad
.sp .6
.RS 4n
Display using a stable machine-parseable format. The \fB-o\fR option is
required with \fB-p\fR. See "Parseable Output Format", below.
.RE

.sp
.ne 2
.na
\fB\fB-P\fR, \fB--persistent\fR\fR
.ad
.sp .6
.RS 4n
Display the persistent VNIC configuration.
.RE

.sp
.ne 2
.na
\fB\fB-s\fR, \fB--statistics\fR\fR
.ad
.sp .6
.RS 4n
Displays VNIC statistics.
.RE

.sp
.ne 2
.na
\fB\fB-i\fR \fIinterval\fR, \fB--interval\fR=\fIinterval\fR\fR
.ad
.sp .6
.RS 4n
Used with the \fB-s\fR option to specify an interval, in seconds, at which
statistics should be displayed. If this option is not specified, statistics
will be displayed only once.
.RE

.sp
.ne 2
.na
\fB\fB-l\fR \fIlink\fR, \fB--link\fR=\fIlink\fR\fR
.ad
.sp .6
.RS 4n
Display information for all VNICs on the named link.
.RE

.sp
.ne 2
.na
\fB\fB-z\fR \fIzonenme\fR
.ad
.sp .6
.RS 4n
Operate on a link that has been delegated to the specified zone.
.RE

.RE

.sp
.ne 2
.na
\fB\fR
.ad
.br
.na
\fB\fBdladm create-etherstub\fR [\fB-t\fR] [\fB-R\fR \fIroot-dir\fR]
\fIetherstub\fR\fR
.ad
.sp .6
.RS 4n
Create an etherstub with the specified name.
.sp
.ne 2
.na
\fB\fB-t\fR, \fB--temporary\fR\fR
.ad
.sp .6
.RS 4n
Specifies that the etherstub is temporary. Temporary etherstubs do not persist
across reboots.
.RE

.sp
.ne 2
.na
\fB\fB-R\fR \fIroot-dir\fR, \fB--root-dir\fR=\fIroot-dir\fR\fR
.ad
.sp .6
.RS 4n
See "Options," above.
.RE

VNICs can be created on top of etherstubs instead of physical NICs. As with
physical NICs, such a creation causes the stack to implicitly create a virtual
switch between the VNICs created on top of the same etherstub.
.RE

.sp
.ne 2
.na
\fB\fR
.ad
.br
.na
\fB\fBdladm delete-etherstub\fR [\fB-t\fR] [\fB-R\fR \fIroot-dir\fR]
\fIetherstub\fR\fR
.ad
.sp .6
.RS 4n
Delete the specified etherstub.
.sp
.ne 2
.na
\fB\fB-t\fR, \fB--temporary\fR\fR
.ad
.sp .6
.RS 4n
Specifies that the deletion is temporary. Temporary deletions last until the
next reboot.
.RE

.sp
.ne 2
.na
\fB\fB-R\fR \fIroot-dir\fR, \fB--root-dir\fR=\fIroot-dir\fR\fR
.ad
.sp .6
.RS 4n
See "Options," above.
.RE

.RE

.sp
.ne 2
.na
\fB\fBdladm show-etherstub\fR [\fIetherstub\fR]\fR
.ad
.sp .6
.RS 4n
Show all configured etherstubs by default, or the specified etherstub if
\fIetherstub\fR is specified.
.RE

.sp
.ne 2
.na
\fB\fBdladm create-iptun\fR [\fB-t\fR] [\fB-R\fR \fIroot-dir\fR] \fB-T\fR
\fItype\fR [-a {local|remote}=<addr>[,...]] \fIiptun-link\fR\fR
.ad
.sp .6
.RS 4n
Create an IP tunnel link named \fIiptun-link\fR. Such links can additionally be
protected with IPsec using \fBipsecconf\fR(1M).
.sp
An IP tunnel is conceptually comprised of two parts: a virtual link between two
or more IP nodes, and an IP interface above this link that allows the system to
transmit and receive IP packets encapsulated by the underlying link. This
subcommand creates a virtual link. The \fBifconfig\fR(1M) command is used to
configure IP interfaces above the link.
.sp
.ne 2
.na
\fB\fB-t\fR, \fB--temporary\fR\fR
.ad
.sp .6
.RS 4n
Specifies that the IP tunnel link is temporary. Temporary tunnels last until
the next reboot.
.RE

.sp
.ne 2
.na
\fB\fB-R\fR \fIroot-dir\fR, \fB--root-dir\fR=\fIroot-dir\fR\fR
.ad
.sp .6
.RS 4n
See "Options," above.
.RE

.sp
.ne 2
.na
\fB\fB-T\fR \fItype\fR, \fB--tunnel-type\fR=\fItype\fR\fR
.ad
.sp .6
.RS 4n
Specifies the type of tunnel to be created. The type must be one of the
following:
.sp
.ne 2
.na
\fB\fBipv4\fR\fR
.ad
.sp .6
.RS 4n
A point-to-point, IP-over-IP tunnel between two IPv4 nodes. This type of tunnel
requires IPv4 source and destination addresses to function. IPv4 and IPv6
interfaces can be plumbed above such a tunnel to create IPv4-over-IPv4 and
IPv6-over-IPv4 tunneling configurations.
.RE

.sp
.ne 2
.na
\fB\fBipv6\fR\fR
.ad
.sp .6
.RS 4n
A point-to-point, IP-over-IP tunnel between two IPv6 nodes as defined in IETF
RFC 2473. This type of tunnel requires IPv6 source and destination addresses to
function. IPv4 and IPv6 interfaces can be plumbed above such a tunnel to create
IPv4-over-IPv6 and IPv6-over-IPv6 tunneling configurations.
.RE

.sp
.ne 2
.na
\fB\fB6to4\fR\fR
.ad
.sp .6
.RS 4n
A 6to4, point-to-multipoint tunnel as defined in IETF RFC 3056. This type of
tunnel requires an IPv4 source address to function. An IPv6 interface is
plumbed on such a tunnel link to configure a 6to4 router.
.RE

.RE

.sp
.ne 2
.na
\fB\fB-a\fR \fBlocal=\fR\fIaddr\fR
.ad
.sp .6
.RS 4n
Literal IP address or hostname corresponding to the tunnel source. If a
hostname is specified, it will be resolved to IP addresses, and one of those IP
addresses will be used as the tunnel source. Because IP tunnels are created
before naming services have been brought online during the boot process, it is
important that any hostname used be included in \fB/etc/hosts\fR.
.RE

.sp
.ne 2
.na
\fB\fB-a\fR \fBremote=\fR\fIaddr\fR
.ad
.sp .6
.RS 4n
Literal IP address or hostname corresponding to the tunnel destination.
.RE

.RE

.sp
.ne 2
.na
\fB\fBdladm modify-iptun\fR [\fB-t\fR] [\fB-R\fR \fIroot-dir\fR]
[-a {local|remote}=<addr>[,...]] \fIiptun-link\fR\fR
.ad
.sp .6
.RS 4n
Modify the parameters of the specified IP tunnel.
.sp
.ne 2
.na
\fB\fB-t\fR, \fB--temporary\fR\fR
.ad
.sp .6
.RS 4n
Specifies that the modification is temporary. Temporary modifications last
until the next reboot.
.RE

.sp
.ne 2
.na
\fB\fB-R\fR \fIroot-dir\fR, \fB--root-dir\fR=\fIroot-dir\fR\fR
.ad
.sp .6
.RS 4n
See "Options," above.
.RE

.sp
.ne 2
.na
\fB\fB-a\fR \fBlocal=\fR\fIaddr\fR
.ad
.sp .6
.RS 4n
Specifies a new tunnel source address. See \fBcreate-iptun\fR for a
description.
.RE

.sp
.ne 2
.na
\fB\fB-a\fR \fBremote=\fR\fIaddr\fR
.ad
.sp .6
.RS 4n
Specifies a new tunnel destination address. See \fBcreate-iptun\fR for a
description.
.RE

.RE

.sp
.ne 2
.na
\fB\fBdladm delete-iptun\fR [\fB-t\fR] [\fB-R\fR \fIroot-dir\fR]
\fIiptun-link\fR\fR
.ad
.sp .6
.RS 4n
Delete the specified IP tunnel link.
.sp
.ne 2
.na
\fB\fB-t\fR, \fB--temporary\fR\fR
.ad
.sp .6
.RS 4n
Specifies that the deletion is temporary. Temporary deletions last until the
next reboot.
.RE

.sp
.ne 2
.na
\fB\fB-R\fR \fIroot-dir\fR, \fB--root-dir\fR=\fIroot-dir\fR\fR
.ad
.sp .6
.RS 4n
See "Options," above.
.RE

.RE

.sp
.ne 2
.na
\fB\fBdladm show-iptun\fR [\fB-P\fR] [[\fB-p\fR] \fB-o\fR \fIfield\fR[,...]]
[\fIiptun-link\fR]\fR
.ad
.sp .6
.RS 4n
Show IP tunnel link configuration for a single IP tunnel or all IP tunnels.
.sp
.ne 2
.na
\fB\fB-P\fR, \fB--persistent\fR\fR
.ad
.sp .6
.RS 4n
Display the persistent IP tunnel configuration.
.RE

.sp
.ne 2
.na
\fB\fB-p\fR, \fB--parseable\fR\fR
.ad
.sp .6
.RS 4n
Display using a stable machine-parseable format. The -o option is required with
-p. See "Parseable Output Format", below.
.RE

.sp
.ne 2
.na
\fB\fB-o\fR \fIfield\fR[,...], \fB--output\fR=\fIfield\fR[,...]\fR
.ad
.sp .6
.RS 4n
A case-insensitive, comma-separated list of output fields to display. The field
name must be one of the fields listed below, or the special value \fBall\fR, to
display all fields. By default (without \fB-o\fR), \fBshow-iptun\fR displays
all fields.
.sp
.ne 2
.na
\fB\fBLINK\fR\fR
.ad
.sp .6
.RS 4n
The name of the IP tunnel link.
.RE

.sp
.ne 2
.na
\fB\fBTYPE\fR\fR
.ad
.sp .6
.RS 4n
Type of tunnel as specified by the \fB-T\fR option of \fBcreate-iptun\fR.
.RE

.sp
.ne 2
.na
\fB\fBFLAGS\fR\fR
.ad
.sp .6
.RS 4n
A set of flags associated with the IP tunnel link. Possible flags are:
.sp
.ne 2
.na
\fB\fBs\fR\fR
.ad
.sp .6
.RS 4n
The IP tunnel link is protected by IPsec policy. To display the IPsec policy
associated with the tunnel link, enter:
.sp
.in +2
.nf
# \fBipsecconf -ln -i \fItunnel-link\fR\fR
.fi
.in -2
.sp

See \fBipsecconf\fR(1M) for more details on how to configure IPsec policy.
.RE

.sp
.ne 2
.na
\fB\fBi\fR\fR
.ad
.sp .6
.RS 4n
The IP tunnel link was implicitly created with \fBifconfig\fR(1M), and will be
automatically deleted when it is no longer referenced (that is, when the last
IP interface over the tunnel is unplumbed). See \fBifconfig\fR(1M) for details
on implicit tunnel creation.
.RE

.RE

.sp
.ne 2
.na
\fB\fBSOURCE\fR\fR
.ad
.sp .6
.RS 4n
The tunnel source address.
.RE

.sp
.ne 2
.na
\fB\fBDESTINATION\fR\fR
.ad
.sp .6
.RS 4n
The tunnel destination address.
.RE

.RE

.RE

.sp
.ne 2
.na
\fBdladm create-overlay\fR \fB-e\fR \fIencap\fR \fB-s\fR \fIsearch\fR
\fB-v\fR \fIvnetid\fR [\fB-p\fR \fIprop\fR=\fIvalue\fR[,...]] \fIoverlay\fR
.ad
.sp .6
.RS 4n
Create an overlay device named \fIoverlay\fR.
.sp
Overlay devices are similar to etherstubs. VNICs can be created on top
of them. However, unlike an etherstub which is local to the system, an
overlay device can be configured to communicate to remote hosts,
providing a means for network virtualization. The way in which it does
this is described by the encapsulation module and the search plugin. For
more information on these, see \fBoverlay\fR(5).
.sp
An overlay device has a series of required and optional properties.  These
properties vary based upon the search and encapsulation modules and are fully
specified in \fBoverlay\fR(5). Not every property needs to be specified - some
have default values which will be used if nothing specific is specified. For
example, the default port for VXLAN comes from its IANA standard. If a
required property is missing, the command will fail and inform you of the
missing properties.
.sp
.ne 2
.na
\fB\fB-t\fR, \fB--temporary\fR\fR
.ad
.sp .6
.RS 4n
Specifies that the overlay is temporary. Temporary overlays last until
the next reboot.
.RE

.sp
.ne 2
.na
\fB-e\fR \fIencap\fR, \fB--encap\fR=\fIencap\fR
.ad
.sp .6
.RS 4n
Use \fIencap\fR as the encapsulation plugin for the overlay device
\fIoverlay\fR. The encapsulation plugin determines how packets are transformed
before being put on the wire.
.RE

.sp
.ne 2
.na
\fB-s\fR \fIsearch\fR, \fB--search\fR=\fIsearch\fR
.ad
.sp .6
.RS 4n
Use \fIsearch\fR as the search plugin for \fIoverlay\fR. The search plugin
determines how non-local targets are found and where packets are directed to.
.RE

.sp
.ne 2
.na
\fB\fB-p\fR \fIprop\fR=\fIvalue\fR,..., \fB--prop\fR
\fIprop\fR=\fIvalue\fR,...\fR
.ad
.sp .6
.RS 4n
A comma-separated list of properties to set to the specified values.
.RE

.sp
.ne 2
.na
\fB-v\fR \fIvnetid\fR, \fB--vnetid\fR=\fIvnetid\fR
.ad
.sp .6
.RS 4n
Sets the virtual networking identfier to \fIvnetid\fR. A virtual network
identifier determines is similar to a VLAN identifier, in that it identifies a
unique virtual network. All overlay devices on the system share the same space
for the virtual network idenfifiter. However, the valid range of identifiers is
determined by the encapsulation plugin specified by \fB-e\fR.
.RE

.RE

.sp
.ne 2
.na
\fBdladm delete-overlay\fR \fIoverlay\fR
.ad
.sp .6
.RS 4n
Delete the specified overlay. This will fail if there are VNICs on top of the
device.
.RE

.sp
.ne 2
.na
\fBdladm modify-overlay\fR \fB-d\fR \fImac\fR | \fB-f\fR | \fB-s\fR \fImac=ip:port\fR \fIoverlay\fR
.ad
.sp .6
.RS 4n
Modifies the target tables for the specified overlay.
.sp
The different options allow for different ways of modifying the target table.
One of \fB-d\fR, \fB-f\fR, and \fB-s\fR is required. This is not applicable for
all kinds of overlay devices. For more information, see \fBoverlay\fR(5).
.sp
.ne 2
.na
\fB-d\fR \fImac\fR, \fB--delete-entry\fR=\fImac\fR
.ad
.sp .6
.RS 4n
Deletes the entry for \fImac\fR from the target table for \fIoverlay\fR. Note,
if a lookup is pending or outstanding, this does not cancel it or stop it from
updating the value.
.RE

.sp
.ne 2
.na
\fB-f\fR, \fB--flush-table\fR
.ad
.sp .6
.RS 4n
Flushes all values in the target table for \fIoverlay\fR.
.RE

.sp
.ne 2
.na
\fB-s\fR \fImac\fR=\fIvalue\fR, \fB--set-entry\fR=\fImac\fR=\fIvalue\fR
.ad
.sp .6
.RS 4n
Sets the value of \fIoverlay\fR's target table entry for \fImac\fR to the
specified value. The specified value varies upon the encapsulation plugin. The
value may be a combination of a MAC address, IP adress, and port. Generall, this
looks like [\fImac\fR,][\fIIP\fR:][\fIport\fR]. If a component is the last one,
then there is no need for a separator. eg. if just the MAC address or IP is
needed, it would look like \fImac\fR and \fIIP\fR respectively.
.RE

.RE

.sp
.ne 2
.na
\fBdladm show-overlay\fR [ \fB-f\fR | \fB-t\fR ] [[\fB-p\fR] \fB-o\fR \fIfield\fR[,...]] [\fIoverlay\fR]
.ad
.sp .6
.RS 4n
Shows overlay configuration (the default), internal target tables (\fB-t\fR), or
the FMA state (\fB-f\fR), either for all overlays or the specified overlay.
.sp
By default (with neither \fB-f\fR or \fB-t\fR specified), the following fields
will be displayed:
.sp
.ne 2
.na
\fB\fBLINK\fR\fR
.ad
.sp .6
.RS 4n
The name of the overlay.
.RE

.sp
.ne 2
.na
\fB\fBPROPERTY\fR\fR
.ad
.sp .6
.RS 4n
The name of the property.
.RE

.sp
.ne 2
.na
\fB\fBPERM\fR\fR
.ad
.sp .6
.RS 4n
The read/write permissions of the property. The value shown is one of \fBr-\fR
or \fBrw\fR.
.RE

.sp
.ne 2
.na
\fB\fBVALUE\fR\fR
.ad
.sp .6
.RS 4n
The current  property value. If the value is not set, it is shown as \fB--\fR.
If it is unknown, the value is shown as \fB?\fR.
.RE

.sp
.ne 2
.na
\fB\fBDEFAULT\fR\fR
.ad
.sp .6
.RS 4n
The default value of the property. If the property has no default value,
\fB--\fR is shown.
.RE

.sp
.ne 2
.na
\fB\fBPOSSIBLE\fR\fR
.ad
.sp .6
.RS 4n
A comma-separated list of the values the property can have. If the values span
a numeric range, \fImin\fR - \fImax\fR might be shown as shorthand. If the
possible values are unknown or unbounded, \fB--\fR is shown.
.RE

.sp
When the \fB-f\fR option is displayed, the following fields will be displayed:
.sp
.ne 2
.na
\fB\fBLINK\fR\fR
.ad
.sp .6
.RS 4n
The name of the overlay.
.RE

.sp
.ne 2
.na
\fB\fBSTATUS\fR\fR
.ad
.sp .6
.RS 4n
Either \fBONLINE\fR or \fBDEGRADED\fR.
.RE

.sp
.ne 2
.na
\fB\fBDETAILS\fR\fR
.ad
.sp .6
.RS 4n
When the \fBoverlay\fR's status is \fBONLINE\fR, then this has the value
\fB--\fR. Otherwise, when it is \fBDEGRADED\fR, this field provides a more
detailed explanation as to why it's degraded.
.RE

.sp
When the \fB-t\fR option is displayed, the following fields will be displayed:
.sp
.ne 2
.na
\fB\fBLINK\fR\fR
.ad
.sp .6
.RS 4n
The name of the overlay.
.RE

.sp
.ne 2
.na
\fB\fBTARGET\fR\fR
.ad
.sp .6
.RS 4n
The target MAC address of a table entry.
.RE

.sp
.ne 2
.na
\fB\fBDESTINATION\fR\fR
.ad
.sp .6
.RS 4n
The address that an encapsulated packet will be sent to when a packet has the
address specified by \fBTARGET\fR.
.RE

The \fBshow-overlay\fR command supports the following options:

.sp
.ne 2
.na
\fB-f\fR, \fB--fma\fR
.ad
.sp .6
.RS 4n
Displays information about an overlay device's FMA state. For more
information on the target table, see \fBoverlay\fR(5).
.RE

.sp
.ne 2
.na
\fB\fB-o\fR \fIfield\fR[,...], \fB--output\fR=\fIfield\fR\fR
.ad
.sp .6
.RS 4n
A case-insensitive, comma-separated list of output fields to display. The field
name must be one of the fields listed above, or the special value \fBall\fR, to
display all fields. The fields applicable to the \fB-o\fR option are limited to
those listed under each output mode. For example, if using \fB-L\fR, only the
fields listed under \fB-L\fR, above, can be used with \fB-o\fR.
.RE

.sp
.ne 2
.na
\fB\fB-p\fR, \fB--parseable\fR\fR
.ad
.sp .6
.RS 4n
Display using a stable machine-parseable format. The \fB-o\fR option is
required with \fB-p\fR. See "Parseable Output Format", below.
.RE

.sp
.ne 2
.na
\fB-t\fR, \fB--target\fR
.ad
.sp .6
.RS 4n
Displays information about an overlay device's target table. For more
information on the target table, see \fBoverlay\fR(5).
.RE

.RE

.sp
.ne 2
.na
\fB\fBdladm show-usage\fR [\fB-a\fR] \fB-f\fR \fIfilename\fR [\fB-p\fR
\fIplotfile\fR \fB-F\fR \fIformat\fR] [\fB-s\fR \fItime\fR] [\fB-e\fR
\fItime\fR] [\fIlink\fR]\fR
.ad
.sp .6
.RS 4n
Show the historical network usage from a stored extended accounting file.
Configuration and enabling of network accounting through \fBacctadm\fR(1M) is
required. The default output will be the summary of network usage for the
entire period of time in which extended accounting was enabled.
.sp
.ne 2
.na
\fB\fB-a\fR\fR
.ad
.sp .6
.RS 4n
Display all historical network usage for the specified period of time during
which extended accounting is enabled. This includes the usage information for
the links that have already been deleted.
.RE

.sp
.ne 2
.na
\fB\fB-f\fR \fIfilename\fR, \fB--file\fR=\fIfilename\fR\fR
.ad
.sp .6
.RS 4n
Read extended accounting records of network usage from \fIfilename\fR.
.RE

.sp
.ne 2
.na
\fB\fB-F\fR \fIformat\fR, \fB--format\fR=\fIformat\fR\fR
.ad
.sp .6
.RS 4n
Specifies the format of \fIplotfile\fR that is specified by the \fB-p\fR
option. As of this release, \fBgnuplot\fR is the only supported format.
.RE

.sp
.ne 2
.na
\fB\fB-p\fR \fIplotfile\fR, \fB--plot\fR=\fIplotfile\fR\fR
.ad
.sp .6
.RS 4n
Write network usage data to a file of the format specified by the \fB-F\fR
option, which is required.
.RE

.sp
.ne 2
.na
\fB\fB-s\fR \fItime\fR, \fB--start\fR=\fItime\fR\fR
.ad
.br
.na
\fB\fB-e\fR \fItime\fR, \fB--stop\fR=\fItime\fR\fR
.ad
.sp .6
.RS 4n
Start and stop times for data display. Time is in the format
\fIMM\fR/\fIDD\fR/\fIYYYY\fR,\fIhh\fR:\fImm\fR:\fIss\fR.
.RE

.sp
.ne 2
.na
\fB\fIlink\fR\fR
.ad
.sp .6
.RS 4n
If specified, display the network usage only for the named link. Otherwise,
display network usage for all links.
.RE

.RE

.SS "Parseable Output Format"
.LP
Many \fBdladm\fR subcommands have an option that displays output in a
machine-parseable format. The output format is one or more lines of colon
(\fB:\fR) delimited fields. The fields displayed are specific to the subcommand
used and are listed under the entry for the \fB-o\fR option for a given
subcommand. Output includes only those fields requested by means of the
\fB-o\fR option, in the order requested.
.sp
.LP
When you request multiple fields, any literal colon characters are escaped by a
backslash (\fB\e\fR) before being output. Similarly, literal backslash
characters will also be escaped (\fB\e\e\fR). This escape format is parseable
by using shell \fBread\fR(1) functions with the environment variable
\fBIFS=:\fR (see \fBEXAMPLES\fR, below). Note that escaping is not done when
you request only a single field.
.SS "General Link Properties"
.LP
The following general link properties are supported:
.sp
.ne 2
.na
\fB\fBallowed-ips\fR\fR
.ad
.sp .6
.RS 4n
A comma-seperated list of IP addresses that are allowed on the interface.
.sp
An address in CIDR format with no host address specified is used to indicate
that any address on that subnet is allowed (e.g. 192.168.10.0/24 means any
address in the range 192.168.10.0 - 192.168.10.255 is allowed).
.RE

.sp
.ne 2
.na
\fB\fBautopush\fR\fR
.ad
.sp .6
.RS 4n
Specifies the set of STREAMS modules to push on the stream associated with a
link when its DLPI device is opened. It is a space-delimited list of modules.
.sp
The optional special character sequence \fB[anchor]\fR indicates that a STREAMS
anchor should be placed on the stream at the module previously specified in the
list. It is an error to specify more than one anchor or to have an anchor first
in the list.
.sp
The \fBautopush\fR property is preferred over the more general
\fBautopush\fR(1M) command.
.RE

.sp
.ne 2
.na
\fB\fBcpus\fR\fR
.ad
.sp .6
.RS 4n
Bind the processing of packets for a given data link to a processor or a set of
processors. The value can be a comma-separated list of one or more processor
ids. If the list consists of more than one processor, the processing will
spread out to all the processors. Connection to processor affinity and packet
ordering for any individual connection will be maintained.
.sp
The processor or set of processors are not exclusively reserved for the link.
Only the kernel threads and interrupts associated with processing of the link
are bound to the processor or the set of processors specified. In case it is
desired that processors be dedicated to the link, \fBpsrset\fR(1M) can be used
to create a processor set and then specifying the processors from the processor
set to bind the link to.
.sp
If the link was already bound to processor or set of processors due to a
previous operation, the binding will be removed and the new set of processors
will be used instead.
.sp
The default is no CPU binding, which is to say that the processing of packets
is not bound to any specific processor or processor set.
.RE

.sp
.ne 2
.na
\fB\fBlearn_limit\fR\fR
.ad
.sp .6
.RS 4n
Limits the number of new or changed MAC sources to be learned over a bridge
link. When the number exceeds this value, learning on that link is temporarily
disabled. Only non-VLAN, non-VNIC type links have this property.
.sp
The default value is \fB1000\fR. Valid values are greater or equal to 0.
.RE

.sp
.ne 2
.na
\fB\fBlearn_decay\fR\fR
.ad
.sp .6
.RS 4n
Specifies the decay rate for source changes limited by \fBlearn_limit\fR. This
number is subtracted from the counter for a bridge link every 5 seconds. Only
non-VLAN, non-VNIC type links have this property.
.sp
The default value is \fB200\fR. Valid values are greater or equal to 0.
.RE

.sp
.ne 2
.na
\fB\fBmaxbw\fR\fR
.ad
.sp .6
.RS 4n
Sets the full duplex bandwidth for the link. The bandwidth is specified as an
integer with one of the scale suffixes (\fBK\fR, \fBM\fR, or \fBG\fR for Kbps,
Mbps, and Gbps). If no units are specified, the input value will be read as
Mbps. The default is no bandwidth limit.
.RE

.sp
.ne 2
.na
\fB\fBpriority\fR\fR
.ad
.sp .6
.RS 4n
Sets the relative priority for the link. The value can be given as one of the
tokens \fBhigh\fR, \fBmedium\fR, or \fBlow\fR. The default is \fBhigh\fR.
.RE

.sp
.ne 2
.na
\fB\fBstp\fR\fR
.ad
.sp .6
.RS 4n
Enables or disables Spanning Tree Protocol on a bridge link. Setting this value
to \fB0\fR disables Spanning Tree, and puts the link into forwarding mode with
BPDU guarding enabled. This mode is appropriate for point-to-point links
connected only to end nodes. Only non-VLAN, non-VNIC type links have this
property. The default value is \fB1\fR, to enable STP.
.RE

.sp
.ne 2
.na
\fB\fBforward\fR\fR
.ad
.sp .6
.RS 4n
Enables or disables forwarding for a VLAN. Setting this value to \fB0\fR
disables bridge forwarding for a VLAN link. Disabling bridge forwarding removes
that VLAN from the "allowed set" for the bridge. The default value is \fB1\fR,
to enable bridge forwarding for configured VLANs.
.RE

.sp
.ne 2
.na
\fB\fBdefault_tag\fR\fR
.ad
.sp .6
.RS 4n
Sets the default VLAN ID that is assumed for untagged packets sent to and
received from this link. Only non-VLAN, non-VNIC type links have this property.
Setting this value to \fB0\fR disables the bridge forwarding of untagged
packets to and from the port. The default value is \fBVLAN ID 1\fR. Valid
values values are from 0 to 4094.
.RE

.sp
.ne 2
.na
\fB\fBstp_priority\fR\fR
.ad
.sp .6
.RS 4n
Sets the STP and RSTP Port Priority value, which is used to determine the
preferred root port on a bridge. Lower numerical values are higher priority.
The default value is \fB128\fR. Valid values range from 0 to 255.
.RE

.sp
.ne 2
.na
\fB\fBstp_cost\fR\fR
.ad
.sp .6
.RS 4n
Sets the STP and RSTP cost for using the link. The default value is \fBauto\fR,
which sets the cost based on link speed, using \fB100\fR for 10Mbps, \fB19\fR
for 100Mbps, \fB4\fR for 1Gbps, and \fB2\fR for 10Gbps. Valid values range from
1 to 65535.
.RE

.sp
.ne 2
.na
\fB\fBstp_edge\fR\fR
.ad
.sp .6
.RS 4n
Enables or disables bridge edge port detection. If set to \fB0\fR (false), the
system assumes that the port is connected to other bridges even if no bridge
PDUs of any type are seen. The default value is \fB1\fR, which detects edge
ports automatically.
.RE

.sp
.ne 2
.na
\fB\fBstp_p2p\fR\fR
.ad
.sp .6
.RS 4n
Sets bridge point-to-point operation mode. Possible values are \fBtrue\fR,
\fBfalse\fR, and \fBauto\fR. When set to \fBauto\fR, point-to-point connections
are automatically discovered. When set to \fBtrue\fR, the port mode is forced
to use point-to-point. When set to \fBfalse\fR, the port mode is forced to use
normal multipoint mode. The default value is \fBauto\fR.
.RE

.sp
.ne 2
.na
\fB\fBstp_mcheck\fR\fR
.ad
.sp .6
.RS 4n
Triggers the system to run the RSTP \fBForce BPDU Migration Check\fR procedure
on this link. The procedure is triggered by setting the property value to
\fB1\fR. The property is automatically reset back to \fB0\fR. This value cannot
be set unless the following are true:
.RS +4
.TP
.ie t \(bu
.el o
The link is bridged
.RE
.RS +4
.TP
.ie t \(bu
.el o
The bridge is protected by Spanning Tree
.RE
.RS +4
.TP
.ie t \(bu
.el o
The bridge \fBforce-protocol\fR value is at least 2 (RSTP)
.RE
The default value is 0.
.RE

.sp
.ne 2
.na
\fB\fBzone\fR\fR
.ad
.sp .6
.RS 4n
Specifies the zone to which the link belongs. This property can be modified
only temporarily through \fBdladm\fR, and thus the \fB-t\fR option must be
specified. To modify the zone assignment such that it persists across reboots,
please use \fBzonecfg\fR(1M). Possible values consist of any exclusive-IP zone
currently running on the system. By default, the zone binding is as per
\fBzonecfg\fR(1M).
.RE

.SS "Wifi Link Properties"
.LP
The following \fBWiFi\fR link properties are supported. Note that the ability
to set a given property to a given value depends on the driver and hardware.
.sp
.ne 2
.na
\fB\fBchannel\fR\fR
.ad
.sp .6
.RS 4n
Specifies the channel to use. This property can be modified only by certain
\fBWiFi\fR links when in \fBIBSS\fR mode. The default value and allowed range
of values varies by regulatory domain.
.RE

.sp
.ne 2
.na
\fB\fBpowermode\fR\fR
.ad
.sp .6
.RS 4n
Specifies the power management mode of the \fBWiFi\fR link. Possible values are
\fBoff\fR (disable power management), \fBmax\fR (maximum power savings), and
\fBfast\fR (performance-sensitive power management). Default is \fBoff\fR.
.RE

.sp
.ne 2
.na
\fB\fBradio\fR\fR
.ad
.sp .6
.RS 4n
Specifies the radio mode of the \fBWiFi\fR link. Possible values are \fBon\fR
or \fBoff\fR. Default is \fBon\fR.
.RE

.sp
.ne 2
.na
\fB\fBspeed\fR\fR
.ad
.sp .6
.RS 4n
Specifies a fixed speed for the \fBWiFi\fR link, in megabits per second. The
set of possible values depends on the driver and hardware (but is shown by
\fBshow-linkprop\fR); common speeds include 1, 2, 11, and 54. By default, there
is no fixed speed.
.RE

.SS "Ethernet Link Properties"
.LP
The following MII Properties, as documented in \fBieee802.3\fR(5), are
supported in read-only mode:
.RS +4
.TP
.ie t \(bu
.el o
\fBduplex\fR
.RE
.RS +4
.TP
.ie t \(bu
.el o
\fBstate\fR
.RE
.RS +4
.TP
.ie t \(bu
.el o
\fBadv_autoneg_cap\fR
.RE
.RS +4
.TP
.ie t \(bu
.el o
\fBadv_10gfdx_cap\fR
.RE
.RS +4
.TP
.ie t \(bu
.el o
\fBadv_1000fdx_cap\fR
.RE
.RS +4
.TP
.ie t \(bu
.el o
\fBadv_1000hdx_cap\fR
.RE
.RS +4
.TP
.ie t \(bu
.el o
\fBadv_100fdx_cap\fR
.RE
.RS +4
.TP
.ie t \(bu
.el o
\fBadv_100hdx_cap\fR
.RE
.RS +4
.TP
.ie t \(bu
.el o
\fBadv_10fdx_cap\fR
.RE
.RS +4
.TP
.ie t \(bu
.el o
\fBadv_10hdx_cap\fR
.RE
.sp
.LP
Each \fBadv_\fR property (for example, \fBadv_10fdx_cap\fR) also has a
read/write counterpart \fBen_\fR property (for example, \fBen_10fdx_cap\fR)
controlling parameters used at auto-negotiation. In the absence of Power
Management, the \fBadv\fR* speed/duplex parameters provide the values that are
both negotiated and currently effective in hardware. However, with Power
Management enabled, the speed/duplex capabilities currently exposed in hardware
might be a subset of the set of bits that were used in initial link parameter
negotiation. Thus the MII \fBadv_\fR* parameters are marked read-only, with an
additional set of \fBen_\fR* parameters for configuring speed and duplex
properties at initial negotiation.
.sp
.LP
Note that the \fBadv_autoneg_cap\fR does not have an \fBen_autoneg_cap\fR
counterpart: the \fBadv_autoneg_cap\fR is a 0/1 switch that turns off/on
autonegotiation itself, and therefore cannot be impacted by Power Management.
.sp
.LP
In addition, the following Ethernet properties are reported:
.sp
.ne 2
.na
\fB\fBspeed\fR\fR
.ad
.sp .6
.RS 4n
(read-only) The operating speed of the device, in Mbps.
.RE

.sp
.ne 2
.na
\fB\fBmtu\fR\fR
.ad
.sp .6
.RS 4n
The maximum client SDU (Send Data Unit) supported by the device. Valid range is
68-65536.
.RE

.sp
.ne 2
.na
\fB\fBflowctrl\fR\fR
.ad
.sp .6
.RS 4n
Establishes flow-control modes that will be advertised by the device. Valid
input is one of:
.sp
.ne 2
.na
\fB\fBno\fR\fR
.ad
.sp .6
.RS 4n
No flow control enabled.
.RE

.sp
.ne 2
.na
\fB\fBrx\fR\fR
.ad
.sp .6
.RS 4n
Receive, and act upon incoming pause frames.
.RE

.sp
.ne 2
.na
\fB\fBtx\fR\fR
.ad
.sp .6
.RS 4n
Transmit pause frames to the peer when congestion occurs, but ignore received
pause frames.
.RE

.sp
.ne 2
.na
\fB\fBbi\fR\fR
.ad
.sp .6
.RS 4n
Bidirectional flow control.
.RE

Note that the actual settings for this value are constrained by the
capabilities allowed by the device and the link partner.
.RE

.sp
.ne 2
.na
\fB\fBsecondary-macs\fR\fR
.ad
.sp .6
.RS 4n
A comma-seperated list of additional MAC addresses that are allowed on the
interface.
.RE

.sp
.ne 2
.na
\fB\fBtagmode\fR\fR
.ad
.sp .6
.RS 4n
This link property controls the conditions in which 802.1Q VLAN tags will be
inserted in packets being transmitted on the link. Two mode values can be
assigned to this property:
.sp
.ne 2
.na
\fB\fBnormal\fR\fR
.ad
.RS 12n
Insert a VLAN tag in outgoing packets under the following conditions:
.RS +4
.TP
.ie t \(bu
.el o
The packet belongs to a VLAN.
.RE
.RS +4
.TP
.ie t \(bu
.el o
The user requested priority tagging.
.RE
.RE

.sp
.ne 2
.na
\fB\fBvlanonly\fR\fR
.ad
.RS 12n
Insert a VLAN tag only when the outgoing packet belongs to a VLAN. If a tag is
being inserted in this mode and the user has also requested a non-zero
priority, the priority is honored and included in the VLAN tag.
.RE

The default value is \fBvlanonly\fR.
.RE

.SS "IP Tunnel Link Properties"
.LP
The following IP tunnel link properties are supported.
.sp
.ne 2
.na
\fB\fBhoplimit\fR\fR
.ad
.sp .6
.RS 4n
Specifies the IPv4 TTL or IPv6 hop limit for the encapsulating outer IP header
of a tunnel link. This property exists for all tunnel types. The default value
is 64.
.RE

.sp
.ne 2
.na
\fB\fBencaplimit\fR\fR
.ad
.sp .6
.RS 4n
Specifies the IPv6 encapsulation limit for an IPv6 tunnel as defined in RFC
2473. This value is the tunnel nesting limit for a given tunneled packet. The
default value is 4. A value of 0 disables the encapsulation limit.
.RE

.SH EXAMPLES
.LP
\fBExample 1 \fRConfiguring an Aggregation
.sp
.LP
To configure a data-link over an aggregation of devices \fBbge0\fR and
\fBbge1\fR with key 1, enter the following command:

.sp
.in +2
.nf
# \fBdladm create-aggr -d bge0 -d bge1 1\fR
.fi
.in -2
.sp

.LP
\fBExample 2 \fRConnecting to a WiFi Link
.sp
.LP
To connect to the most optimal available unsecured network on a system with a
single \fBWiFi\fR link (as per the prioritization rules specified for
\fBconnect-wifi\fR), enter the following command:

.sp
.in +2
.nf
# \fBdladm connect-wifi\fR
.fi
.in -2
.sp

.LP
\fBExample 3 \fRCreating a WiFi Key
.sp
.LP
To interactively create the \fBWEP\fR key \fBmykey\fR, enter the following
command:

.sp
.in +2
.nf
# \fBdladm create-secobj -c wep mykey\fR
.fi
.in -2
.sp

.sp
.LP
Alternatively, to non-interactively create the \fBWEP\fR key \fBmykey\fR using
the contents of a file:

.sp
.in +2
.nf
# \fBumask 077\fR
 # \fBcat >/tmp/mykey.$$ <<EOF\fR
 \fB12345\fR
 \fBEOF\fR
 # \fBdladm create-secobj -c wep -f /tmp/mykey.$$ mykey\fR
 # \fBrm /tmp/mykey.$$\fR
.fi
.in -2
.sp

.LP
\fBExample 4 \fRConnecting to a Specified Encrypted WiFi Link
.sp
.LP
To use key \fBmykey\fR to connect to \fBESSID\fR \fBwlan\fR on link \fBath0\fR,
enter the following command:

.sp
.in +2
.nf
# \fBdladm connect-wifi -k mykey -e wlan ath0\fR
.fi
.in -2
.sp

.LP
\fBExample 5 \fRChanging a Link Property
.sp
.LP
To set \fBpowermode\fR to the value \fBfast\fR on link \fBpcwl0\fR, enter the
following command:

.sp
.in +2
.nf
# \fBdladm set-linkprop -p powermode=fast pcwl0\fR
.fi
.in -2
.sp

.LP
\fBExample 6 \fRConnecting to a WPA-Protected WiFi Link
.sp
.LP
Create a WPA key \fBpsk\fR and enter the following command:

.sp
.in +2
.nf
# \fBdladm create-secobj -c wpa psk\fR
.fi
.in -2
.sp

.sp
.LP
To then use key \fBpsk\fR to connect to ESSID \fBwlan\fR on link \fBath0\fR,
enter the following command:

.sp
.in +2
.nf
# \fBdladm connect-wifi -k psk -e wlan ath0\fR
.fi
.in -2
.sp

.LP
\fBExample 7 \fRRenaming a Link
.sp
.LP
To rename the \fBbge0\fR link to \fBmgmt0\fR, enter the following command:

.sp
.in +2
.nf
# \fBdladm rename-link bge0 mgmt0\fR
.fi
.in -2
.sp

.LP
\fBExample 8 \fRReplacing a Network Card
.sp
.LP
Consider that the \fBbge0\fR device, whose link was named \fBmgmt0\fR as shown
in the previous example, needs to be replaced with a \fBce0\fR device because
of a hardware failure. The \fBbge0\fR NIC is physically removed, and replaced
with a new \fBce0\fR NIC. To associate the newly added \fBce0\fR device with
the \fBmgmt0\fR configuration previously associated with \fBbge0\fR, enter the
following command:

.sp
.in +2
.nf
# \fBdladm rename-link ce0 mgmt0\fR
.fi
.in -2
.sp

.LP
\fBExample 9 \fRRemoving a Network Card
.sp
.LP
Suppose that in the previous example, the intent is not to replace the
\fBbge0\fR NIC with another NIC, but rather to remove and not replace the
hardware. In that case, the \fBmgmt0\fR datalink configuration is not slated to
be associated with a different physical device as shown in the previous
example, but needs to be deleted. Enter the following command to delete the
datalink configuration associated with the \fBmgmt0\fR datalink, whose physical
hardware (\fBbge0\fR in this case) has been removed:

.sp
.in +2
.nf
# \fBdladm delete-phys mgmt0\fR
.fi
.in -2
.sp

.LP
\fBExample 10 \fRUsing Parseable Output to Capture a Single Field
.sp
.LP
The following assignment saves the MTU of link \fBnet0\fR to a variable named
\fBmtu\fR.

.sp
.in +2
.nf
# \fBmtu=`dladm show-link -p -o mtu net0`\fR
.fi
.in -2
.sp

.LP
\fBExample 11 \fRUsing Parseable Output to Iterate over Links
.sp
.LP
The following script displays the state of each link on the system.

.sp
.in +2
.nf
# \fBdladm show-link -p -o link,state | while IFS=: read link state; do
            print "Link $link is in state $state"
        done\fR
.fi
.in -2
.sp

.LP
\fBExample 12 \fRConfiguring VNICs
.sp
.LP
Create two VNICs with names \fBhello0\fR and \fBtest1\fR over a single physical
link \fBbge0\fR:

.sp
.in +2
.nf
# \fBdladm create-vnic -l bge0 hello0\fR
# \fBdladm create-vnic -l bge0 test1\fR
.fi
.in -2
.sp

.LP
\fBExample 13 \fRConfiguring VNICs and Allocating Bandwidth and Priority
.sp
.LP
Create two VNICs with names \fBhello0\fR and \fBtest1\fR over a single physical
link \fBbge0\fR and make \fBhello0\fR a high priority VNIC with a
factory-assigned MAC address with a maximum bandwidth of 50 Mbps. Make
\fBtest1\fR a low priority VNIC with a random MAC address and a maximum
bandwidth of 100Mbps.

.sp
.in +2
.nf
# \fBdladm create-vnic -l bge0 -m factory -p maxbw=50,priority=high hello0\fR
# \fBdladm create-vnic -l bge0 -m random -p maxbw=100M,priority=low test1\fR
.fi
.in -2
.sp

.LP
\fBExample 14 \fRConfiguring a VNIC with a Factory MAC Address
.sp
.LP
First, list the available factory MAC addresses and choose one of them:

.sp
.in +2
.nf
# \fBdladm show-phys -m bge0\fR
LINK            SLOT         ADDRESS              INUSE    CLIENT
bge0            primary      0:e0:81:27:d4:47     yes      bge0
bge0            1            8:0:20:fe:4e:a5      no
bge0            2            8:0:20:fe:4e:a6      no
bge0            3            8:0:20:fe:4e:a7      no
.fi
.in -2
.sp

.sp
.LP
Create a VNIC named \fBhello0\fR and use slot 1's address:

.sp
.in +2
.nf
# \fBdladm create-vnic -l bge0 -m factory -n 1 hello0\fR
# \fBdladm show-phys -m bge0\fR
LINK            SLOT         ADDRESS              INUSE    CLIENT
bge0            primary      0:e0:81:27:d4:47     yes      bge0
bge0            1            8:0:20:fe:4e:a5      yes      hello0
bge0            2            8:0:20:fe:4e:a6      no
bge0            3            8:0:20:fe:4e:a7      no
.fi
.in -2
.sp

.LP
\fBExample 15 \fRCreating a VNIC with User-Specified MAC Address, Binding it to
Set of Processors
.sp
.LP
Create a VNIC with name \fBhello0\fR, with a user specified MAC address, and a
processor binding \fB0, 1, 2, 3\fR.

.sp
.in +2
.nf
# \fBdladm create-vnic -l bge0 -m 8:0:20:fe:4e:b8 -p cpus=0,1,2,3 hello0\fR
.fi
.in -2
.sp

.LP
\fBExample 16 \fRCreating a Virtual Network Without a Physical NIC
.sp
.LP
First, create an etherstub with name \fBstub1\fR:

.sp
.in +2
.nf
# \fBdladm create-etherstub stub1\fR
.fi
.in -2
.sp

.sp
.LP
Create two VNICs with names \fBhello0\fR and \fBtest1\fR on the etherstub. This
operation implicitly creates a virtual switch connecting \fBhello0\fR and
\fBtest1\fR.

.sp
.in +2
.nf
# \fBdladm create-vnic -l stub1 hello0\fR
# \fBdladm create-vnic -l stub1 test1\fR
.fi
.in -2
.sp

.LP
\fBExample 17 \fRShowing Network Usage
.sp
.LP
Network usage statistics can be stored using the extended accounting facility,
\fBacctadm\fR(1M).

.sp
.in +2
.nf
# \fBacctadm -e basic -f /var/log/net.log net\fR
# \fBacctadm net\fR
          Network accounting: active
     Network accounting file: /var/log/net.log
   Tracked Network resources: basic
 Untracked Network resources: src_ip,dst_ip,src_port,dst_port,protocol,
                              dsfield
.fi
.in -2
.sp

.sp
.LP
The saved historical data can be retrieved in summary form using the
\fBshow-usage\fR subcommand:

.sp
.in +2
.nf
# \fBdladm show-usage -f /var/log/net.log\fR
LINK      DURATION  IPACKETS RBYTES      OPACKETS OBYTES      BANDWIDTH
e1000g0   80        1031     546908      0        0           2.44 Kbps
.fi
.in -2
.sp

.LP
\fBExample 18 \fRDisplaying Bridge Information
.sp
.LP
The following commands use the \fBshow-bridge\fR subcommand with no and various
options.

.sp
.in +2
.nf
# \fBdladm show-bridge\fR
BRIDGE       PROTECT ADDRESS           PRIORITY DESROOT
foo          stp     32768/8:0:20:bf:f 32768    8192/0:d0:0:76:14:38
bar          stp     32768/8:0:20:e5:8 32768    8192/0:d0:0:76:14:38

# \fBdladm show-bridge -l foo\fR
LINK         STATE        UPTIME   DESROOT
hme0         forwarding   117      8192/0:d0:0:76:14:38
qfe1         forwarding   117      8192/0:d0:0:76:14:38

# \fBdladm show-bridge -s foo\fR
BRIDGE       DROPS        FORWARDS
foo          0            302

# \fBdladm show-bridge -ls foo\fR
LINK         DROPS     RECV      XMIT
hme0         0         360832    31797
qfe1         0         322311    356852

# \fBdladm show-bridge -f foo\fR
DEST              AGE     FLAGS  OUTPUT
8:0:20:bc:a7:dc   10.860  --     hme0
8:0:20:bf:f9:69   --      L      hme0
8:0:20:c0:20:26   17.420  --     hme0
8:0:20:e5:86:11   --      L      qfe1
.fi
.in -2
.sp

.LP
\fBExample 19 \fRCreating an IPv4 Tunnel
.sp
.LP
The following sequence of commands creates and then displays a persistent IPv4
tunnel link named \fBmytunnel0\fR between 66.1.2.3 and 192.4.5.6:

.sp
.in +2
.nf
# \fBdladm create-iptun -T ipv4 -s 66.1.2.3 -d 192.4.5.6 mytunnel0\fR
# \fBdladm show-iptun mytunnel0\fR
LINK            TYPE  FLAGS  SOURCE              DESTINATION
mytunnel0       ipv4  --     66.1.2.3            192.4.5.6
.fi
.in -2
.sp

.sp
.LP
A point-to-point IP interface can then be created over this tunnel link:

.sp
.in +2
.nf
# \fBifconfig mytunnel0 plumb 10.1.0.1 10.1.0.2 up\fR
.fi
.in -2
.sp

.sp
.LP
As with any other IP interface, configuration persistence for this IP interface
is achieved by placing the desired \fBifconfig\fR commands (in this case, the
command for "\fB10.1.0.1 10.1.0.2\fR") into \fB/etc/hostname.mytunnel0\fR.

.LP
\fBExample 20 \fRCreating a 6to4 Tunnel
.sp
.LP
The following command creates a 6to4 tunnel link. The IPv4 address of the 6to4
router is 75.10.11.12.

.sp
.in +2
.nf
# \fBdladm create-iptun -T 6to4 -s 75.10.11.12 sitetunnel0\fR
# \fBdladm show-iptun sitetunnel0\fR
LINK            TYPE  FLAGS  SOURCE              DESTINATION
sitetunnel0     6to4  --     75.10.11.12         --
.fi
.in -2
.sp

.sp
.LP
The following command plumbs an IPv6 interface on this tunnel:

.sp
.in +2
.nf
# \fBifconfig sitetunnel0 inet6 plumb up\fR
# \fBifconfig sitetunnel0 inet6\fR
sitetunnel0: flags=2200041 <UP,RUNNING,NONUD,IPv6> mtu 65515 index 3
        inet tunnel src 75.10.11.12
        tunnel hop limit 64
        inet6 2002:4b0a:b0c::1/16
.fi
.in -2
.sp

.sp
.LP
Note that the system automatically configures the IPv6 address on the 6to4 IP
interface. See \fBifconfig\fR(1M) for a description of how IPv6 addresses are
configured on 6to4 tunnel links.

.SH ATTRIBUTES
.LP
See \fBattributes\fR(5) for descriptions of the following attributes:
.sp
.LP
\fB/usr/sbin\fR
.sp

.sp
.TS
box;
c | c
l | l .
ATTRIBUTE TYPE	ATTRIBUTE VALUE
_
Interface Stability	Committed
.TE

.sp
.LP
\fB/sbin\fR
.sp

.sp
.TS
box;
c | c
l | l .
ATTRIBUTE TYPE	ATTRIBUTE VALUE
_
Interface Stability	Committed
.TE

.SH SEE ALSO
.LP
\fBacctadm\fR(1M), \fBautopush\fR(1M), \fBifconfig\fR(1M), \fBipsecconf\fR(1M),
\fBndd\fR(1M), \fBpsrset\fR(1M), \fBwpad\fR(1M), \fBzonecfg\fR(1M),
\fBattributes\fR(5), \fBieee802.3\fR(5), \fBoverlay\fR(5), \fBdlpi\fR(7P)
.SH NOTES
.LP
The preferred method of referring to an aggregation in the aggregation
subcommands is by its link name. Referring to an aggregation by its integer
\fIkey\fR is supported for backward compatibility, but is not necessary. When
creating an aggregation, if a \fIkey\fR is specified instead of a link name,
the aggregation's link name will be automatically generated by \fBdladm\fR as
\fBaggr\fR\fIkey\fR.<|MERGE_RESOLUTION|>--- conflicted
+++ resolved
@@ -1,10 +1,6 @@
 '\" te
 .\" Copyright (c) 2008, Sun Microsystems, Inc. All Rights Reserved
-<<<<<<< HEAD
-.\" Copyright (c) 2015, Joyent, Inc. All Rights Reserved
-=======
 .\" Copyright 2016 Joyent, Inc.
->>>>>>> 8905f42c
 .\" Sun Microsystems, Inc. gratefully acknowledges The Open Group for permission to reproduce portions of its copyrighted documentation. Original documentation from The Open Group can be obtained online at http://www.opengroup.org/bookstore/.
 .\" The Institute of Electrical and Electronics Engineers and The Open Group, have given us permission to reprint portions of their documentation. In the following statement, the phrase "this text" refers to portions of the system documentation. Portions of this text
 .\" are reprinted and reproduced in electronic form in the Sun OS Reference Manual, from IEEE Std 1003.1, 2004 Edition, Standard for Information Technology -- Portable Operating System Interface (POSIX), The Open Group Base Specifications Issue 6, Copyright (C) 2001-2004 by the Institute of Electrical
