--- conflicted
+++ resolved
@@ -12,11 +12,7 @@
 #
 # Copyright 2011, Richard Lowe
 # Copyright 2013 Nexenta Systems, Inc.  All rights reserved.
-<<<<<<< HEAD
-# Copyright 2014 Joyent, Inc. All rights reserved.
-=======
 # Copyright 2014 Joyent, Inc.
->>>>>>> 76ca3cb0
 #
 
 include		$(SRC)/Makefile.master
