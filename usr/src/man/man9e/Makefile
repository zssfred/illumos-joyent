--- conflicted
+++ resolved
@@ -99,13 +99,8 @@
 
 MANLINKS=	ddi_ufm_op_fill_image.9e	\
 		ddi_ufm_op_fill_slot.9e	\
-<<<<<<< HEAD
-		ddi_ufm_op_nimages.9e	\
-		ddi_ufm_op_nslots.9e	\
-=======
 		ddi_ufm_op_getcaps.9e	\
 		ddi_ufm_op_nimages.9e	\
->>>>>>> 5cffb260
 		_info.9e		\
 		_init.9e		\
 		gldv3.9e		\
@@ -140,17 +135,10 @@
 		usba_hcdi_pipe_close.9e		\
 		usba_hcdi_pipe_stop_isoc_polling.9e
 
-<<<<<<< HEAD
-ddi_ufm_op_nimages.9e		:= LINKSRC = ddi_ufm.9e
-ddi_ufm_op_nslots.9e		:= LINKSRC = ddi_ufm.9e
-ddi_ufm_op_fill_image.9e	:= LINKSRC = ddi_ufm.9e
-ddi_ufm_op_fill_slot.9e		:= LINKSRC = ddi_ufm.9e
-=======
 ddi_ufm_op_fill_image.9e	:= LINKSRC = ddi_ufm.9e
 ddi_ufm_op_fill_slot.9e		:= LINKSRC = ddi_ufm.9e
 ddi_ufm_op_getcaps.9e		:= LINKSRC = ddi_ufm.9e
 ddi_ufm_op_nimages.9e		:= LINKSRC = ddi_ufm.9e
->>>>>>> 5cffb260
 intro.9e			:= LINKSRC = Intro.9e
 
 _info.9e			:= LINKSRC = _fini.9e
