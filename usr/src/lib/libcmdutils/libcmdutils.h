/*
 * CDDL HEADER START
 *
 * The contents of this file are subject to the terms of the
 * Common Development and Distribution License (the "License").
 * You may not use this file except in compliance with the License.
 *
 * You can obtain a copy of the license at usr/src/OPENSOLARIS.LICENSE
 * or http://www.opensolaris.org/os/licensing.
 * See the License for the specific language governing permissions
 * and limitations under the License.
 *
 * When distributing Covered Code, include this CDDL HEADER in each
 * file and include the License file at usr/src/OPENSOLARIS.LICENSE.
 * If applicable, add the following below this CDDL HEADER, with the
 * fields enclosed by brackets "[]" replaced with your own identifying
 * information: Portions Copyright [yyyy] [name of copyright owner]
 *
 * CDDL HEADER END
 */
/*
 * Copyright 2007 Sun Microsystems, Inc.  All rights reserved.
 * Use is subject to license terms.
 */
/*
 * Copyright (c) 2013 RackTop Systems.
 */
/*
 * Copyright 2016 Joyent, Inc.
 */

/*
 * Declarations for the functions in libcmdutils.
 */

#ifndef	_LIBCMDUTILS_H
#define	_LIBCMDUTILS_H

/*
 * This is a private header file.  Applications should not directly include
 * this file.
 */

#include <stdio.h>
#include <unistd.h>
#include <stdlib.h>
#include <stdarg.h>
#include <errno.h>
#include <fcntl.h>
#include <limits.h>
#include <libintl.h>
#include <string.h>
#include <dirent.h>
#include <attr.h>
#include <sys/avl.h>
#include <sys/types.h>
#include <sys/stat.h>
#include <sys/mman.h>
#include <libnvpair.h>

#ifdef	__cplusplus
extern "C" {
#endif

/* extended system attribute support */
#define	_NOT_SATTR	0
#define	_RO_SATTR	1
#define	_RW_SATTR	2

#define	MAXMAPSIZE	(1024*1024*8)	/* map at most 8MB */
#define	SMALLFILESIZE	(32*1024)	/* don't use mmap on little file */

/* avltree */
#define	OFFSETOF(s, m)	((size_t)(&(((s *)0)->m)))

/* Type used for a node containing a device id and inode number */
typedef struct tree_node {
	dev_t		node_dev;
	ino_t		node_ino;
	avl_node_t	avl_link;
} tree_node_t;


		/* extended system attribute support */

/* Determine if a file is the name of an extended system attribute file */
extern int sysattr_type(char *);

/* Determine if the underlying file system supports system attributes */
extern int sysattr_support(char *, int);

/* Copies the content of the source file to the target file */
extern int writefile(int, int, char *, char *, char *, char *,
struct stat *, struct stat *);

/* Gets file descriptors of the source and target attribute files */
extern int get_attrdirs(int, int, char *, int *, int *);

/* Move extended attribute and extended system attribute */
extern int mv_xattrs(char *, char *, char *, int, int);

/* Returns non default extended system attribute list */
extern nvlist_t *sysattr_list(char *, int, char *);



		/* avltree */

/*
 * Used to compare two nodes.  We are attempting to match the 1st
 * argument (node) against the 2nd argument (a node which
 * is already in the search tree).
 */

extern int tnode_compare(const void *, const void *);

/*
 * Used to add a single node (containing the input device id and
 * inode number) to the specified search tree.  The calling
 * application must set the tree pointer to NULL before calling
 * add_tnode() for the first time.
 */
extern int add_tnode(avl_tree_t **, dev_t, ino_t);

/*
 * Used to destroy a whole tree (all nodes) without rebalancing.
 * The calling application is responsible for setting the tree
 * pointer to NULL upon return.
 */
extern void destroy_tree(avl_tree_t *);



		/* user/group id helpers */

/*
 * Used to get the next available user id in given range.
 */
extern int findnextuid(uid_t, uid_t, uid_t *);

/*
 * Used to get the next available group id in given range.
 */
extern int findnextgid(gid_t, gid_t, gid_t *);



		/* dynamic string utilities */

typedef struct custr custr_t;

/*
 * Allocate and free a "custr_t" dynamic string object.  Returns 0 on success
 * and -1 otherwise.
 */
extern int custr_alloc(custr_t **);
extern void custr_free(custr_t *);

/*
 * Allocate a "custr_t" dynamic string object that operates on a fixed external
 * buffer.
 */
extern int custr_alloc_buf(custr_t **, void *, size_t);

/*
 * Append a single character, or a NUL-terminated string of characters, to a
 * dynamic string.  Returns 0 on success and -1 otherwise.  The dynamic string
 * will be unmodified if the function returns -1.
 */
extern int custr_appendc(custr_t *, char);
extern int custr_append(custr_t *, const char *);

/*
 * Append a format string and arguments as though the contents were being parsed
 * through snprintf. Returns 0 on success and -1 otherwise.  The dynamic string
 * will be unmodified if the function returns -1.
 */
extern int custr_append_printf(custr_t *, const char *, ...);
<<<<<<< HEAD
=======
extern int custr_append_vprintf(custr_t *, const char *, va_list);
>>>>>>> 7dc9a163

/*
 * Determine the length in bytes, not including the NUL terminator, of the
 * dynamic string.
 */
extern size_t custr_len(custr_t *);

/*
 * Clear the contents of a dynamic string.  Does not free the underlying
 * memory.
 */
extern void custr_reset(custr_t *);

/*
 * Retrieve a const pointer to a NUL-terminated string version of the contents
 * of the dynamic string.  Storage for this string should not be freed, and
 * the pointer will be invalidated by any mutations to the dynamic string.
 */
extern const char *custr_cstr(custr_t *str);

#ifdef	__cplusplus
}
#endif

#endif /* _LIBCMDUTILS_H */<|MERGE_RESOLUTION|>--- conflicted
+++ resolved
@@ -176,10 +176,7 @@
  * will be unmodified if the function returns -1.
  */
 extern int custr_append_printf(custr_t *, const char *, ...);
-<<<<<<< HEAD
-=======
 extern int custr_append_vprintf(custr_t *, const char *, va_list);
->>>>>>> 7dc9a163
 
 /*
  * Determine the length in bytes, not including the NUL terminator, of the
