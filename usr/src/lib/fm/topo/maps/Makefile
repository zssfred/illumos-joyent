--- conflicted
+++ resolved
@@ -22,12 +22,8 @@
 #
 # Copyright 2009 Sun Microsystems, Inc.  All rights reserved.
 # Use is subject to license terms.
-<<<<<<< HEAD
-# Copyright (c) 2019, Joyent, Inc.
-=======
-# Copyright (c) 2018, Joyent, Inc.
+# Copyright 2019 Joyent, Inc.
 # Copyright 2019 Peter Tribble.
->>>>>>> cc6c88be
 #
 
 sparc_SUBDIRS =	sun4u \
