#
# CDDL HEADER START
#
# The contents of this file are subject to the terms of the
# Common Development and Distribution License (the "License").
# You may not use this file except in compliance with the License.
#
# You can obtain a copy of the license at usr/src/OPENSOLARIS.LICENSE
# or http://www.opensolaris.org/os/licensing.
# See the License for the specific language governing permissions
# and limitations under the License.
#
# When distributing Covered Code, include this CDDL HEADER in each
# file and include the License file at usr/src/OPENSOLARIS.LICENSE.
# If applicable, add the following below this CDDL HEADER, with the
# fields enclosed by brackets "[]" replaced with your own identifying
# information: Portions Copyright [yyyy] [name of copyright owner]
#
# CDDL HEADER END
#
# Copyright 2009 Sun Microsystems, Inc.  All rights reserved.
# Use is subject to license terms.
#
# Makefile for KMF Plugins
#

LIBRARY=	kmf_openssl.a
VERS=		.1

OBJECTS=	openssl_spi.o

include	$(SRC)/lib/Makefile.lib

LIBLINKS=	$(DYNLIB:.so.1=.so)
KMFINC=		-I../../../include -I../../../ber_der/inc

BERLIB=		-lkmf -lkmfberder
BERLIB64=	$(BERLIB)

OPENSSLLIBS=	$(BERLIB) -lsunw_crypto -lcryptoutil -lc
OPENSSLLIBS64=	$(BERLIB64) -lsunw_crypto -lcryptoutil -lc

<<<<<<< HEAD
LINTSSLLIBS	= $(BERLIB) -lsunw_crypto -lcryptoutil -lc
LINTSSLLIBS64	= $(BERLIB64) -lsunw_crypto -lcryptoutil -lc
=======
LINTSSLLIBS	= $(BERLIB) -lcryptoutil -lc
LINTSSLLIBS64	= $(BERLIB64) -lcryptoutil -lc
>>>>>>> 826ac02a

SRCDIR=		../common
INCDIR=		../../include

CFLAGS		+=	$(CCVERBOSE) 
CPPFLAGS	+=	-D_REENTRANT $(KMFINC) \
			-I$(INCDIR) -I$(ADJUNCT_PROTO)/usr/include/libxml2

CERRWARN	+=	-_gcc=-Wno-unused-label
CERRWARN	+=	-_gcc=-Wno-unused-value
CERRWARN	+=	-_gcc=-Wno-uninitialized

PICS=	$(OBJECTS:%=pics/%)

lint:=	OPENSSLLIBS=	$(LINTSSLLIBS)
lint:=	OPENSSLLIBS64=	$(LINTSSLLIBS64)

LDLIBS32 	+=	$(OPENSSLLIBS)

ROOTLIBDIR=	$(ROOTFS_LIBDIR)/crypto
ROOTLIBDIR64=	$(ROOTFS_LIBDIR)/crypto/$(MACH64)

.KEEP_STATE:

LIBS	=	$(DYNLIB)
all:	$(DYNLIB) $(LINTLIB)

lint: lintcheck

FRC:

include $(SRC)/lib/Makefile.targ<|MERGE_RESOLUTION|>--- conflicted
+++ resolved
@@ -40,13 +40,8 @@
 OPENSSLLIBS=	$(BERLIB) -lsunw_crypto -lcryptoutil -lc
 OPENSSLLIBS64=	$(BERLIB64) -lsunw_crypto -lcryptoutil -lc
 
-<<<<<<< HEAD
-LINTSSLLIBS	= $(BERLIB) -lsunw_crypto -lcryptoutil -lc
-LINTSSLLIBS64	= $(BERLIB64) -lsunw_crypto -lcryptoutil -lc
-=======
 LINTSSLLIBS	= $(BERLIB) -lcryptoutil -lc
 LINTSSLLIBS64	= $(BERLIB64) -lcryptoutil -lc
->>>>>>> 826ac02a
 
 SRCDIR=		../common
 INCDIR=		../../include
