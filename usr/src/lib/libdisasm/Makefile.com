#
# CDDL HEADER START
#
# The contents of this file are subject to the terms of the
# Common Development and Distribution License (the "License").
# You may not use this file except in compliance with the License.
#
# You can obtain a copy of the license at usr/src/OPENSOLARIS.LICENSE
# or http://www.opensolaris.org/os/licensing.
# See the License for the specific language governing permissions
# and limitations under the License.
#
# When distributing Covered Code, include this CDDL HEADER in each
# file and include the License file at usr/src/OPENSOLARIS.LICENSE.
# If applicable, add the following below this CDDL HEADER, with the
# fields enclosed by brackets "[]" replaced with your own identifying
# information: Portions Copyright [yyyy] [name of copyright owner]
#
# CDDL HEADER END
#
#
# Copyright 2007 Sun Microsystems, Inc.  All rights reserved.
# Use is subject to license terms.
# Copyright 2012 Joshua M. Clulow <josh@sysmgr.org>
<<<<<<< HEAD
=======
# Copyright 2015 Nexenta Systems, Inc.  All rights reserved.
>>>>>>> b0459908
#

#
# The build process for libdisasm is sightly different from that used by other
# libraries, because libdisasm must be built in two flavors - as a standalone
# for use by kmdb and as a normal library.  We use $(CURTYPE) to indicate the
# current flavor being built.
#

LIBRARY=	libdisasm.a
STANDLIBRARY=	libstanddisasm.so
VERS=		.1

# By default, we build the shared library.  Construction of the standalone
# is specifically requested by architecture-specific Makefiles.
TYPES=		library
CURTYPE=	library

COMDIR=		$(SRC)/lib/libdisasm/common

#
# Architecture-independent files
#
SRCS_common=		$(COMDIR)/libdisasm.c
OBJECTS_common=		libdisasm.o

#
# Architecture-dependent disassembly files
#
SRCS_i386=		$(COMDIR)/dis_i386.c \
			$(SRC)/common/dis/i386/dis_tables.c
SRCS_sparc=		$(COMDIR)/dis_sparc.c \
			$(COMDIR)/dis_sparc_fmt.c \
			$(COMDIR)/dis_sparc_instr.c
<<<<<<< HEAD
SRCS_arm=		$(COMDIR)/dis_arm.c
=======
>>>>>>> b0459908

OBJECTS_i386=		dis_i386.o \
			dis_tables.o
OBJECTS_sparc=		dis_sparc.o \
			dis_sparc_fmt.o \
			dis_sparc_instr.o
<<<<<<< HEAD
OBJECTS_arm=		dis_arm.o
=======
>>>>>>> b0459908

#
# We build the regular shared library with support for all architectures.
# The standalone version should only contain code for the native
# architecture to reduce the memory footprint of kmdb.
#
OBJECTS_library=	$(OBJECTS_common) \
			$(OBJECTS_i386) \
<<<<<<< HEAD
			$(OBJECTS_sparc) \
			$(OBJECTS_arm)
=======
			$(OBJECTS_sparc)
>>>>>>> b0459908
OBJECTS_standalone=	$(OBJECTS_common) \
			$(OBJECTS_$(MACH))
OBJECTS=		$(OBJECTS_$(CURTYPE))

include $(SRC)/lib/Makefile.lib

SRCS_library=		$(SRCS_common) \
			$(SRCS_i386) \
<<<<<<< HEAD
			$(SRCS_sparc) \
			$(SRCS_arm)
=======
			$(SRCS_sparc)
>>>>>>> b0459908
SRCS_standalone=	$(SRCS_common) \
			$(SRCS_$(MACH))
SRCS=			$(SRCS_$(CURTYPE))

#
# Used to verify that the standalone doesn't have any unexpected external
# dependencies.
#
LINKTEST_OBJ = objs/linktest_stand.o

CLOBBERFILES_standalone = $(LINKTEST_OBJ)
CLOBBERFILES += $(CLOBBERFILES_$(CURTYPE))

LIBS_standalone	= $(STANDLIBRARY)
LIBS_library = $(DYNLIB) $(LINTLIB)
LIBS = $(LIBS_$(CURTYPE))

MAPFILES =	$(COMDIR)/mapfile-vers

LDLIBS +=	-lc

LDFLAGS_standalone = $(ZNOVERSION) $(BREDUCE) -dy -r
LDFLAGS = $(LDFLAGS_$(CURTYPE))

ASFLAGS_standalone = -DDIS_STANDALONE
ASFLAGS_library =
ASFLAGS += -P $(ASFLAGS_$(CURTYPE)) -D_ASM

$(LINTLIB) := SRCS = $(COMDIR)/$(LINTSRC)

CERRWARN +=	-_gcc=-Wno-parentheses
CERRWARN +=	-_gcc=-Wno-uninitialized

# We want the thread-specific errno in the library, but we don't want it in
# the standalone.  $(DTS_ERRNO) is designed to add -D_TS_ERRNO to $(CPPFLAGS),
# in order to enable this feature.  Conveniently, -D_REENTRANT does the same
# thing.  As such, we null out $(DTS_ERRNO) to ensure that the standalone
# doesn't get it.
DTS_ERRNO=

CPPFLAGS_standalone = -DDIS_STANDALONE -I$(SRC)/cmd/mdb/common
CPPFLAGS_library = -D_REENTRANT
CPPFLAGS +=	-I$(COMDIR) $(CPPFLAGS_$(CURTYPE))

# For the x86 disassembler we have to include sources from usr/src/common
CPPFLAGS += -I$(SRC)/common/dis/i386 -DDIS_TEXT

CFLAGS_standalone = $(STAND_FLAGS_32)
CFLAGS_common =
CFLAGS += $(CFLAGS_$(CURTYPE)) $(CFLAGS_common)

CFLAGS64_standalone = $(STAND_FLAGS_64)
CFLAGS64 += $(CCVERBOSE) $(CFLAGS64_$(CURTYPE)) $(CFLAGS64_common)

DYNFLAGS +=     $(ZINTERPOSE)

.KEEP_STATE:<|MERGE_RESOLUTION|>--- conflicted
+++ resolved
@@ -22,10 +22,7 @@
 # Copyright 2007 Sun Microsystems, Inc.  All rights reserved.
 # Use is subject to license terms.
 # Copyright 2012 Joshua M. Clulow <josh@sysmgr.org>
-<<<<<<< HEAD
-=======
 # Copyright 2015 Nexenta Systems, Inc.  All rights reserved.
->>>>>>> b0459908
 #
 
 #
@@ -60,20 +57,14 @@
 SRCS_sparc=		$(COMDIR)/dis_sparc.c \
 			$(COMDIR)/dis_sparc_fmt.c \
 			$(COMDIR)/dis_sparc_instr.c
-<<<<<<< HEAD
 SRCS_arm=		$(COMDIR)/dis_arm.c
-=======
->>>>>>> b0459908
 
 OBJECTS_i386=		dis_i386.o \
 			dis_tables.o
 OBJECTS_sparc=		dis_sparc.o \
 			dis_sparc_fmt.o \
 			dis_sparc_instr.o
-<<<<<<< HEAD
 OBJECTS_arm=		dis_arm.o
-=======
->>>>>>> b0459908
 
 #
 # We build the regular shared library with support for all architectures.
@@ -82,12 +73,8 @@
 #
 OBJECTS_library=	$(OBJECTS_common) \
 			$(OBJECTS_i386) \
-<<<<<<< HEAD
 			$(OBJECTS_sparc) \
 			$(OBJECTS_arm)
-=======
-			$(OBJECTS_sparc)
->>>>>>> b0459908
 OBJECTS_standalone=	$(OBJECTS_common) \
 			$(OBJECTS_$(MACH))
 OBJECTS=		$(OBJECTS_$(CURTYPE))
@@ -96,12 +83,8 @@
 
 SRCS_library=		$(SRCS_common) \
 			$(SRCS_i386) \
-<<<<<<< HEAD
 			$(SRCS_sparc) \
 			$(SRCS_arm)
-=======
-			$(SRCS_sparc)
->>>>>>> b0459908
 SRCS_standalone=	$(SRCS_common) \
 			$(SRCS_$(MACH))
 SRCS=			$(SRCS_$(CURTYPE))
