/*
 * CDDL HEADER START
 *
 * The contents of this file are subject to the terms of the
 * Common Development and Distribution License (the "License").
 * You may not use this file except in compliance with the License.
 *
 * You can obtain a copy of the license at usr/src/OPENSOLARIS.LICENSE
 * or http://www.opensolaris.org/os/licensing.
 * See the License for the specific language governing permissions
 * and limitations under the License.
 *
 * When distributing Covered Code, include this CDDL HEADER in each
 * file and include the License file at usr/src/OPENSOLARIS.LICENSE.
 * If applicable, add the following below this CDDL HEADER, with the
 * fields enclosed by brackets "[]" replaced with your own identifying
 * information: Portions Copyright [yyyy] [name of copyright owner]
 *
 * CDDL HEADER END
 */

/*
 * Copyright 2010 Sun Microsystems, Inc.  All rights reserved.
 * Use is subject to license terms.
 */
/*
 * Copyright (c) 2012, Joyent, Inc.  All rights reserved.
 */

/*
 * Stubs for the standalone to reduce the dependence on external libraries
 */

#include <string.h>
#include "misc.h"

/*ARGSUSED*/
int
cond_init(cond_t *cvp, int type, void *arg)
{
	return (0);
}

/*ARGSUSED*/
int
cond_destroy(cond_t *cvp)
{
	return (0);
}

/*ARGSUSED*/
int
cond_wait(cond_t *cv, mutex_t *mutex)
{
	umem_panic("attempt to wait on standumem cv %p", cv);

	/*NOTREACHED*/
	return (0);
}

/*ARGSUSED*/
int
cond_broadcast(cond_t *cvp)
{
	return (0);
}

/*ARGSUSED*/
int
pthread_setcancelstate(int state, int *oldstate)
{
	return (0);
}

thread_t
thr_self(void)
{
	return ((thread_t)1);
}

static mutex_t _mp = DEFAULTMUTEX;

/*ARGSUSED*/
int
mutex_init(mutex_t *mp, int type, void *arg)
{
	(void) memcpy(mp, &_mp, sizeof (mutex_t));
	return (0);
}

/*ARGSUSED*/
int
mutex_destroy(mutex_t *mp)
{
	return (0);
}

/*ARGSUSED*/
int
_mutex_held(void *mp)
{
	return (1);
}

/*ARGSUSED*/
int
mutex_lock(mutex_t *mp)
{
	return (0);
}

/*ARGSUSED*/
int
mutex_trylock(mutex_t *mp)
{
	return (0);
}

/*ARGSUSED*/
int
mutex_unlock(mutex_t *mp)
{
	return (0);
}

int
issetugid(void)
{
	return (1);
}

int
_tmem_get_nentries(void)
{
	return (0);
}

uintptr_t
_tmem_get_base(void)
{
	return (0);
}

/*ARGSUSED*/
void
_tmem_set_cleanup(void (*f)(int, void *))
{
<<<<<<< HEAD
}

uint64_t
atomic_swap_64(volatile uint64_t *t, uint64_t v)
{
	uint64_t old = *t;
	*t = v;
	return (old);
=======
>>>>>>> 9ee94b97
}<|MERGE_RESOLUTION|>--- conflicted
+++ resolved
@@ -145,15 +145,4 @@
 void
 _tmem_set_cleanup(void (*f)(int, void *))
 {
-<<<<<<< HEAD
-}
-
-uint64_t
-atomic_swap_64(volatile uint64_t *t, uint64_t v)
-{
-	uint64_t old = *t;
-	*t = v;
-	return (old);
-=======
->>>>>>> 9ee94b97
 }