/*
 * CDDL HEADER START
 *
 * The contents of this file are subject to the terms of the
 * Common Development and Distribution License (the "License").
 * You may not use this file except in compliance with the License.
 *
 * You can obtain a copy of the license at usr/src/OPENSOLARIS.LICENSE
 * or http://www.opensolaris.org/os/licensing.
 * See the License for the specific language governing permissions
 * and limitations under the License.
 *
 * When distributing Covered Code, include this CDDL HEADER in each
 * file and include the License file at usr/src/OPENSOLARIS.LICENSE.
 * If applicable, add the following below this CDDL HEADER, with the
 * fields enclosed by brackets "[]" replaced with your own identifying
 * information: Portions Copyright [yyyy] [name of copyright owner]
 *
 * CDDL HEADER END
 */

/*
 * Copyright 2009 Sun Microsystems, Inc.  All rights reserved.
 * Use is subject to license terms.
 */
/*
 * Copyright 2019 Joyent, Inc.
 */

#include <sun_sas.h>

/*
 * Returns the number of HBAs supported by the library.  This returns the
 * current number of HBAs, even if this changes
 */
HBA_UINT32
<<<<<<< HEAD
Sun_sasGetNumberOfAdapters()
=======
Sun_sasGetNumberOfAdapters(void)
>>>>>>> d7bbd504
{
	int count;
	struct sun_sas_hba	*hba_ptr;

	lock(&all_hbas_lock);
	/* goes through hba list counting all the hbas found */
	for (count = 0, hba_ptr = global_hba_head;
	    hba_ptr != NULL; hba_ptr = hba_ptr->next, count++) {}

	unlock(&all_hbas_lock);

	return (count);
}<|MERGE_RESOLUTION|>--- conflicted
+++ resolved
@@ -34,11 +34,7 @@
  * current number of HBAs, even if this changes
  */
 HBA_UINT32
-<<<<<<< HEAD
-Sun_sasGetNumberOfAdapters()
-=======
 Sun_sasGetNumberOfAdapters(void)
->>>>>>> d7bbd504
 {
 	int count;
 	struct sun_sas_hba	*hba_ptr;
