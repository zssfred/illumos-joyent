--- conflicted
+++ resolved
@@ -11,11 +11,7 @@
 
 /*
  * Copyright 2013 Nexenta Systems, Inc.  All rights reserved.
-<<<<<<< HEAD
- * Copyright (c) 2017, Joyent, Inc.
-=======
  * Copyright 2018, Joyent, Inc.
->>>>>>> 9a67df4b
  */
 
 #include <sys/kmem.h>
@@ -140,15 +136,6 @@
 	return (B_FALSE);
 }
 
-<<<<<<< HEAD
-/* ARGSUSED */
-void
-kmem_cache_reap_soon(kmem_cache_t *kc)
-{
-}
-
-=======
->>>>>>> 9a67df4b
 /* ARGSUSED */
 void
 kmem_cache_reap_soon(kmem_cache_t *kc)
