--- conflicted
+++ resolved
@@ -45,13 +45,7 @@
 		fl.l_type |= F_RDLCK;
 	if (operation & LOCK_EX)
 		fl.l_type |= F_WRLCK;
-<<<<<<< HEAD
-	if (operation & LOCK_NB) 
-		cmd = F_FLOCK;
-	return(bc_fcntl(fd, cmd, &fl));
-=======
 	if (operation & LOCK_NB)
 		cmd = F_FLOCK;
 	return (bc_fcntl(fd, cmd, &fl));
->>>>>>> cbff3abd
 }