--- conflicted
+++ resolved
@@ -21,11 +21,8 @@
 
 /*
  * Copyright (c) 2010, Oracle and/or its affiliates. All rights reserved.
-<<<<<<< HEAD
  * Copyright 2015 Joyent, Inc.
-=======
  * Copyright (c) 2016, Chris Fraire <cfraire@me.com>.
->>>>>>> 2ee1ed1e
  */
 
 #ifndef	_IPMGMT_IMPL_H
