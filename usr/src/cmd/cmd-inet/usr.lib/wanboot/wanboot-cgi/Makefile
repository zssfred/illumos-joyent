#
# CDDL HEADER START
#
# The contents of this file are subject to the terms of the
# Common Development and Distribution License (the "License").
# You may not use this file except in compliance with the License.
#
# You can obtain a copy of the license at usr/src/OPENSOLARIS.LICENSE
# or http://www.opensolaris.org/os/licensing.
# See the License for the specific language governing permissions
# and limitations under the License.
#
# When distributing Covered Code, include this CDDL HEADER in each
# file and include the License file at usr/src/OPENSOLARIS.LICENSE.
# If applicable, add the following below this CDDL HEADER, with the
# fields enclosed by brackets "[]" replaced with your own identifying
# information: Portions Copyright [yyyy] [name of copyright owner]
#
# CDDL HEADER END
#
# Copyright 2009 Sun Microsystems, Inc.  All rights reserved.
# Use is subject to license terms.
#

include ../Makefile.com

PROG =		wanboot-cgi
<<<<<<< HEAD
LDLIBS +=	-lgen -lnsl -lwanbootutil -lnvpair -lwanboot -lsunw_crypto
=======
LDLIBS +=	-lgen -lnsl -lwanbootutil -lnvpair -lwanboot
>>>>>>> 826ac02a
CPPFLAGS +=	-I$(CMNCRYPTDIR)

# libcrypto has no lint library, so we can only include this while building
$(PROG) := LDLIBS += -lcrypto

all:		$(PROG)

install:	all $(ROOTCMD)

clean:

lint:		lint_PROG

include ../../../../Makefile.targ<|MERGE_RESOLUTION|>--- conflicted
+++ resolved
@@ -25,15 +25,11 @@
 include ../Makefile.com
 
 PROG =		wanboot-cgi
-<<<<<<< HEAD
-LDLIBS +=	-lgen -lnsl -lwanbootutil -lnvpair -lwanboot -lsunw_crypto
-=======
 LDLIBS +=	-lgen -lnsl -lwanbootutil -lnvpair -lwanboot
->>>>>>> 826ac02a
 CPPFLAGS +=	-I$(CMNCRYPTDIR)
 
 # libcrypto has no lint library, so we can only include this while building
-$(PROG) := LDLIBS += -lcrypto
+$(PROG) := LDLIBS += -lsunw_crypto
 
 all:		$(PROG)
 
