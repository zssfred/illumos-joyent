--- conflicted
+++ resolved
@@ -5,11 +5,7 @@
  *
  * $Id: load_poolnode.c,v 1.3.2.1 2004/03/06 14:33:29 darrenr Exp $
  *
-<<<<<<< HEAD
- * Copyright (c) 2012, Joyent, Inc.  All rights reserved.
-=======
  * Copyright (c) 2014, Joyent, Inc.  All rights reserved.
->>>>>>> b7070b7d
  */
 
 #include <fcntl.h>
@@ -18,10 +14,6 @@
 #include "netinet/ip_lookup.h"
 #include "netinet/ip_pool.h"
 #include "ipfzone.h"
-
-#if SOLARIS
-#include "ipfzone.h"
-#endif
 
 static int poolfd = -1;
 
@@ -40,18 +32,10 @@
 		poolfd = open(IPLOOKUP_NAME, O_RDWR);
 	if ((poolfd == -1) && ((opts & OPT_DONOTHING) == 0))
 		return -1;
-<<<<<<< HEAD
-#if SOLARIS
-=======
->>>>>>> b7070b7d
 	if (setzone(poolfd) != 0) {
 		close(poolfd);
 		return -1;
 	}
-<<<<<<< HEAD
-#endif
-=======
->>>>>>> b7070b7d
 
 	op.iplo_unit = role;
 	op.iplo_type = IPLT_POOL;
