--- conflicted
+++ resolved
@@ -161,11 +161,7 @@
 static m_label_t *zid_label = NULL;
 static priv_set_t *zprivs = NULL;
 
-<<<<<<< HEAD
-static char *DFLT_FS_ALLOWED = "hsfs,smbfs,nfs,nfs3,nfs4,nfsdyn";
-=======
 static const char *DFLT_FS_ALLOWED = "hsfs,smbfs,nfs,nfs3,nfs4,nfsdyn";
->>>>>>> 8f6d9dae
 
 /* from libsocket, not in any header file */
 extern int getnetmaskbyaddr(struct in_addr, struct in_addr *);
