#
# This file and its contents are supplied under the terms of the
# Common Development and Distribution License ("CDDL"), version 1.0.
# You may only use this file in accordance with the terms of version
# 1.0 of the CDDL.
#
# A full copy of the text of the CDDL should have accompanied this
# source.  A copy of the CDDL is also available via the Internet at
# http://www.illumos.org/license/CDDL.
#

#
# Copyright (c) 2017, Joyent, Inc.
#

<<<<<<< HEAD
PROG= dltraninfo dlsend dlrecv dlled
=======
PROG= dltraninfo dlled
>>>>>>> 936dcb54
LINTPROGS= $(PROG:%=%.ln)

include ../Makefile.cmd

ROOTCMDDIR = $(ROOTLIB)/dl
CFLAGS += $(CCVERBOSE)

<<<<<<< HEAD
dltraninfo :=	LDLIBS += -ldladm -lsff -lnvpair
dltraninfo.ln :=   LDLIBS += -ldladm -lsff -lnvpair
dlled :=	LDLIBS += -ldladm
dlsend :=	LDLIBS += -ldlpi -lsocket -lmd
dlrecv :=	LDLIBS += -ldlpi
=======
dltraninfo :=   LDLIBS += -ldladm -lsff -lnvpair
dlled :=	LDLIBS += -ldladm
dltraninfo.ln :=   LDLIBS += -ldladm -lsff -lnvpair
dlled.ln :=	LDLIBS += -ldladm
>>>>>>> 936dcb54

ROOTLIBDLFILES = $(PROG:%=$(ROOTLIB)/dl/%)

.KEEP_STATE:

all: $(PROG)

install: all $(ROOTCMD)

clean:

%.ln: %.c
	$(LINT.c) $< $(LDLIBS)

lint:	$(LINTPROGS)

include ../Makefile.targ<|MERGE_RESOLUTION|>--- conflicted
+++ resolved
@@ -13,11 +13,7 @@
 # Copyright (c) 2017, Joyent, Inc.
 #
 
-<<<<<<< HEAD
 PROG= dltraninfo dlsend dlrecv dlled
-=======
-PROG= dltraninfo dlled
->>>>>>> 936dcb54
 LINTPROGS= $(PROG:%=%.ln)
 
 include ../Makefile.cmd
@@ -25,18 +21,12 @@
 ROOTCMDDIR = $(ROOTLIB)/dl
 CFLAGS += $(CCVERBOSE)
 
-<<<<<<< HEAD
-dltraninfo :=	LDLIBS += -ldladm -lsff -lnvpair
-dltraninfo.ln :=   LDLIBS += -ldladm -lsff -lnvpair
-dlled :=	LDLIBS += -ldladm
-dlsend :=	LDLIBS += -ldlpi -lsocket -lmd
-dlrecv :=	LDLIBS += -ldlpi
-=======
 dltraninfo :=   LDLIBS += -ldladm -lsff -lnvpair
 dlled :=	LDLIBS += -ldladm
 dltraninfo.ln :=   LDLIBS += -ldladm -lsff -lnvpair
 dlled.ln :=	LDLIBS += -ldladm
->>>>>>> 936dcb54
+dlsend :=	LDLIBS += -ldlpi -lsocket -lmd
+dlrecv :=	LDLIBS += -ldlpi
 
 ROOTLIBDLFILES = $(PROG:%=$(ROOTLIB)/dl/%)
 
