--- conflicted
+++ resolved
@@ -300,17 +300,8 @@
 # Cross-reference customization: build a cross-reference over all of the
 # sun4v-related directories.
 #
-<<<<<<< HEAD
-SHARED_XRDIRS	= ../sun4v ../sun4 ../sfmmu ../sparc ../sun ../common
-CLOSED_XRDIRS	= $(SHARED_XRDIRS:../%=../% ../../../closed/uts/%)
-XRDIRS		= $(SHARED_XRDIRS)
-$(CLOSED_BUILD)XRDIRS	= $(CLOSED_XRDIRS:../../../closed/uts/sfmmu=)
-
+XRDIRS	= ../sun4v ../sun4 ../sfmmu ../sparc ../sun ../common
 XRPRUNE = i86pc intel sun4u armv6 arm
-=======
-XRDIRS	= ../sun4v ../sun4 ../sfmmu ../sparc ../sun ../common
-XRPRUNE = i86pc sun4u intel
->>>>>>> 4f4d4600
 
 cscope.out tags: FRC
 	$(XREF) -x $@