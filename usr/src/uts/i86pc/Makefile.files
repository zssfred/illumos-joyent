#
# CDDL HEADER START
#
# The contents of this file are subject to the terms of the
# Common Development and Distribution License (the "License").
# You may not use this file except in compliance with the License.
#
# You can obtain a copy of the license at usr/src/OPENSOLARIS.LICENSE
# or http://www.opensolaris.org/os/licensing.
# See the License for the specific language governing permissions
# and limitations under the License.
#
# When distributing Covered Code, include this CDDL HEADER in each
# file and include the License file at usr/src/OPENSOLARIS.LICENSE.
# If applicable, add the following below this CDDL HEADER, with the
# fields enclosed by brackets "[]" replaced with your own identifying
# information: Portions Copyright [yyyy] [name of copyright owner]
#
# CDDL HEADER END
#

#
# Copyright (c) 1992, 2010, Oracle and/or its affiliates. All rights reserved.
#
# Copyright (c) 2010, Intel Corporation.
<<<<<<< HEAD
# Copyright 2019 Joyent, Inc.
=======
# Copyright 2018 Joyent, Inc.
# Copyright 2019 OmniOS Community Edition (OmniOSce) Association.
>>>>>>> bad5e468
#
#	This Makefile defines file modules in the directory uts/i86pc
#	and its children. These are the source files which are i86pc
#	"implementation architecture" dependent.
#

#
#	object lists
#
CORE_OBJS +=			\
	acpi_stubs.o		\
	biosdisk.o		\
	bios_call.o		\
	cbe.o			\
	cmi.o			\
	cmi_hw.o		\
	cms.o			\
	comm_page.o		\
	confunix.o		\
	cpu_idle.o		\
	cpuid.o			\
	cpuid_subr.o		\
	cpupm.o			\
	cpupm_mach.o		\
	cpupm_amd.o		\
	cpupm_intel.o		\
	cpupm_throttle.o	\
	cpu_acpi.o		\
	dis_tables.o		\
	ddi_impl.o		\
	dtrace_subr.o		\
	dvma.o			\
	fpu_subr.o		\
	fakebop.o		\
	fastboot.o		\
	fb_swtch.o		\
	graphics.o		\
	hardclk.o		\
	hat_i86.o		\
	hat_kdi.o		\
	hma.o			\
	hma_asm.o		\
	hma_fpu.o		\
	hment.o			\
	hold_page.o		\
	hrtimers.o		\
	ht.o			\
	htable.o		\
	hypercall.o		\
	hypersubr.o		\
	i86_mmu.o		\
	ibft.o			\
	instr_size.o		\
	intr.o			\
	kboot_mmu.o		\
	kdi_idt.o		\
	kdi_idthdl.o		\
	kdi_asm.o		\
	lgrpplat.o		\
	mach_kdi.o		\
	mach_sysconfig.o	\
	machdep.o		\
	mem_config.o		\
	mem_config_stubs.o	\
	mem_config_arch.o	\
	memlist_new.o		\
	memnode.o		\
	microcode.o		\
	microfind.o		\
	mlsetup.o		\
	mp_call.o		\
	mp_implfuncs.o		\
	mp_machdep.o		\
	mp_pc.o			\
	mp_startup.o		\
	memscrub.o		\
	mpcore.o		\
	notes.o			\
	pci_bios.o		\
	pci_cfgacc.o		\
	pci_cfgacc_x86.o	\
	pci_cfgspace.o		\
	pci_mech1.o		\
	pci_mech1_amd.o		\
	pci_mech2.o		\
	pci_neptune.o		\
	pci_orion.o		\
	pmem.o			\
	ppage.o			\
	pwrnow.o		\
	seg_vmm.o		\
	speedstep.o		\
	ssp.o			\
	startup.o		\
	timestamp.o		\
	todpc_subr.o		\
	trap.o			\
	turbo.o			\
	vm_machdep.o		\
	xpv_platform.o		\
	x_call.o

#
#	Add the SMBIOS subsystem object files directly to the list of objects
#	built into unix itself; this is all common code except for smb_dev.c.
#
CORE_OBJS += $(SMBIOS_OBJS)

#
# These get compiled twice:
# - once in the dboot (direct boot) identity mapped code
# - once for use during early startup in unix
#
BOOT_DRIVER_OBJS =		\
	boot_console.o		\
	boot_keyboard.o		\
	boot_keyboard_table.o	\
	boot_vga.o		\
	boot_fb.o		\
	boot_mmu.o		\
	dboot_multiboot2.o	\
	$(FONT_OBJS)

CORE_OBJS += $(BOOT_DRIVER_OBJS)

#
#	locore.o is special. It must be the first file relocated so that it
#	it is relocated just where its name implies.
#
SPECIAL_OBJS_32 +=		\
	locore.o		\
	fast_trap_asm.o		\
	interrupt.o		\
	syscall_asm.o

SPECIAL_OBJS_64 +=		\
	locore.o		\
	fast_trap_asm.o		\
	interrupt.o		\
	syscall_asm_amd64.o	\
	kpti_trampolines.o

SPECIAL_OBJS += $(SPECIAL_OBJS_$(CLASS))

#
# Objects that get compiled into the identity mapped PT_LOAD section of unix
# to handle the earliest part of booting.
#
DBOOT_OBJS_32 =

DBOOT_OBJS_64 += dboot_elfload.o

DBOOT_OBJS +=			\
	dboot_asm.o		\
	dboot_grub.o		\
	dboot_printf.o		\
	dboot_startkern.o	\
	memcpy.o		\
	memset.o		\
	muldiv.o		\
	sha1.o			\
	string.o		\
	$(BOOT_DRIVER_OBJS)	\
	$(DBOOT_OBJS_$(CLASS))

#
#			driver and misc modules
#
GFX_PRIVATE_OBJS	+= gfx_private.o gfxp_pci.o gfxp_segmap.o \
			   gfxp_devmap.o gfxp_vgatext.o gfxp_vm.o vgasubr.o \
			   gfxp_fb.o gfxp_bitmap.o
FIPE_OBJS += fipe_drv.o fipe_pm.o
IOAT_OBJS += ioat.o ioat_rs.o ioat_ioctl.o ioat_chan.o
ISANEXUS_OBJS += isa.o dma_engine.o i8237A.o
PCIE_MISC_OBJS += pcie_acpi.o pciehpc_acpi.o pcie_x86.o
PCI_E_NEXUS_OBJS += npe.o npe_misc.o
PCI_E_NEXUS_OBJS += pci_common.o pci_kstats.o pci_tools.o
PCINEXUS_OBJS += pci.o pci_common.o pci_kstats.o pci_tools.o
PCPLUSMP_OBJS += apic.o apic_regops.o psm_common.o apic_introp.o	\
			mp_platform_common.o mp_platform_misc.o		\
			hpet_acpi.o apic_common.o apic_timer.o
APIX_OBJS += apix.o apic_regops.o psm_common.o apix_intr.o apix_utils.o \
		apix_irm.o mp_platform_common.o hpet_acpi.o apic_common.o \
		apic_timer.o apix_regops.o


ACPI_DRV_OBJS	+= acpi_drv.o acpi_video.o
ACPINEX_OBJS	+= acpinex_drv.o acpinex_event.o

CPUDRV_OBJS	+= \
	cpudrv.o \
	cpudrv_mach.o

PPM_OBJS	+= ppm_subr.o ppm.o ppm_plat.o

ACPIPPM_OBJS	+= acpippm.o acpisleep.o
ACPIDEV_OBJS += acpidev_drv.o \
	acpidev_scope.o acpidev_device.o \
	acpidev_container.o \
	acpidev_cpu.o \
	acpidev_dr.o \
	acpidev_memory.o \
	acpidev_pci.o \
	acpidev_resource.o \
	acpidev_usbport.o \
	acpidev_util.o

DRMACH_ACPI_OBJS += drmach_acpi.o dr_util.o drmach_err.o

DR_OBJS	+= dr.o dr_cpu.o dr_err.o dr_io.o dr_mem_acpi.o dr_quiesce.o dr_util.o

ROOTNEX_OBJS += rootnex.o immu.o immu_dmar.o immu_dvma.o \
		immu_intrmap.o immu_qinv.o immu_regs.o

TZMON_OBJS	+= tzmon.o
UPPC_OBJS += uppc.o psm_common.o
XSVC_OBJS += xsvc.o
AMD_IOMMU_OBJS +=	amd_iommu.o amd_iommu_impl.o amd_iommu_acpi.o \
			amd_iommu_cmd.o amd_iommu_log.o amd_iommu_page_tables.o
VMM_OBJS += vmm.o \
	vmm_sol_dev.o \
	vmm_host.o \
	vmm_instruction_emul.o \
	vmm_ioport.o \
	vmm_lapic.o \
	vmm_mem.o \
	vmm_stat.o \
	vmm_util.o \
	x86.o \
	iommu.o \
	vdev.o \
	vatpic.o \
	vatpit.o \
	vhpet.o \
	vioapic.o \
	vlapic.o \
	vrtc.o \
	vpmtmr.o \
	ept.o \
	vmcs.o \
	vmx_msr.o \
	vmx.o \
	vmx_support.o \
	vtd.o \
	vtd_sol.o \
	svm.o \
	svm_msr.o \
	npt.o \
	vmcb.o \
	svm_support.o \
	amdv.o \
	gipt.o \
	vmm_sol_vm.o \
	vmm_sol_glue.o \
	vmm_sol_ept.o \
	vmm_sol_rvi.o \
	vmm_support.o \
	vmm_zsd.o

VIONA_OBJS += viona.o

PPT_OBJS += ppt.o

#
#	Build up defines and paths.
#
ALL_DEFS	+= -Di86pc
INC_PATH	+= -I$(UTSBASE)/i86pc -I$(SRC)/common
INC_PATH	+= -I$(UTSBASE)/i86xpv -I$(UTSBASE)/common/xen

#
# Since the assym files are derived, the dependencies must be explicit for
# all files including this file. (This is only actually required in the
# instance when the .nse_depinfo file does not exist.)
#

ASSYM_DEPS      +=		\
	copy.o			\
	desctbls_asm.o		\
	ddi_i86_asm.o		\
	exception.o		\
	fast_trap_asm.o		\
	float.o			\
	i86_subr.o		\
	interrupt.o		\
	lock_prim.o		\
	locore.o		\
	mpcore.o		\
	sseblk.o		\
	swtch.o			\
	syscall_asm.o		\
	syscall_asm_amd64.o	\
	kpti_trampolines.o	\
	cpr_wakecode.o

CPR_IMPL_OBJS	= cpr_impl.o	cpr_wakecode.o

$(KDI_ASSYM_DEPS:%=$(OBJS_DIR)/%):	$(DSF_DIR)/$(OBJS_DIR)/kdi_assym.h<|MERGE_RESOLUTION|>--- conflicted
+++ resolved
@@ -23,12 +23,8 @@
 # Copyright (c) 1992, 2010, Oracle and/or its affiliates. All rights reserved.
 #
 # Copyright (c) 2010, Intel Corporation.
-<<<<<<< HEAD
 # Copyright 2019 Joyent, Inc.
-=======
-# Copyright 2018 Joyent, Inc.
 # Copyright 2019 OmniOS Community Edition (OmniOSce) Association.
->>>>>>> bad5e468
 #
 #	This Makefile defines file modules in the directory uts/i86pc
 #	and its children. These are the source files which are i86pc
