--- conflicted
+++ resolved
@@ -20,11 +20,8 @@
  */
 /*
  * Copyright (c) 2005, 2010, Oracle and/or its affiliates. All rights reserved.
-<<<<<<< HEAD
  * Copyright 2011, Joyent, Inc. All rights reserved.
-=======
  * Copyright (c) 2012 by Delphix. All rights reserved.
->>>>>>> 5ada8a07
  */
 
 #include <sys/dmu.h>
