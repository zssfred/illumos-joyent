--- conflicted
+++ resolved
@@ -3227,7 +3227,6 @@
 		rzio = zio_read(pio, spa, bp, buf->b_data, size,
 		    arc_read_done, buf, priority, zio_flags, zb);
 
-<<<<<<< HEAD
 		/*
 		 * At this point, this read I/O has already missed in the ARC
 		 * and will be going through to the disk.  The I/O throttle
@@ -3236,10 +3235,7 @@
 		 */
 		zfs_zone_io_throttle(ZFS_ZONE_IOP_READ);
 
-		if (*arc_flags & ARC_WAIT)
-=======
 		if (*arc_flags & ARC_FLAG_WAIT)
->>>>>>> 7adb730b
 			return (zio_wait(rzio));
 
 		ASSERT(*arc_flags & ARC_FLAG_NOWAIT);
