--- conflicted
+++ resolved
@@ -1535,7 +1535,7 @@
 }
 
 int
-metaslab_load(metaslab_t *msp)
+metaslab_load(metaslab_t *msp, uint64_t txg)
 {
 	ASSERT(MUTEX_HELD(&msp->ms_lock));
 
@@ -1551,6 +1551,7 @@
 	msp->ms_loading = B_TRUE;
 	int error = metaslab_load_impl(msp);
 	msp->ms_loading = B_FALSE;
+	msp->ms_loaded_txg = txg;
 	cv_broadcast(&msp->ms_load_cv);
 
 	return (error);
@@ -1634,7 +1635,7 @@
 	 */
 	if (metaslab_debug_load && ms->ms_sm != NULL) {
 		mutex_enter(&ms->ms_lock);
-		VERIFY0(metaslab_load(ms));
+		VERIFY0(metaslab_load(ms, txg));
 		mutex_exit(&ms->ms_lock);
 	}
 
@@ -2113,22 +2114,10 @@
 	ASSERT(MUTEX_HELD(&msp->ms_lock));
 
 	if ((msp->ms_weight & METASLAB_ACTIVE_MASK) == 0) {
-<<<<<<< HEAD
-		int error = 0;
-		metaslab_load_wait(msp);
-		if (!msp->ms_loaded) {
-			if ((error = metaslab_load(msp)) != 0) {
-				metaslab_group_sort(msp->ms_group, msp, 0);
-				return (error);
-			}
-			VERIFY0(msp->ms_loaded_txg);
-			msp->ms_loaded_txg = txg;
-=======
-		int error = metaslab_load(msp);
+		int error = metaslab_load(msp, txg);
 		if (error != 0) {
 			metaslab_group_sort(msp->ms_group, msp, 0);
 			return (error);
->>>>>>> 2385a442
 		}
 		if ((msp->ms_weight & METASLAB_ACTIVE_MASK) != 0) {
 			/*
@@ -2240,16 +2229,7 @@
 	ASSERT(!MUTEX_HELD(&msp->ms_group->mg_lock));
 
 	mutex_enter(&msp->ms_lock);
-<<<<<<< HEAD
-	metaslab_load_wait(msp);
-	if (!msp->ms_loaded) {
-		(void) metaslab_load(msp);
-		VERIFY0(msp->ms_loaded_txg);
-		msp->ms_loaded_txg = spa_syncing_txg(spa);
-	}
-=======
-	(void) metaslab_load(msp);
->>>>>>> 2385a442
+	(void) metaslab_load(msp, spa_syncing_txg(spa));
 	msp->ms_selected_txg = spa_syncing_txg(spa);
 	mutex_exit(&msp->ms_lock);
 }
