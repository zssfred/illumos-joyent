--- conflicted
+++ resolved
@@ -1298,14 +1298,11 @@
 #define	SMB_HWSEC_PS_UNKNOWN	0x03	/* password status unknown */
 
 /*
-<<<<<<< HEAD
-=======
  * This value is used to represent a probe that has an unknown value.
  */
 #define	SMB_PROBE_UNKNOWN_VALUE	0x8000
 
 /*
->>>>>>> 614f1d63
  * SMBIOS Voltage Probe.  See DSP0134 Section 7.27 for more information.
  * Please see the specification for the units of each value.
  */
