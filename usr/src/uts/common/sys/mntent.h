--- conflicted
+++ resolved
@@ -21,11 +21,8 @@
 /*
  * Copyright 2008 Sun Microsystems, Inc.  All rights reserved.
  * Use is subject to license terms.
-<<<<<<< HEAD
  * Copyright 2012, Joyent, Inc.  All rights reserved.
-=======
  * Copyright 2015 Nexenta Systems, Inc. All rights reserved.
->>>>>>> bd93c05d
  *
  *	Copyright (c) 1984, 1986, 1987, 1988, 1989 AT&T
  *		All Rights Reserved
