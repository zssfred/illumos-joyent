/*
 * Copyright (c) 2008 Isilon Inc http://www.isilon.com/
 * Authors: Doug Rabson <dfr@rabson.org>
 * Developed with Red Inc: Alfred Perlstein <alfred@freebsd.org>
 *
 * Redistribution and use in source and binary forms, with or without
 * modification, are permitted provided that the following conditions
 * are met:
 * 1. Redistributions of source code must retain the above copyright
 *    notice, this list of conditions and the following disclaimer.
 * 2. Redistributions in binary form must reproduce the above copyright
 *    notice, this list of conditions and the following disclaimer in the
 *    documentation and/or other materials provided with the distribution.
 *
 * THIS SOFTWARE IS PROVIDED BY THE AUTHOR AND CONTRIBUTORS ``AS IS'' AND
 * ANY EXPRESS OR IMPLIED WARRANTIES, INCLUDING, BUT NOT LIMITED TO, THE
 * IMPLIED WARRANTIES OF MERCHANTABILITY AND FITNESS FOR A PARTICULAR PURPOSE
 * ARE DISCLAIMED.  IN NO EVENT SHALL THE AUTHOR OR CONTRIBUTORS BE LIABLE
 * FOR ANY DIRECT, INDIRECT, INCIDENTAL, SPECIAL, EXEMPLARY, OR CONSEQUENTIAL
 * DAMAGES (INCLUDING, BUT NOT LIMITED TO, PROCUREMENT OF SUBSTITUTE GOODS
 * OR SERVICES; LOSS OF USE, DATA, OR PROFITS; OR BUSINESS INTERRUPTION)
 * HOWEVER CAUSED AND ON ANY THEORY OF LIABILITY, WHETHER IN CONTRACT, STRICT
 * LIABILITY, OR TORT (INCLUDING NEGLIGENCE OR OTHERWISE) ARISING IN ANY WAY
 * OUT OF THE USE OF THIS SOFTWARE, EVEN IF ADVISED OF THE POSSIBILITY OF
 * SUCH DAMAGE.
 */

/*
 * Copyright (c) 2012 by Delphix. All rights reserved.
 * Copyright 2013 Nexenta Systems, Inc.  All rights reserved.
 * Copyright 2014 Joyent, Inc.  All rights reserved.
 */

/*
 * NFS Lock Manager service functions (nlm_do_...)
 * Called from nlm_rpc_svc.c wrappers.
 *
 * Source code derived from FreeBSD nlm_prot_impl.c
 */

#include <sys/param.h>
#include <sys/systm.h>
#include <sys/thread.h>
#include <sys/fcntl.h>
#include <sys/flock.h>
#include <sys/mount.h>
#include <sys/priv.h>
#include <sys/proc.h>
#include <sys/share.h>
#include <sys/socket.h>
#include <sys/syscall.h>
#include <sys/syslog.h>
#include <sys/systm.h>
#include <sys/taskq.h>
#include <sys/unistd.h>
#include <sys/vnode.h>
#include <sys/vfs.h>
#include <sys/queue.h>
#include <sys/sdt.h>
#include <netinet/in.h>

#include <rpc/rpc.h>
#include <rpc/xdr.h>
#include <rpc/pmap_prot.h>
#include <rpc/pmap_clnt.h>
#include <rpc/rpcb_prot.h>

#include <rpcsvc/nlm_prot.h>
#include <rpcsvc/sm_inter.h>

#include <nfs/nfs.h>
#include <nfs/nfs_clnt.h>
#include <nfs/export.h>
#include <nfs/rnode.h>

#include "nlm_impl.h"

#define	NLM_IN_GRACE(g) (ddi_get_lbolt() < (g)->grace_threshold)

struct nlm_block_cb_data {
	struct nlm_host		*hostp;
	struct nlm_vhold	*nvp;
	struct flock64		*flp;
};

/*
 * Invoke an asyncronous RPC callbeck
 * (used when NLM server needs to reply to MSG NLM procedure).
 */
#define	NLM_INVOKE_CALLBACK(descr, rpcp, resp, callb)			\
	do {								\
		enum clnt_stat _stat;					\
									\
		_stat = (*(callb))(resp, NULL, (rpcp)->nr_handle);	\
		if (_stat != RPC_SUCCESS && _stat != RPC_TIMEDOUT) {	\
			struct rpc_err _err;				\
									\
			CLNT_GETERR((rpcp)->nr_handle, &_err);		\
			NLM_ERR("NLM: %s callback failed: "		\
			    "stat %d, err %d\n", descr, _stat,		\
			    _err.re_errno);				\
		}							\
									\
	_NOTE(CONSTCOND) } while (0)

static void nlm_block(
	nlm4_lockargs *lockargs,
	struct nlm_host *host,
	struct nlm_vhold *nvp,
	nlm_rpc_t *rpcp,
	struct flock64 *fl,
	nlm_testargs_cb grant_cb);

static vnode_t *nlm_fh_to_vp(struct netobj *);
static struct nlm_vhold *nlm_fh_to_vhold(struct nlm_host *, struct netobj *);
static void nlm_init_shrlock(struct shrlock *, nlm4_share *, struct nlm_host *);
static callb_cpr_t *nlm_block_callback(flk_cb_when_t, void *);
static int nlm_vop_frlock(vnode_t *, int, flock64_t *, int, offset_t,
    struct flk_callback *, cred_t *, caller_context_t *);

/*
 * Convert a lock from network to local form, and
 * check for valid range (no overflow).
 */
static int
nlm_init_flock(struct flock64 *fl, struct nlm4_lock *nl,
	struct nlm_host *host, rpcvers_t vers, short type)
{
	uint64_t off, len;

	bzero(fl, sizeof (*fl));
	off = nl->l_offset;
	len = nl->l_len;

	if (vers < NLM4_VERS) {
		if (off > MAX_UOFF32 || len > MAX_UOFF32)
			return (EINVAL);
		if (off + len > MAX_UOFF32 + 1)
			return (EINVAL);
	} else {
		/*
		 * Check range for 64-bit client (no overflow).
		 * Again allow len == ~0 to mean lock to EOF.
		 */
		if (len == MAX_U_OFFSET_T)
			len = 0;
		if (len != 0 && off + (len - 1) < off)
			return (EINVAL);
	}

	fl->l_type = type;
	fl->l_whence = SEEK_SET;
	fl->l_start = off;
	fl->l_len = len;
	fl->l_sysid = host->nh_sysid;
	fl->l_pid = nl->svid;
	/* l_pad */

	return (0);
}

/*
 * Convert an fhandle into a vnode.
 * Uses the file id (fh_len + fh_data) in the fhandle to get the vnode.
 * WARNING: users of this routine must do a VN_RELE on the vnode when they
 * are done with it.
 * This is just like nfs_fhtovp() but without the exportinfo argument.
 */
static vnode_t *
<<<<<<< HEAD
lm_fhtovp(fhandle_t *fh)
=======
lm_fhtovp(fhandle3_t *fh)
>>>>>>> 73527f44
{
	vfs_t *vfsp;
	vnode_t *vp;
	int error;

<<<<<<< HEAD
	vfsp = getvfs(&fh->fh_fsid);
	if (vfsp == NULL)
		return (NULL);

	error = VFS_VGET(vfsp, &vp, (fid_t *)&(fh->fh_len));
=======
	vfsp = getvfs(&fh->_fh3_fsid);
	if (vfsp == NULL)
		return (NULL);

	/* LINTED E_BAD_PTR_CAST_ALIGN */
	error = VFS_VGET(vfsp, &vp, (fid_t *)&(fh->_fh3_len));
>>>>>>> 73527f44
	VFS_RELE(vfsp);
	if (error || vp == NULL)
		return (NULL);

	return (vp);
}

/*
 * Gets vnode from client's filehandle
 * NOTE: Holds vnode, it _must_ be explicitly
 * released by VN_RELE().
 */
static vnode_t *
nlm_fh_to_vp(struct netobj *fh)
{
	fhandle3_t *fhp;

	/*
	 * Get a vnode pointer for the given NFS file handle.
	 * Note that it could be an NFSv2 or NFSv3 handle,
	 * which means the size might vary.  (don't copy)
	 */
<<<<<<< HEAD
	if (fh->n_len > MAX_NETOBJ_SZ || fh->n_len < sizeof (*fhp))
=======
	if (fh->n_len < sizeof (fhandle_t))
>>>>>>> 73527f44
		return (NULL);

	/* We know this is aligned (kmem_alloc) */
	/* LINTED E_BAD_PTR_CAST_ALIGN */
<<<<<<< HEAD
	fhp = (fhandle_t *)fh->n_bytes;

	/*
	 * See the comment for NFS_FH3MAXDATA in uts/common/nfs/nfs.h for
	 * converting fhandles. Check the NFSv3 file handle size in case there
	 * is some unknown compatability issue here, even though we're only
	 * using the "legacy" fhandle_t struct. The lockmgr is not used for
	 * NFS v4.
	 */
	if (fhp->fh_len > NFS_FH3MAXDATA || fhp->fh_len == 0)
=======
	fhp = (fhandle3_t *)fh->n_bytes;

	/*
	 * See the comment for NFS_FH3MAXDATA in uts/common/nfs/nfs.h for
	 * converting fhandles. Check the NFSv3 file handle size. The lockmgr
	 * is not used for NFS v4.
	 */
	if (fhp->_fh3_len > NFS_FH3MAXDATA || fhp->_fh3_len == 0)
>>>>>>> 73527f44
		return (NULL);

	return (lm_fhtovp(fhp));
}

/*
 * Get vhold from client's filehandle, but in contrast to
 * The function tries to check some access rights as well.
 *
 * NOTE: vhold object _must_ be explicitly released by
 * nlm_vhold_release().
 */
static struct nlm_vhold *
nlm_fh_to_vhold(struct nlm_host *hostp, struct netobj *fh)
{
	vnode_t *vp;
	struct nlm_vhold *nvp;

	vp = nlm_fh_to_vp(fh);
	if (vp == NULL)
		return (NULL);


	nvp = nlm_vhold_get(hostp, vp);

	/*
	 * Both nlm_fh_to_vp() and nlm_vhold_get()
	 * do VN_HOLD(), so we need to drop one
	 * reference on vnode.
	 */
	VN_RELE(vp);
	return (nvp);
}

/* ******************************************************************* */

/*
 * NLM implementation details, called from the RPC svc code.
 */

/*
 * Call-back from NFS statd, used to notify that one of our
 * hosts had a status change. The host can be either an
 * NFS client, NFS server or both.
 * According to NSM protocol description, the state is a
 * number that is increases monotonically each time the
 * state of host changes. An even number indicates that
 * the host is down, while an odd number indicates that
 * the host is up.
 *
 * Here we ignore this even/odd difference of status number
 * reported by the NSM, we launch notification handlers
 * every time the state is changed. The reason we why do so
 * is that client and server can talk to each other using
 * connectionless transport and it's easy to lose packet
 * containing NSM notification with status number update.
 *
 * In nlm_host_monitor(), we put the sysid in the private data
 * that statd carries in this callback, so we can easliy find
 * the host this call applies to.
 */
/* ARGSUSED */
void
nlm_do_notify1(nlm_sm_status *argp, void *res, struct svc_req *sr)
{
	struct nlm_globals *g;
	struct nlm_host *host;
	uint16_t sysid;

	g = zone_getspecific(nlm_zone_key, curzone);
	bcopy(&argp->priv, &sysid, sizeof (sysid));

	DTRACE_PROBE2(nsm__notify, uint16_t, sysid,
	    int, argp->state);

	host = nlm_host_find_by_sysid(g, (sysid_t)sysid);
	if (host == NULL)
		return;

	nlm_host_notify_server(host, argp->state);
	nlm_host_notify_client(host, argp->state);
	nlm_host_release(g, host);
}

/*
 * Another available call-back for NFS statd.
 * Not currently used.
 */
/* ARGSUSED */
void
nlm_do_notify2(nlm_sm_status *argp, void *res, struct svc_req *sr)
{
	ASSERT(0);
}


/*
 * NLM_TEST, NLM_TEST_MSG,
 * NLM4_TEST, NLM4_TEST_MSG,
 * Client inquiry about locks, non-blocking.
 */
void
nlm_do_test(nlm4_testargs *argp, nlm4_testres *resp,
    struct svc_req *sr, nlm_testres_cb cb)
{
	struct nlm_globals *g;
	struct nlm_host *host;
	struct nlm4_holder *lh;
	struct nlm_owner_handle *oh;
	nlm_rpc_t *rpcp = NULL;
	vnode_t *vp = NULL;
	struct netbuf *addr;
	char *netid;
	char *name;
	int error;
	struct flock64 fl;

	nlm_copy_netobj(&resp->cookie, &argp->cookie);

	name = argp->alock.caller_name;
	netid = svc_getnetid(sr->rq_xprt);
	addr = svc_getrpccaller(sr->rq_xprt);

	g = zone_getspecific(nlm_zone_key, curzone);
	host = nlm_host_findcreate(g, name, netid, addr);
	if (host == NULL) {
		resp->stat.stat = nlm4_denied_nolocks;
		return;
	}
	if (cb != NULL) {
		error = nlm_host_get_rpc(host, sr->rq_vers, &rpcp);
		if (error != 0) {
			resp->stat.stat = nlm4_denied_nolocks;
			goto out;
		}
	}

	vp = nlm_fh_to_vp(&argp->alock.fh);
	if (vp == NULL) {
		resp->stat.stat = nlm4_stale_fh;
		goto out;
	}

	if (NLM_IN_GRACE(g)) {
		resp->stat.stat = nlm4_denied_grace_period;
		goto out;
	}

	/* Convert to local form. */
	error = nlm_init_flock(&fl, &argp->alock, host, sr->rq_vers,
	    (argp->exclusive) ? F_WRLCK : F_RDLCK);
	if (error) {
		resp->stat.stat = nlm4_failed;
		goto out;
	}

	/* BSD: VOP_ADVLOCK(nv->nv_vp, NULL, F_GETLK, &fl, F_REMOTE); */
	error = nlm_vop_frlock(vp, F_GETLK, &fl,
	    F_REMOTELOCK | FREAD | FWRITE,
	    (u_offset_t)0, NULL, CRED(), NULL);
	if (error) {
		resp->stat.stat = nlm4_failed;
		goto out;
	}

	if (fl.l_type == F_UNLCK) {
		resp->stat.stat = nlm4_granted;
		goto out;
	}
	resp->stat.stat = nlm4_denied;

	/*
	 * This lock "test" fails due to a conflicting lock.
	 *
	 * If this is a v1 client, make sure the conflicting
	 * lock range we report can be expressed with 32-bit
	 * offsets.  The lock range requested was expressed
	 * as 32-bit offset and length, so at least part of
	 * the conflicting lock should lie below MAX_UOFF32.
	 * If the conflicting lock extends past that, we'll
	 * trim the range to end at MAX_UOFF32 so this lock
	 * can be represented in a 32-bit response.  Check
	 * the start also (paranoid, but a low cost check).
	 */
	if (sr->rq_vers < NLM4_VERS) {
		uint64 maxlen;
		if (fl.l_start > MAX_UOFF32)
			fl.l_start = MAX_UOFF32;
		maxlen = MAX_UOFF32 + 1 - fl.l_start;
		if (fl.l_len > maxlen)
			fl.l_len = maxlen;
	}

	/*
	 * Build the nlm4_holder result structure.
	 *
	 * Note that lh->oh is freed via xdr_free,
	 * xdr_nlm4_holder, xdr_netobj, xdr_bytes.
	 */
	oh = kmem_zalloc(sizeof (*oh), KM_SLEEP);
	oh->oh_sysid = (sysid_t)fl.l_sysid;
	lh = &resp->stat.nlm4_testrply_u.holder;
	lh->exclusive = (fl.l_type == F_WRLCK);
	lh->svid = fl.l_pid;
	lh->oh.n_len = sizeof (*oh);
	lh->oh.n_bytes = (void *)oh;
	lh->l_offset = fl.l_start;
	lh->l_len = fl.l_len;

out:
	/*
	 * If we have a callback function, use that to
	 * deliver the response via another RPC call.
	 */
	if (cb != NULL && rpcp != NULL)
		NLM_INVOKE_CALLBACK("test", rpcp, resp, cb);

	if (vp != NULL)
		VN_RELE(vp);
	if (rpcp != NULL)
		nlm_host_rele_rpc(host, rpcp);

	nlm_host_release(g, host);
}

/*
 * NLM_LOCK, NLM_LOCK_MSG, NLM_NM_LOCK
 * NLM4_LOCK, NLM4_LOCK_MSG, NLM4_NM_LOCK
 *
 * Client request to set a lock, possibly blocking.
 *
 * If the lock needs to block, we return status blocked to
 * this RPC call, and then later call back the client with
 * a "granted" callback.  Tricky aspects of this include:
 * sending a reply before this function returns, and then
 * borrowing this thread from the RPC service pool for the
 * wait on the lock and doing the later granted callback.
 *
 * We also have to keep a list of locks (pending + granted)
 * both to handle retransmitted requests, and to keep the
 * vnodes for those locks active.
 */
void
nlm_do_lock(nlm4_lockargs *argp, nlm4_res *resp, struct svc_req *sr,
    nlm_reply_cb reply_cb, nlm_res_cb res_cb, nlm_testargs_cb grant_cb)
{
	struct nlm_globals *g;
	struct flock64 fl;
	struct nlm_host *host = NULL;
	struct netbuf *addr;
	struct nlm_vhold *nvp = NULL;
	nlm_rpc_t *rpcp = NULL;
	char *netid;
	char *name;
	int error, flags;
	bool_t do_blocking = FALSE;
	bool_t do_mon_req = FALSE;
	enum nlm4_stats status;

	nlm_copy_netobj(&resp->cookie, &argp->cookie);

	name = argp->alock.caller_name;
	netid = svc_getnetid(sr->rq_xprt);
	addr = svc_getrpccaller(sr->rq_xprt);

	g = zone_getspecific(nlm_zone_key, curzone);
	host = nlm_host_findcreate(g, name, netid, addr);
	if (host == NULL) {
		DTRACE_PROBE4(no__host, struct nlm_globals *, g,
		    char *, name, char *, netid, struct netbuf *, addr);
		status = nlm4_denied_nolocks;
		goto doreply;
	}

	DTRACE_PROBE3(start, struct nlm_globals *, g,
	    struct nlm_host *, host, nlm4_lockargs *, argp);

	/*
	 * If we may need to do _msg_ call needing an RPC
	 * callback, get the RPC client handle now,
	 * so we know if we can bind to the NLM service on
	 * this client.
	 *
	 * Note: host object carries transport type.
	 * One client using multiple transports gets
	 * separate sysids for each of its transports.
	 */
	if (res_cb != NULL || (grant_cb != NULL && argp->block == TRUE)) {
		error = nlm_host_get_rpc(host, sr->rq_vers, &rpcp);
		if (error != 0) {
			status = nlm4_denied_nolocks;
			goto doreply;
		}
	}

	/*
	 * During the "grace period", only allow reclaim.
	 */
	if (argp->reclaim == 0 && NLM_IN_GRACE(g)) {
		status = nlm4_denied_grace_period;
		goto doreply;
	}

	/*
	 * Check whether we missed host shutdown event
	 */
	if (nlm_host_get_state(host) != argp->state)
		nlm_host_notify_server(host, argp->state);

	/*
	 * Get a hold on the vnode for a lock operation.
	 * Only lock() and share() need vhold objects.
	 */
	nvp = nlm_fh_to_vhold(host, &argp->alock.fh);
	if (nvp == NULL) {
		status = nlm4_stale_fh;
		goto doreply;
	}

	/* Convert to local form. */
	error = nlm_init_flock(&fl, &argp->alock, host, sr->rq_vers,
	    (argp->exclusive) ? F_WRLCK : F_RDLCK);
	if (error) {
		status = nlm4_failed;
		goto doreply;
	}

	/*
	 * Try to lock non-blocking first.  If we succeed
	 * getting the lock, we can reply with the granted
	 * status directly and avoid the complications of
	 * making the "granted" RPC callback later.
	 *
	 * This also let's us find out now about some
	 * possible errors like EROFS, etc.
	 */
	flags = F_REMOTELOCK | FREAD | FWRITE;
	error = nlm_vop_frlock(nvp->nv_vp, F_SETLK, &fl, flags,
	    (u_offset_t)0, NULL, CRED(), NULL);

	DTRACE_PROBE3(setlk__res, struct flock64 *, &fl,
	    int, flags, int, error);

	switch (error) {
	case 0:
		/* Got it without waiting! */
		status = nlm4_granted;
		do_mon_req = TRUE;
		break;

	/* EINPROGRESS too? */
	case EAGAIN:
		/* We did not get the lock. Should we block? */
		if (argp->block == FALSE || grant_cb == NULL) {
			status = nlm4_denied;
			break;
		}
		/*
		 * Should block.  Try to reserve this thread
		 * so we can use it to wait for the lock and
		 * later send the granted message.  If this
		 * reservation fails, say "no resources".
		 */
		if (!svc_reserve_thread(sr->rq_xprt)) {
			status = nlm4_denied_nolocks;
			break;
		}
		/*
		 * OK, can detach this thread, so this call
		 * will block below (after we reply).
		 */
		status = nlm4_blocked;
		do_blocking = TRUE;
		do_mon_req = TRUE;
		break;

	case ENOLCK:
		/* Failed for lack of resources. */
		status = nlm4_denied_nolocks;
		break;

	case EROFS:
		/* read-only file system */
		status = nlm4_rofs;
		break;

	case EFBIG:
		/* file too big */
		status = nlm4_fbig;
		break;

	case EDEADLK:
		/* dead lock condition */
		status = nlm4_deadlck;
		break;

	default:
		status = nlm4_denied;
		break;
	}

doreply:
	resp->stat.stat = status;

	/*
	 * We get one of two function pointers; one for a
	 * normal RPC reply, and another for doing an RPC
	 * "callback" _res reply for a _msg function.
	 * Use either of those to send the reply now.
	 *
	 * If sending this reply fails, just leave the
	 * lock in the list for retransmitted requests.
	 * Cleanup is via unlock or host rele (statmon).
	 */
	if (reply_cb != NULL) {
		/* i.e. nlm_lock_1_reply */
		if (!(*reply_cb)(sr->rq_xprt, resp))
			svcerr_systemerr(sr->rq_xprt);
	}
	if (res_cb != NULL && rpcp != NULL)
		NLM_INVOKE_CALLBACK("lock", rpcp, resp, res_cb);

	/*
	 * The reply has been sent to the client.
	 * Start monitoring this client (maybe).
	 *
	 * Note that the non-monitored (NM) calls pass grant_cb=NULL
	 * indicating that the client doesn't support RPC callbacks.
	 * No monitoring for these (lame) clients.
	 */
	if (do_mon_req && grant_cb != NULL)
		nlm_host_monitor(g, host, argp->state);

	if (do_blocking) {
		/*
		 * We need to block on this lock, and when that
		 * completes, do the granted RPC call. Note that
		 * we "reserved" this thread above, so we can now
		 * "detach" it from the RPC SVC pool, allowing it
		 * to block indefinitely if needed.
		 */
		ASSERT(rpcp != NULL);
		(void) svc_detach_thread(sr->rq_xprt);
		nlm_block(argp, host, nvp, rpcp, &fl, grant_cb);
	}

	DTRACE_PROBE3(lock__end, struct nlm_globals *, g,
	    struct nlm_host *, host, nlm4_res *, resp);

	if (rpcp != NULL)
		nlm_host_rele_rpc(host, rpcp);

	nlm_vhold_release(host, nvp);
	nlm_host_release(g, host);
}

/*
 * Helper for nlm_do_lock(), partly for observability,
 * (we'll see a call blocked in this function) and
 * because nlm_do_lock() was getting quite long.
 */
static void
nlm_block(nlm4_lockargs *lockargs,
    struct nlm_host *host,
    struct nlm_vhold *nvp,
    nlm_rpc_t *rpcp,
    struct flock64 *flp,
    nlm_testargs_cb grant_cb)
{
	nlm4_testargs args;
	int error;
	flk_callback_t flk_cb;
	struct nlm_block_cb_data cb_data;

	/*
	 * Keep a list of blocked locks on nh_pending, and use it
	 * to cancel these threads in nlm_destroy_client_pending.
	 *
	 * Check to see if this lock is already in the list
	 * and if not, add an entry for it.  Allocate first,
	 * then if we don't insert, free the new one.
	 * Caller already has vp held.
	 */

	error = nlm_slreq_register(host, nvp, flp);
	if (error != 0) {
		/*
		 * Sleeping lock request with given fl is already
		 * registered by someone else. This means that
		 * some other thread is handling the request, let
		 * him to do its work.
		 */
		ASSERT(error == EEXIST);
		return;
	}

	cb_data.hostp = host;
	cb_data.nvp = nvp;
	cb_data.flp = flp;
	flk_init_callback(&flk_cb, nlm_block_callback, &cb_data);

	/* BSD: VOP_ADVLOCK(vp, NULL, F_SETLK, fl, F_REMOTE); */
	error = nlm_vop_frlock(nvp->nv_vp, F_SETLKW, flp,
	    F_REMOTELOCK | FREAD | FWRITE,
	    (u_offset_t)0, &flk_cb, CRED(), NULL);

	if (error != 0) {
		/*
		 * We failed getting the lock, but have no way to
		 * tell the client about that.  Let 'em time out.
		 */
		(void) nlm_slreq_unregister(host, nvp, flp);
		return;
	}

	/*
	 * Do the "granted" call-back to the client.
	 */
	args.cookie	= lockargs->cookie;
	args.exclusive	= lockargs->exclusive;
	args.alock	= lockargs->alock;

	NLM_INVOKE_CALLBACK("grant", rpcp, &args, grant_cb);
}

/*
 * The function that is used as flk callback when NLM server
 * sets new sleeping lock. The function unregisters NLM
 * sleeping lock request (nlm_slreq) associated with the
 * sleeping lock _before_ lock becomes active. It prevents
 * potential race condition between nlm_block() and
 * nlm_do_cancel().
 */
static callb_cpr_t *
nlm_block_callback(flk_cb_when_t when, void *data)
{
	struct nlm_block_cb_data *cb_data;

	cb_data = (struct nlm_block_cb_data *)data;
	if (when == FLK_AFTER_SLEEP) {
		(void) nlm_slreq_unregister(cb_data->hostp,
		    cb_data->nvp, cb_data->flp);
	}

	return (0);
}

/*
 * NLM_CANCEL, NLM_CANCEL_MSG,
 * NLM4_CANCEL, NLM4_CANCEL_MSG,
 * Client gives up waiting for a blocking lock.
 */
void
nlm_do_cancel(nlm4_cancargs *argp, nlm4_res *resp,
    struct svc_req *sr, nlm_res_cb cb)
{
	struct nlm_globals *g;
	struct nlm_host *host;
	struct netbuf *addr;
	struct nlm_vhold *nvp = NULL;
	nlm_rpc_t *rpcp = NULL;
	char *netid;
	char *name;
	int error;
	struct flock64 fl;

	nlm_copy_netobj(&resp->cookie, &argp->cookie);
	netid = svc_getnetid(sr->rq_xprt);
	addr = svc_getrpccaller(sr->rq_xprt);
	name = argp->alock.caller_name;

	g = zone_getspecific(nlm_zone_key, curzone);
	host = nlm_host_findcreate(g, name, netid, addr);
	if (host == NULL) {
		resp->stat.stat = nlm4_denied_nolocks;
		return;
	}
	if (cb != NULL) {
		error = nlm_host_get_rpc(host, sr->rq_vers, &rpcp);
		if (error != 0) {
			resp->stat.stat = nlm4_denied_nolocks;
			return;
		}
	}

	DTRACE_PROBE3(start, struct nlm_globals *, g,
	    struct nlm_host *, host, nlm4_cancargs *, argp);

	if (NLM_IN_GRACE(g)) {
		resp->stat.stat = nlm4_denied_grace_period;
		goto out;
	}

	nvp = nlm_fh_to_vhold(host, &argp->alock.fh);
	if (nvp == NULL) {
		resp->stat.stat = nlm4_stale_fh;
		goto out;
	}

	/* Convert to local form. */
	error = nlm_init_flock(&fl, &argp->alock, host, sr->rq_vers,
	    (argp->exclusive) ? F_WRLCK : F_RDLCK);
	if (error) {
		resp->stat.stat = nlm4_failed;
		goto out;
	}

	error = nlm_slreq_unregister(host, nvp, &fl);
	if (error != 0) {
		/*
		 * There's no sleeping lock request corresponding
		 * to the lock. Then requested sleeping lock
		 * doesn't exist.
		 */
		resp->stat.stat = nlm4_denied;
		goto out;
	}

	fl.l_type = F_UNLCK;
	error = nlm_vop_frlock(nvp->nv_vp, F_SETLK, &fl,
	    F_REMOTELOCK | FREAD | FWRITE,
	    (u_offset_t)0, NULL, CRED(), NULL);

	resp->stat.stat = (error == 0) ?
	    nlm4_granted : nlm4_denied;

out:
	/*
	 * If we have a callback function, use that to
	 * deliver the response via another RPC call.
	 */
	if (cb != NULL && rpcp != NULL)
		NLM_INVOKE_CALLBACK("cancel", rpcp, resp, cb);

	DTRACE_PROBE3(cancel__end, struct nlm_globals *, g,
	    struct nlm_host *, host, nlm4_res *, resp);

	if (rpcp != NULL)
		nlm_host_rele_rpc(host, rpcp);

	nlm_vhold_release(host, nvp);
	nlm_host_release(g, host);
}

/*
 * NLM_UNLOCK, NLM_UNLOCK_MSG,
 * NLM4_UNLOCK, NLM4_UNLOCK_MSG,
 * Client removes one of their locks.
 */
void
nlm_do_unlock(nlm4_unlockargs *argp, nlm4_res *resp,
    struct svc_req *sr, nlm_res_cb cb)
{
	struct nlm_globals *g;
	struct nlm_host *host;
	struct netbuf *addr;
	nlm_rpc_t *rpcp = NULL;
	vnode_t *vp = NULL;
	char *netid;
	char *name;
	int error;
	struct flock64 fl;

	nlm_copy_netobj(&resp->cookie, &argp->cookie);

	netid = svc_getnetid(sr->rq_xprt);
	addr = svc_getrpccaller(sr->rq_xprt);
	name = argp->alock.caller_name;

	/*
	 * NLM_UNLOCK operation doesn't have an error code
	 * denoting that operation failed, so we always
	 * return nlm4_granted except when the server is
	 * in a grace period.
	 */
	resp->stat.stat = nlm4_granted;

	g = zone_getspecific(nlm_zone_key, curzone);
	host = nlm_host_findcreate(g, name, netid, addr);
	if (host == NULL)
		return;

	if (cb != NULL) {
		error = nlm_host_get_rpc(host, sr->rq_vers, &rpcp);
		if (error != 0)
			goto out;
	}

	DTRACE_PROBE3(start, struct nlm_globals *, g,
	    struct nlm_host *, host, nlm4_unlockargs *, argp);

	if (NLM_IN_GRACE(g)) {
		resp->stat.stat = nlm4_denied_grace_period;
		goto out;
	}

	vp = nlm_fh_to_vp(&argp->alock.fh);
	if (vp == NULL)
		goto out;

	/* Convert to local form. */
	error = nlm_init_flock(&fl, &argp->alock, host, sr->rq_vers, F_UNLCK);
	if (error)
		goto out;

	/* BSD: VOP_ADVLOCK(nv->nv_vp, NULL, F_UNLCK, &fl, F_REMOTE); */
	error = nlm_vop_frlock(vp, F_SETLK, &fl,
	    F_REMOTELOCK | FREAD | FWRITE,
	    (u_offset_t)0, NULL, CRED(), NULL);

	DTRACE_PROBE1(unlock__res, int, error);
out:
	/*
	 * If we have a callback function, use that to
	 * deliver the response via another RPC call.
	 */
	if (cb != NULL && rpcp != NULL)
		NLM_INVOKE_CALLBACK("unlock", rpcp, resp, cb);

	DTRACE_PROBE3(unlock__end, struct nlm_globals *, g,
	    struct nlm_host *, host, nlm4_res *, resp);

	if (vp != NULL)
		VN_RELE(vp);
	if (rpcp != NULL)
		nlm_host_rele_rpc(host, rpcp);

	nlm_host_release(g, host);
}

/*
 * NLM_GRANTED, NLM_GRANTED_MSG,
 * NLM4_GRANTED, NLM4_GRANTED_MSG,
 *
 * This service routine is special.  It's the only one that's
 * really part of our NLM _client_ support, used by _servers_
 * to "call back" when a blocking lock from this NLM client
 * is granted by the server.  In this case, we _know_ there is
 * already an nlm_host allocated and held by the client code.
 * We want to find that nlm_host here.
 *
 * Over in nlm_call_lock(), the client encoded the sysid for this
 * server in the "owner handle" netbuf sent with our lock request.
 * We can now use that to find the nlm_host object we used there.
 * (NB: The owner handle is opaque to the server.)
 */
void
nlm_do_granted(nlm4_testargs *argp, nlm4_res *resp,
    struct svc_req *sr, nlm_res_cb cb)
{
	struct nlm_globals *g;
	struct nlm_owner_handle *oh;
	struct nlm_host *host;
	nlm_rpc_t *rpcp = NULL;
	int error;

	nlm_copy_netobj(&resp->cookie, &argp->cookie);
	resp->stat.stat = nlm4_denied;

	g = zone_getspecific(nlm_zone_key, curzone);
	oh = (void *) argp->alock.oh.n_bytes;
	if (oh == NULL)
		return;

	host = nlm_host_find_by_sysid(g, oh->oh_sysid);
	if (host == NULL)
		return;

	if (cb != NULL) {
		error = nlm_host_get_rpc(host, sr->rq_vers, &rpcp);
		if (error != 0)
			goto out;
	}

	if (NLM_IN_GRACE(g)) {
		resp->stat.stat = nlm4_denied_grace_period;
		goto out;
	}

	error = nlm_slock_grant(g, host, &argp->alock);
	if (error == 0)
		resp->stat.stat = nlm4_granted;

out:
	/*
	 * If we have a callback function, use that to
	 * deliver the response via another RPC call.
	 */
	if (cb != NULL && rpcp != NULL)
		NLM_INVOKE_CALLBACK("do_granted", rpcp, resp, cb);

	if (rpcp != NULL)
		nlm_host_rele_rpc(host, rpcp);

	nlm_host_release(g, host);
}

/*
 * NLM_FREE_ALL, NLM4_FREE_ALL
 *
 * Destroy all lock state for the calling client.
 */
void
nlm_do_free_all(nlm4_notify *argp, void *res, struct svc_req *sr)
{
	struct nlm_globals *g;
	struct nlm_host_list host_list;
	struct nlm_host *hostp;

	TAILQ_INIT(&host_list);
	g = zone_getspecific(nlm_zone_key, curzone);

	/* Serialize calls to clean locks. */
	mutex_enter(&g->clean_lock);

	/*
	 * Find all hosts that have the given node name and put them on a
	 * local list.
	 */
	mutex_enter(&g->lock);
	for (hostp = avl_first(&g->nlm_hosts_tree); hostp != NULL;
	    hostp = AVL_NEXT(&g->nlm_hosts_tree, hostp)) {
		if (strcasecmp(hostp->nh_name, argp->name) == 0) {
			/*
			 * If needed take the host out of the idle list since
			 * we are taking a reference.
			 */
			if (hostp->nh_flags & NLM_NH_INIDLE) {
				TAILQ_REMOVE(&g->nlm_idle_hosts, hostp,
				    nh_link);
				hostp->nh_flags &= ~NLM_NH_INIDLE;
			}
			hostp->nh_refs++;

			TAILQ_INSERT_TAIL(&host_list, hostp, nh_link);
		}
	}
	mutex_exit(&g->lock);

	/* Free locks for all hosts on the local list. */
	while (!TAILQ_EMPTY(&host_list)) {
		hostp = TAILQ_FIRST(&host_list);
		TAILQ_REMOVE(&host_list, hostp, nh_link);

		/*
		 * Note that this does not do client-side cleanup.
		 * We want to do that ONLY if statd tells us the
		 * server has restarted.
		 */
		nlm_host_notify_server(hostp, argp->state);
		nlm_host_release(g, hostp);
	}

	mutex_exit(&g->clean_lock);

	(void) res;
	(void) sr;
}

static void
nlm_init_shrlock(struct shrlock *shr,
    nlm4_share *nshare, struct nlm_host *host)
{

	switch (nshare->access) {
	default:
	case fsa_NONE:
		shr->s_access = 0;
		break;
	case fsa_R:
		shr->s_access = F_RDACC;
		break;
	case fsa_W:
		shr->s_access = F_WRACC;
		break;
	case fsa_RW:
		shr->s_access = F_RWACC;
		break;
	}

	switch (nshare->mode) {
	default:
	case fsm_DN:
		shr->s_deny = F_NODNY;
		break;
	case fsm_DR:
		shr->s_deny = F_RDDNY;
		break;
	case fsm_DW:
		shr->s_deny = F_WRDNY;
		break;
	case fsm_DRW:
		shr->s_deny = F_RWDNY;
		break;
	}

	shr->s_sysid = host->nh_sysid;
	shr->s_pid = 0;
	shr->s_own_len = nshare->oh.n_len;
	shr->s_owner   = nshare->oh.n_bytes;
}

/*
 * NLM_SHARE, NLM4_SHARE
 *
 * Request a DOS-style share reservation
 */
void
nlm_do_share(nlm4_shareargs *argp, nlm4_shareres *resp, struct svc_req *sr)
{
	struct nlm_globals *g;
	struct nlm_host *host;
	struct netbuf *addr;
	struct nlm_vhold *nvp = NULL;
	char *netid;
	char *name;
	int error;
	struct shrlock shr;

	nlm_copy_netobj(&resp->cookie, &argp->cookie);

	name = argp->share.caller_name;
	netid = svc_getnetid(sr->rq_xprt);
	addr = svc_getrpccaller(sr->rq_xprt);

	g = zone_getspecific(nlm_zone_key, curzone);
	host = nlm_host_findcreate(g, name, netid, addr);
	if (host == NULL) {
		resp->stat = nlm4_denied_nolocks;
		return;
	}

	DTRACE_PROBE3(share__start, struct nlm_globals *, g,
	    struct nlm_host *, host, nlm4_shareargs *, argp);

	if (argp->reclaim == 0 && NLM_IN_GRACE(g)) {
		resp->stat = nlm4_denied_grace_period;
		goto out;
	}

	/*
	 * Get holded vnode when on lock operation.
	 * Only lock() and share() need vhold objects.
	 */
	nvp = nlm_fh_to_vhold(host, &argp->share.fh);
	if (nvp == NULL) {
		resp->stat = nlm4_stale_fh;
		goto out;
	}

	/* Convert to local form. */
	nlm_init_shrlock(&shr, &argp->share, host);
	error = VOP_SHRLOCK(nvp->nv_vp, F_SHARE, &shr,
	    FREAD | FWRITE, CRED(), NULL);

	if (error == 0) {
		resp->stat = nlm4_granted;
		nlm_host_monitor(g, host, 0);
	} else {
		resp->stat = nlm4_denied;
	}

out:
	DTRACE_PROBE3(share__end, struct nlm_globals *, g,
	    struct nlm_host *, host, nlm4_shareres *, resp);

	nlm_vhold_release(host, nvp);
	nlm_host_release(g, host);
}

/*
 * NLM_UNSHARE, NLM4_UNSHARE
 *
 * Release a DOS-style share reservation
 */
void
nlm_do_unshare(nlm4_shareargs *argp, nlm4_shareres *resp, struct svc_req *sr)
{
	struct nlm_globals *g;
	struct nlm_host *host;
	struct netbuf *addr;
	vnode_t *vp = NULL;
	char *netid;
	int error;
	struct shrlock shr;

	nlm_copy_netobj(&resp->cookie, &argp->cookie);

	netid = svc_getnetid(sr->rq_xprt);
	addr = svc_getrpccaller(sr->rq_xprt);

	g = zone_getspecific(nlm_zone_key, curzone);
	host = nlm_host_find(g, netid, addr);
	if (host == NULL) {
		resp->stat = nlm4_denied_nolocks;
		return;
	}

	DTRACE_PROBE3(unshare__start, struct nlm_globals *, g,
	    struct nlm_host *, host, nlm4_shareargs *, argp);

	if (NLM_IN_GRACE(g)) {
		resp->stat = nlm4_denied_grace_period;
		goto out;
	}

	vp = nlm_fh_to_vp(&argp->share.fh);
	if (vp == NULL) {
		resp->stat = nlm4_stale_fh;
		goto out;
	}

	/* Convert to local form. */
	nlm_init_shrlock(&shr, &argp->share, host);
	error = VOP_SHRLOCK(vp, F_UNSHARE, &shr,
	    FREAD | FWRITE, CRED(), NULL);

	(void) error;
	resp->stat = nlm4_granted;

out:
	DTRACE_PROBE3(unshare__end, struct nlm_globals *, g,
	    struct nlm_host *, host, nlm4_shareres *, resp);

	if (vp != NULL)
		VN_RELE(vp);

	nlm_host_release(g, host);
}

/*
 * NLM wrapper to VOP_FRLOCK that checks the validity of the lock before
 * invoking the vnode operation.
 */
static int
nlm_vop_frlock(vnode_t *vp, int cmd, flock64_t *bfp, int flag, offset_t offset,
	struct flk_callback *flk_cbp, cred_t *cr, caller_context_t *ct)
{
	if (bfp->l_len != 0 && bfp->l_start + (bfp->l_len - 1) < bfp->l_start) {
		return (EOVERFLOW);
	}

	return (VOP_FRLOCK(vp, cmd, bfp, flag, offset, flk_cbp, cr, ct));
}<|MERGE_RESOLUTION|>--- conflicted
+++ resolved
@@ -167,30 +167,18 @@
  * This is just like nfs_fhtovp() but without the exportinfo argument.
  */
 static vnode_t *
-<<<<<<< HEAD
-lm_fhtovp(fhandle_t *fh)
-=======
 lm_fhtovp(fhandle3_t *fh)
->>>>>>> 73527f44
 {
 	vfs_t *vfsp;
 	vnode_t *vp;
 	int error;
 
-<<<<<<< HEAD
-	vfsp = getvfs(&fh->fh_fsid);
-	if (vfsp == NULL)
-		return (NULL);
-
-	error = VFS_VGET(vfsp, &vp, (fid_t *)&(fh->fh_len));
-=======
 	vfsp = getvfs(&fh->_fh3_fsid);
 	if (vfsp == NULL)
 		return (NULL);
 
 	/* LINTED E_BAD_PTR_CAST_ALIGN */
 	error = VFS_VGET(vfsp, &vp, (fid_t *)&(fh->_fh3_len));
->>>>>>> 73527f44
 	VFS_RELE(vfsp);
 	if (error || vp == NULL)
 		return (NULL);
@@ -213,27 +201,11 @@
 	 * Note that it could be an NFSv2 or NFSv3 handle,
 	 * which means the size might vary.  (don't copy)
 	 */
-<<<<<<< HEAD
-	if (fh->n_len > MAX_NETOBJ_SZ || fh->n_len < sizeof (*fhp))
-=======
 	if (fh->n_len < sizeof (fhandle_t))
->>>>>>> 73527f44
 		return (NULL);
 
 	/* We know this is aligned (kmem_alloc) */
 	/* LINTED E_BAD_PTR_CAST_ALIGN */
-<<<<<<< HEAD
-	fhp = (fhandle_t *)fh->n_bytes;
-
-	/*
-	 * See the comment for NFS_FH3MAXDATA in uts/common/nfs/nfs.h for
-	 * converting fhandles. Check the NFSv3 file handle size in case there
-	 * is some unknown compatability issue here, even though we're only
-	 * using the "legacy" fhandle_t struct. The lockmgr is not used for
-	 * NFS v4.
-	 */
-	if (fhp->fh_len > NFS_FH3MAXDATA || fhp->fh_len == 0)
-=======
 	fhp = (fhandle3_t *)fh->n_bytes;
 
 	/*
@@ -242,7 +214,6 @@
 	 * is not used for NFS v4.
 	 */
 	if (fhp->_fh3_len > NFS_FH3MAXDATA || fhp->_fh3_len == 0)
->>>>>>> 73527f44
 		return (NULL);
 
 	return (lm_fhtovp(fhp));
