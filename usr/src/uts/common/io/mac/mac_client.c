--- conflicted
+++ resolved
@@ -21,12 +21,8 @@
 
 /*
  * Copyright (c) 2008, 2010, Oracle and/or its affiliates. All rights reserved.
-<<<<<<< HEAD
  * Copyright 2015, Joyent, Inc.
-=======
- * Copyright (c) 2014, Joyent, Inc.  All rights reserved.
  * Copyright 2017 RackTop Systems.
->>>>>>> f67b7b8d
  */
 
 /*
