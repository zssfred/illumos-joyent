--- conflicted
+++ resolved
@@ -1163,13 +1163,8 @@
 	}
 
 	mutex_enter(&ddp->dd_mutex);
-<<<<<<< HEAD
-	VERIFY(ddp->dd_ref > 0);
-	if (DD_NOT_VISIBLE(ddp->dd_flags)) {
-=======
 	ASSERT(ddp->dd_ref > 0);
 	if (ddp->dd_flags & DD_CONDEMNED) {
->>>>>>> ac4f20c0
 		mutex_exit(&ddp->dd_mutex);
 		rw_exit(&i_dls_devnet_lock);
 		return (ENOENT);
