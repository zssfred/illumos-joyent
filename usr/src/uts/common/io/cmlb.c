--- conflicted
+++ resolved
@@ -5737,10 +5737,7 @@
 				tgattr.media_is_solid_state = B_FALSE;
 			*((uint32_t *)buffer) =
 			    tgattr.media_is_solid_state ? 1 : 0;
-<<<<<<< HEAD
-=======
 			break;
->>>>>>> 59d8f100
 		}
 		return (DDI_PROP_SUCCESS);
 	}
