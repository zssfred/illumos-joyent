/*
 * CDDL HEADER START
 *
 * The contents of this file are subject to the terms of the
 * Common Development and Distribution License (the "License").
 * You may not use this file except in compliance with the License.
 *
 * You can obtain a copy of the license at usr/src/OPENSOLARIS.LICENSE
 * or http://www.opensolaris.org/os/licensing.
 * See the License for the specific language governing permissions
 * and limitations under the License.
 *
 * When distributing Covered Code, include this CDDL HEADER in each
 * file and include the License file at usr/src/OPENSOLARIS.LICENSE.
 * If applicable, add the following below this CDDL HEADER, with the
 * fields enclosed by brackets "[]" replaced with your own identifying
 * information: Portions Copyright [yyyy] [name of copyright owner]
 *
 * CDDL HEADER END
 */
/*
 * Copyright 2008 Sun Microsystems, Inc.  All rights reserved.
 * Use is subject to license terms.
 *
 * Copyright 2018 Joyent, Inc.  All rights reserved.
 * Copyright (c) 2016 by Delphix. All rights reserved.
 */
#include <sys/param.h>
#include <sys/types.h>
#include <sys/systm.h>
#include <sys/errno.h>
#include <sys/kmem.h>
#include <sys/mutex.h>
#include <sys/condvar.h>
#include <sys/modctl.h>
#include <sys/hook_impl.h>
#include <sys/sdt.h>
#include <sys/cmn_err.h>

/*
 * This file provides kernel hook framework.
 */

static struct modldrv modlmisc = {
	&mod_miscops,				/* drv_modops */
	"Hooks Interface v1.0",			/* drv_linkinfo */
};

static struct modlinkage modlinkage = {
	MODREV_1,				/* ml_rev */
	&modlmisc,				/* ml_linkage */
	NULL
};

static const char *hook_hintvalue_none = "<none>";

/*
 * How it works.
 * =============
 * Use of the hook framework here is tied up with zones - when a new zone
 * is created, we create a new hook_stack_t and are open to business for
 * allowing new hook families and their events.
 *
 * A consumer of these hooks is expected to operate in this fashion:
 * 1) call hook_family_add() to create a new family of hooks. It is a
 *    current requirement that this call must be made with the value
 *    returned from hook_stack_init, by way of infrastructure elsewhere.
 * 2) add events to the registered family with calls to hook_event_add.
 *
 * At this point, the structures in place should be open to others to
 * add hooks to the event or add notifiers for when the contents of the
 * hook stack changes.
 *
 * The interesting stuff happens on teardown.
 *
 * It is a requirement that the provider of hook events work in the reverse
 * order to the above, so that the first step is:
 * 1) remove events from each hook family created earlier
 * 2) remove hook families from the hook stack.
 *
 * When doing teardown of both events and families, a check is made to see
 * if either structure is still "busy". If so then a boolean flag (FWF_DESTROY)
 * is set to say that the structure is condemned. The presence of this flag
 * being set must be checked for in _add()/_register()/ functions and a
 * failure returned if it is set. It is ignored by the _find() functions
 * because they're used by _remove()/_unregister().
 * While setting the condemned flag when trying to delete a structure would
 * normally be keyed from the presence of a reference count being greater
 * than 1, in this implementation there are no reference counts required:
 * instead the presence of objects on linked lists is taken to mean
 * something is still "busy."
 *
 * ONLY the caller that adds the family and the events ever has a direct
 * reference to the internal structures and thus ONLY it should be doing
 * the removal of either the event or family.  In practise, what this means
 * is that in ip_netinfo.c, we have calls to net_protocol_register(), followed
 * by net_event_register() (these interface to hook_family_add() and
 * hook_event_add(), respectively) that are made when we create an instance
 * of IP and when the IP instance is shutdown/destroyed, it calls
 * net_event_unregister() and net_protocol_unregister(), which in turn call
 * hook_event_remove() and hook_family_remove() respectively. Nobody else
 * is entitled to call the _unregister() functions.  It is imperative that
 * there be only one _remove() call for every _add() call.
 *
 * It is possible that code which is interfacing with this hook framework
 * won't do all the cleaning up that it needs to at the right time. While
 * we can't prevent programmers from creating memory leaks, we can synchronise
 * when we clean up data structures to prevent code accessing free'd memory.
 *
 * A simple diagram showing the ownership is as follows:
 *
 *  Owned       +--------------+
 *   by         | hook_stack_t |
 *   the        +--------------+
 *  Instance      |
 * - - - - - - - -|- - - - - - - - - - - - - - - - - -
 *                V
 *  Owned       +-------------------+     +-------------------+
 *              | hook_family_int_t |---->| hook_family_int_t |
 *   by         +-------------------+     +-------------------+
 *                | \+---------------+        \+---------------+
 *  network       |  | hook_family_t |         | hook_family_t |
 *                V  +---------------+         +---------------+
 *  protocol   +------------------+     +------------------+
 *             | hook_event_int_t |---->| hook_event_int_t |
 * (ipv4,ipv6) +------------------+     +------------------+
 *                | \+--------------+        \+--------------+
 *                |  | hook_event_t |         | hook_event_t |
 *                |  +--------------+         +--------------+
 * - - - - - - - -|- - - - - - - - - - - - - - - - - -
 *                V
 *  Owned      +------------+
 *             | hook_int_t |
 *   by        +------------+
 *                  \+--------+
 * the consumer      | hook_t |
 *                   +--------+
 *
 * The consumers, such as IPFilter, do not have any pointers or hold any
 * references to hook_int_t, hook_event_t or hook_event_int_t. By placing
 * a hook on an event through net_hook_register(), an implicit reference
 * to the hook_event_int_t is returned with a successful call.  Additionally,
 * IPFilter does not see the hook_family_int_t or hook_family_t directly.
 * Rather it is returned a net_handle_t (from net_protocol_lookup()) that
 * contains a pointer to hook_family_int_t.  The structure behind the
 * net_handle_t (struct net_data) *is* reference counted and managed
 * appropriately.
 *
 * A more detailed picture that describes how the family/event structures
 * are linked together can be found in <sys/hook_impl.h>
 *
 * Notification callbacks.
 * =======================
 * For each of the hook stack, hook family and hook event, it is possible
 * to request notificatin of change to them. Why?
 * First, lets equate the hook stack to an IP instance, a hook family to
 * a network protocol and a hook event to IP packets on the input path.
 * If a kernel module wants to apply security from the very start of
 * things, it needs to know as soon as a new instance of networking
 * is initiated. Whilst for the global zone, it is taken for granted that
 * this instance will always exist before any interaction takes place,
 * that is not true for zones running with an exclusive networking instance.
 * Thus when a local zone is started and a new instance is created to support
 * that, parties that wish to monitor it and apply a security policy from
 * the onset need to be informed as early as possible - quite probably
 * before any networking is started by the zone's boot scripts.
 * Inside each instance, it is possible to have a number of network protocols
 * (hook families) in operation. Inside the context of the global zone,
 * it is possible to have code run before the kernel module providing the
 * IP networking is loaded. From here, to apply the appropriate security,
 * it is necessary to become informed of when IP is being configured into
 * the zone and this is done by registering a notification callback with
 * the hook stack for changes to it. The next step is to know when packets
 * can be received through the physical_in, etc, events. This is achieved
 * by registering a callback with the appropriate network protocol (or in
 * this file, the correct hook family.) Thus when IP finally attaches a
 * physical_in event to inet, the module looking to enforce a security
 * policy can become aware of it being present. Of course there's no
 * requirement for such a module to be present before all of the above
 * happens and in such a case, it is reasonable for the same module to
 * work after everything has been put in place. For this reason, when
 * a notification callback is added, a series of fake callback events
 * is generated to simulate the arrival of those entities. There is one
 * final series of callbacks that can be registered - those to monitor
 * actual hooks that are added or removed from an event. In practice,
 * this is useful when there are multiple kernel modules participating
 * in the processing of packets and there are behaviour dependencies
 * involved, such that one kernel module might only register its hook
 * if another is already present and also might want to remove its hook
 * when the other disappears.
 *
 * If you know a kernel module will not be loaded before the infrastructure
 * used in this file is present then it is not necessary to use this
 * notification callback mechanism.
 */

/*
 * Locking
 * =======
 * The use of CVW_* macros to do locking is driven by the need to allow
 * recursive locking with read locks when we're processing packets. This
 * is necessary because various netinfo functions need to hold read locks,
 * by design, as they can be called in or out of packet context.
 */
/*
 * Hook internal functions
 */
static hook_int_t *hook_copy(hook_t *src);
static hook_event_int_t *hook_event_checkdup(hook_event_t *he,
    hook_stack_t *hks);
static hook_event_int_t *hook_event_copy(hook_event_t *src);
static hook_event_int_t *hook_event_find(hook_family_int_t *hfi, char *event);
static void hook_event_free(hook_event_int_t *hei, hook_family_int_t *hfi);
static hook_family_int_t *hook_family_copy(hook_family_t *src);
static hook_family_int_t *hook_family_find(char *family, hook_stack_t *hks);
static void hook_family_free(hook_family_int_t *hfi, hook_stack_t *hks);
static hook_int_t *hook_find(hook_event_int_t *hei, hook_t *h);
static void hook_int_free(hook_int_t *hi, netstackid_t);
static void hook_init(void);
static void hook_fini(void);
static void *hook_stack_init(netstackid_t stackid, netstack_t *ns);
static void hook_stack_fini(netstackid_t stackid, void *arg);
static void hook_stack_shutdown(netstackid_t stackid, void *arg);
static int hook_insert(hook_int_head_t *head, hook_int_t *new);
static void hook_insert_plain(hook_int_head_t *head, hook_int_t *new);
static int hook_insert_afterbefore(hook_int_head_t *head, hook_int_t *new);
static hook_int_t *hook_find_byname(hook_int_head_t *head, char *name);
static void hook_event_init_kstats(hook_family_int_t *, hook_event_int_t *);
static void hook_event_notify_run(hook_event_int_t *, hook_family_int_t *,
    char *event, char *name, hook_notify_cmd_t cmd);
static void hook_init_kstats(hook_family_int_t *hfi, hook_event_int_t *hei,
    hook_int_t *hi);
static int hook_notify_register(hook_notify_head_t *head,
    hook_notify_fn_t callback, void *arg);
static int hook_notify_unregister(hook_notify_head_t *head,
    hook_notify_fn_t callback, void **);
static void hook_notify_run(hook_notify_head_t *head, char *family,
    char *event, char *name, hook_notify_cmd_t cmd);
static void hook_stack_notify_run(hook_stack_t *hks, char *name,
    hook_notify_cmd_t cmd);
static void hook_stack_remove(hook_stack_t *hks);

/*
 * A list of the hook stacks is kept here because we need to enable
 * net_instance_notify_register() to be called during the creation
 * of a new instance. Previously hook_stack_get() would just use
 * the netstack functions for this work but they will return NULL
 * until the zone has been fully initialised.
 */
static hook_stack_head_t hook_stacks;
static kmutex_t hook_stack_lock;

/*
 * Module entry points.
 */
int
_init(void)
{
	int error;

	hook_init();
	error = mod_install(&modlinkage);
	if (error != 0)
		hook_fini();

	return (error);
}

int
_fini(void)
{
	int error;

	error = mod_remove(&modlinkage);
	if (error == 0)
		hook_fini();

	return (error);
}

int
_info(struct modinfo *modinfop)
{
	return (mod_info(&modlinkage, modinfop));
}

/*
 * Function:	hook_init
 * Returns:	None
 * Parameters:	None
 *
 * Initialize hooks
 */
static void
hook_init(void)
{
	mutex_init(&hook_stack_lock, NULL, MUTEX_DRIVER, NULL);
	SLIST_INIT(&hook_stacks);

	/*
	 * We want to be informed each time a stack is created or
	 * destroyed in the kernel.
	 */
	netstack_register(NS_HOOK, hook_stack_init, hook_stack_shutdown,
	    hook_stack_fini);
}

/*
 * Function:	hook_fini
 * Returns:	None
 * Parameters:	None
 *
 * Deinitialize hooks
 */
static void
hook_fini(void)
{
	netstack_unregister(NS_HOOK);

	mutex_destroy(&hook_stack_lock);
	ASSERT(SLIST_EMPTY(&hook_stacks));
}

/*
 * Function:	hook_wait_setflag
 * Returns:     -1 = setting flag is disallowed, 0 = flag set and did
 *              not have to wait (ie no lock droped), 1 = flag set but
 *              it was necessary to drop locks to set it.
 * Parameters:  waiter(I)  - control data structure
 *              busyset(I) - set of flags that we don't want set while
 *                           we are active.
 *              wanted(I)  - flag associated with newflag to indicate
 *                           what we want to do.
 *              newflag(I) - the new ACTIVE flag we want to set that
 *                           indicates what we are doing.
 *
 * The set of functions hook_wait_* implement an API that builds on top of
 * the kcondvar_t to provide controlled execution through a critical region.
 * For each flag that indicates work is being done (FWF_*_ACTIVE) there is
 * also a flag that we set to indicate that we want to do it (FWF_*_WANTED).
 * The combination of flags is required as when this function exits to do
 * the task, the structure is then free for another caller to use and
 * to indicate that it wants to do work.  The flags used when a caller wants
 * to destroy an object take precedence over those that are used for making
 * changes to it (add/remove.) In this case, we don't try to secure the
 * ability to run and return with an error.
 *
 * "wantedset" is used here to determine who has the right to clear the
 * wanted bit from the fw_flags set: only whomever sets the flag has the
 * right to clear it at the bottom of the loop, even if someone else
 * wants to set it.
 *
 * wanted - the FWF_*_WANTED flag that describes the action being requested
 * busyset- the set of FWF_* flags we don't want set when we run
 * newflag- the FWF_*_ACTIVE flag we will set to indicate we are busy
 */
int
hook_wait_setflag(flagwait_t *waiter, uint32_t busyset, fwflag_t wanted,
    fwflag_t newflag)
{
	boolean_t wantedset;
	int waited = 0;

	mutex_enter(&waiter->fw_lock);
	if (waiter->fw_flags & FWF_DESTROY) {
		cv_signal(&waiter->fw_cv);
		mutex_exit(&waiter->fw_lock);
		return (-1);
	}
	while (waiter->fw_flags & busyset) {
		wantedset = ((waiter->fw_flags & wanted) == wanted);
		if (!wantedset)
			waiter->fw_flags |= wanted;
		CVW_EXIT_WRITE(waiter->fw_owner);
		cv_wait(&waiter->fw_cv, &waiter->fw_lock);
		/*
		 * This lock needs to be dropped here to preserve the order
		 * of acquisition that is fw_owner followed by fw_lock, else
		 * we can deadlock.
		 */
		mutex_exit(&waiter->fw_lock);
		waited = 1;
		CVW_ENTER_WRITE(waiter->fw_owner);
		mutex_enter(&waiter->fw_lock);
		if (!wantedset)
			waiter->fw_flags &= ~wanted;
		if (waiter->fw_flags & FWF_DESTROY) {
			cv_signal(&waiter->fw_cv);
			mutex_exit(&waiter->fw_lock);
			return (-1);
		}
	}
	waiter->fw_flags &= ~wanted;
	ASSERT((waiter->fw_flags & wanted) == 0);
	ASSERT((waiter->fw_flags & newflag) == 0);
	waiter->fw_flags |= newflag;
	mutex_exit(&waiter->fw_lock);
	return (waited);
}

/*
 * Function:	hook_wait_unsetflag
 * Returns:     None
 * Parameters:  waiter(I)  - control data structure
 *              oldflag(I) - flag to reset
 *
 * Turn off the bit that we had set to run and let others know that
 * they should now check to see if they can run.
 */
void
hook_wait_unsetflag(flagwait_t *waiter, fwflag_t oldflag)
{
	mutex_enter(&waiter->fw_lock);
	waiter->fw_flags &= ~oldflag;
	cv_signal(&waiter->fw_cv);
	mutex_exit(&waiter->fw_lock);
}

/*
 * Function:	hook_wait_destroy
 * Returns:     None
 * Parameters:  waiter(I)  - control data structure
 *
 * Since outer locking (on fw_owner) should ensure that only one function
 * at a time gets to call hook_wait_destroy() on a given object, there is
 * no need to guard against setting FWF_DESTROY_WANTED already being set.
 * It is, however, necessary to wait for all activity on the owning
 * structure to cease.
 */
int
hook_wait_destroy(flagwait_t *waiter)
{
	ASSERT((waiter->fw_flags & FWF_DESTROY_WANTED) == 0);
	mutex_enter(&waiter->fw_lock);
	if (waiter->fw_flags & FWF_DESTROY_WANTED) {
		cv_signal(&waiter->fw_cv);
		mutex_exit(&waiter->fw_lock);
		return (EINPROGRESS);
	}
	waiter->fw_flags |= FWF_DESTROY_WANTED;
	while (!FWF_DESTROY_OK(waiter)) {
		CVW_EXIT_WRITE(waiter->fw_owner);
		cv_wait(&waiter->fw_cv, &waiter->fw_lock);
		CVW_ENTER_WRITE(waiter->fw_owner);
	}
	/*
	 * There should now be nothing else using "waiter" or its
	 * owner, so we can safely assign here without risk of wiiping
	 * out someone's bit.
	 */
	waiter->fw_flags = FWF_DESTROY_ACTIVE;
	cv_signal(&waiter->fw_cv);
	mutex_exit(&waiter->fw_lock);

	return (0);
}

/*
 * Function:	hook_wait_init
 * Returns:     None
 * Parameters:  waiter(I)  - control data structure
 *              ownder(I)  - pointer to lock that the owner of this
 *                           waiter uses
 *
 * "owner" gets passed in here so that when we need to call cv_wait,
 * for example in hook_wait_setflag(), we can drop the lock for the
 * next layer out, which is likely to be held in an exclusive manner.
 */
void
hook_wait_init(flagwait_t *waiter, cvwaitlock_t *owner)
{
	cv_init(&waiter->fw_cv, NULL, CV_DRIVER, NULL);
	mutex_init(&waiter->fw_lock, NULL, MUTEX_DRIVER, NULL);
	waiter->fw_flags = FWF_NONE;
	waiter->fw_owner = owner;
}

/*
 * Function:	hook_stack_init
 * Returns:     void *     - pointer to new hook stack structure
 * Parameters:  stackid(I) - identifier for the network instance that owns this
 *              ns(I)      - pointer to the network instance data structure
 *
 * Allocate and initialize the hook stack instance. This function is not
 * allowed to fail, so KM_SLEEP is used here when allocating memory. The
 * value returned is passed back into the shutdown and destroy hooks.
 */
/*ARGSUSED*/
static void *
hook_stack_init(netstackid_t stackid, netstack_t *ns)
{
	hook_stack_t	*hks;

#ifdef NS_DEBUG
	printf("hook_stack_init(stack %d)\n", stackid);
#endif

	hks = (hook_stack_t *)kmem_zalloc(sizeof (*hks), KM_SLEEP);
	hks->hks_netstack = ns;
	hks->hks_netstackid = stackid;

	CVW_INIT(&hks->hks_lock);
	TAILQ_INIT(&hks->hks_nhead);
	SLIST_INIT(&hks->hks_familylist);

	hook_wait_init(&hks->hks_waiter, &hks->hks_lock);

	mutex_enter(&hook_stack_lock);
	SLIST_INSERT_HEAD(&hook_stacks, hks, hks_entry);
	mutex_exit(&hook_stack_lock);

	return (hks);
}

/*
 * Function:	hook_stack_shutdown
 * Returns:     void
 * Parameters:  stackid(I) - identifier for the network instance that owns this
 *              arg(I)     - pointer returned by hook_stack_init
 *
 * Set the shutdown flag to indicate that we should stop accepting new
 * register calls as we're now in the cleanup process. The cleanup is a
 * two stage process and we're not required to free any memory here.
 *
 * The curious would wonder why isn't there any code that walks through
 * all of the data structures and sets the flag(s) there? The answer is
 * that it is expected that this will happen when the zone shutdown calls
 * the shutdown callbacks for other modules that they will initiate the
 * free'ing and shutdown of the hooks themselves.
 */
/*ARGSUSED*/
static void
hook_stack_shutdown(netstackid_t stackid, void *arg)
{
	hook_stack_t *hks = (hook_stack_t *)arg;

	mutex_enter(&hook_stack_lock);
	/*
	 * Once this flag gets set to one, no more additions are allowed
	 * to any of the structures that make up this stack.
	 */
	hks->hks_shutdown = 1;
	mutex_exit(&hook_stack_lock);
}

/*
 * Function:	hook_stack_destroy
 * Returns:     void
 * Parameters:  stackid(I) - identifier for the network instance that owns this
 *              arg(I)     - pointer returned by hook_stack_init
 *
 * Free the hook stack instance.
 *
 * The rationale for the shutdown being lazy (see the comment above for
 * hook_stack_shutdown) also applies to the destroy being lazy. Only if
 * the hook_stack_t data structure is unused will it go away. Else it
 * is left up to the last user of a data structure to actually free it.
 */
/*ARGSUSED*/
static void
hook_stack_fini(netstackid_t stackid, void *arg)
{
	hook_stack_t *hks = (hook_stack_t *)arg;

	mutex_enter(&hook_stack_lock);
	hks->hks_shutdown = 2;
	hook_stack_remove(hks);
	mutex_exit(&hook_stack_lock);
}

/*
 * Function:	hook_stack_remove
 * Returns:     void
 * Parameters:  hks(I) - pointer to an instance of a hook_stack_t
 *
 * This function assumes that it is called with hook_stack_lock held.
 * It functions differently to hook_family/event_remove in that it does
 * the checks to see if it can be removed. This difference exists
 * because this structure has nothing higher up that depends on it.
 */
static void
hook_stack_remove(hook_stack_t *hks)
{

	ASSERT(mutex_owned(&hook_stack_lock));

	/*
	 * Is the structure still in use?
	 */
	if (!SLIST_EMPTY(&hks->hks_familylist) ||
	    !TAILQ_EMPTY(&hks->hks_nhead))
		return;

	SLIST_REMOVE(&hook_stacks, hks, hook_stack, hks_entry);

	VERIFY(hook_wait_destroy(&hks->hks_waiter) == 0);
	CVW_DESTROY(&hks->hks_lock);
	kmem_free(hks, sizeof (*hks));
}

/*
 * Function:	hook_stack_get
 * Returns:     hook_stack_t * - NULL if not found, else matching instance
 * Parameters:  stackid(I)     - instance id to search for
 *
 * Search the list of currently active hook_stack_t structures for one that
 * has a matching netstackid_t to the value passed in. The linked list can
 * only ever have at most one match for this value.
 */
static hook_stack_t *
hook_stack_get(netstackid_t stackid)
{
	hook_stack_t *hks;

	SLIST_FOREACH(hks, &hook_stacks, hks_entry) {
		if (hks->hks_netstackid == stackid)
			break;
	}

	return (hks);
}

/*
 * Function:	hook_stack_notify_register
 * Returns:	int        - 0 = success, else failure
 * Parameters:	stackid(I) - netstack identifier
 *              callback(I)- function to be called
 *              arg(I)     - arg to provide callback when it is called
 *
 * If we're not shutting down this instance, append a new function to the
 * list of those to call when a new family of hooks is added to this stack.
 * If the function can be successfully added to the list of callbacks
 * activated when there is a change to the stack (addition or removal of
 * a hook family) then generate a fake HN_REGISTER event by directly
 * calling the callback with the relevant information for each hook
 * family that currently exists (and isn't being shutdown.)
 */
int
hook_stack_notify_register(netstackid_t stackid, hook_notify_fn_t callback,
    void *arg)
{
	hook_family_int_t *hfi;
	hook_stack_t *hks;
	boolean_t canrun;
	char buffer[16];
	int error;

	ASSERT(callback != NULL);

	canrun = B_FALSE;
	mutex_enter(&hook_stack_lock);
	hks = hook_stack_get(stackid);
	if (hks != NULL) {
		if (hks->hks_shutdown != 0) {
			error = ESHUTDOWN;
		} else {
			CVW_ENTER_WRITE(&hks->hks_lock);
			canrun = (hook_wait_setflag(&hks->hks_waiter,
			    FWF_ADD_WAIT_MASK, FWF_ADD_WANTED,
			    FWF_ADD_ACTIVE) != -1);
			error = hook_notify_register(&hks->hks_nhead,
			    callback, arg);
			CVW_EXIT_WRITE(&hks->hks_lock);
		}
	} else {
		error = ESRCH;
	}
	mutex_exit(&hook_stack_lock);

	if (error == 0 && canrun) {
		/*
		 * Generate fake register event for callback that
		 * is being added, letting it know everything that
		 * already exists.
		 */
		(void) snprintf(buffer, sizeof (buffer), "%u",
		    hks->hks_netstackid);

		SLIST_FOREACH(hfi, &hks->hks_familylist, hfi_entry) {
			if (hfi->hfi_condemned || hfi->hfi_shutdown)
				continue;
			callback(HN_REGISTER, arg, buffer, NULL,
			    hfi->hfi_family.hf_name);
		}
	}

	if (canrun)
		hook_wait_unsetflag(&hks->hks_waiter, FWF_ADD_ACTIVE);

	return (error);
}

/*
 * Function:	hook_stack_notify_unregister
 * Returns:	int         - 0 = success, else failure
 * Parameters:	stackid(I)  - netstack identifier
 *              callback(I) - function to be called
 *
 * Attempt to remove a registered function from a hook stack's list of
 * callbacks to activiate when protocols are added/deleted.
 * As with hook_stack_notify_register, if all things are going well then
 * a fake unregister event is delivered to the callback being removed
 * for each hook family that presently exists.
 */
int
hook_stack_notify_unregister(netstackid_t stackid, hook_notify_fn_t callback)
{
	hook_family_int_t *hfi;
	hook_stack_t *hks;
	char buffer[16];
	void *arg;
	int error;

	mutex_enter(&hook_stack_lock);
	hks = hook_stack_get(stackid);
	if (hks == NULL) {
		mutex_exit(&hook_stack_lock);
		return (ESRCH);
	}

	CVW_ENTER_WRITE(&hks->hks_lock);
	/*
	 * If hook_wait_setflag returns -1, another thread has flagged that it
	 * is attempting to destroy this hook stack.  Before it can flag that
	 * it's destroying the hook stack, it must first verify (with
	 * hook_stack_lock held) that the hook stack is empty.  If we
	 * encounter this, it means we should have nothing to do and we
	 * just snuck in.
	 */
	if (hook_wait_setflag(&hks->hks_waiter, FWF_DEL_WAIT_MASK,
	    FWF_DEL_WANTED, FWF_DEL_ACTIVE) == -1) {
		VERIFY(TAILQ_EMPTY(&hks->hks_nhead));
		CVW_EXIT_WRITE(&hks->hks_lock);
		mutex_exit(&hook_stack_lock);
		return (ESRCH);
	}

	error = hook_notify_unregister(&hks->hks_nhead, callback, &arg);
	CVW_EXIT_WRITE(&hks->hks_lock);
	mutex_exit(&hook_stack_lock);

	if (error == 0) {
		/*
		 * Generate fake unregister event for callback that
		 * is being removed, letting it know everything that
		 * currently exists is now "disappearing."
		 */
		(void) snprintf(buffer, sizeof (buffer), "%u",
		    hks->hks_netstackid);

		SLIST_FOREACH(hfi, &hks->hks_familylist, hfi_entry) {
			callback(HN_UNREGISTER, arg, buffer, NULL,
			    hfi->hfi_family.hf_name);
		}
	} else {
		/*
<<<<<<< HEAD
		 * hook_notify_register() should only fail if the callback has
=======
		 * hook_notify_unregister() should only fail if the callback has
>>>>>>> cf252232
		 * already been deleted (ESRCH).
		 */
		VERIFY3S(error, ==, ESRCH);
	}

	mutex_enter(&hook_stack_lock);
	hook_wait_unsetflag(&hks->hks_waiter, FWF_DEL_ACTIVE);
	if (hks->hks_shutdown == 2)
		hook_stack_remove(hks);
	mutex_exit(&hook_stack_lock);

	return (error);
}

/*
 * Function:	hook_stack_notify_run
 * Returns:	None
 * Parameters:	hks(I)  - hook stack pointer to execute callbacks for
 *              name(I) - name of a hook family
 *              cmd(I)  - either HN_UNREGISTER or HN_REGISTER
 *
 * Run through the list of callbacks on the hook stack to be called when
 * a new hook family is added
 *
 * As hook_notify_run() expects 3 names, one for the family that is associated
 * with the cmd (HN_REGISTER or HN_UNREGISTER), one for the event and one
 * for the object being introduced and we really only have one name (that
 * of the new hook family), fake the hook stack's name by converting the
 * integer to a string and for the event just pass NULL.
 */
static void
hook_stack_notify_run(hook_stack_t *hks, char *name,
    hook_notify_cmd_t cmd)
{
	char buffer[16];

	ASSERT(hks != NULL);
	ASSERT(name != NULL);

	(void) snprintf(buffer, sizeof (buffer), "%u", hks->hks_netstackid);

	hook_notify_run(&hks->hks_nhead, buffer, NULL, name, cmd);
}

/*
 * Function:	hook_run
 * Returns:	int      - return value according to callback func
 * Parameters:	token(I) - event pointer
 *		info(I)  - message
 *
 * Run hooks for specific provider.  The hooks registered are stepped through
 * until either the end of the list is reached or a hook function returns a
 * non-zero value.  If a non-zero value is returned from a hook function, we
 * return that value back to our caller.  By design, a hook function can be
 * called more than once, simultaneously.
 */
int
hook_run(hook_family_int_t *hfi, hook_event_token_t token, hook_data_t info)
{
	hook_event_int_t *hei;
	hook_int_t *hi;
	int rval = 0;

	ASSERT(token != NULL);

	hei = (hook_event_int_t *)token;
	DTRACE_PROBE2(hook__run__start,
	    hook_event_token_t, token,
	    hook_data_t, info);

	/*
	 * If we consider that this function is only called from within the
	 * stack while an instance is currently active,
	 */
	CVW_ENTER_READ(&hfi->hfi_lock);

	TAILQ_FOREACH(hi, &hei->hei_head, hi_entry) {
		ASSERT(hi->hi_hook.h_func != NULL);
		DTRACE_PROBE3(hook__func__start,
		    hook_event_token_t, token,
		    hook_data_t, info,
		    hook_int_t *, hi);
		rval = (*hi->hi_hook.h_func)(token, info, hi->hi_hook.h_arg);
		DTRACE_PROBE4(hook__func__end,
		    hook_event_token_t, token,
		    hook_data_t, info,
		    hook_int_t *, hi,
		    int, rval);
		hi->hi_kstats.hook_hits.value.ui64++;
		if (rval != 0)
			break;
	}

	hei->hei_kstats.events.value.ui64++;

	CVW_EXIT_READ(&hfi->hfi_lock);

	DTRACE_PROBE3(hook__run__end,
	    hook_event_token_t, token,
	    hook_data_t, info,
	    hook_int_t *, hi);

	return (rval);
}

/*
 * Function:	hook_family_add
 * Returns:	internal family pointer - NULL = Fail
 * Parameters:	hf(I)    - family pointer
 *              hks(I)   - pointer to an instance of a hook_stack_t
 *              store(O) - where returned pointer will be stored
 *
 * Add new family to the family list. The requirements for the addition to
 * succeed are that the family name must not already be registered and that
 * the hook stack is not being shutdown.
 * If store is non-NULL, it is expected to be a pointer to the same variable
 * that is awaiting to be assigned the return value of this function.
 * In its current use, the returned value is assigned to netd_hooks in
 * net_family_register. The use of "store" allows the return value to be
 * used before this function returns. How can this happen? Through the
 * callbacks that can be activated at the bottom of this function, when
 * hook_stack_notify_run is called.
 */
hook_family_int_t *
hook_family_add(hook_family_t *hf, hook_stack_t *hks, void **store)
{
	hook_family_int_t *hfi, *new;

	ASSERT(hf != NULL);
	ASSERT(hf->hf_name != NULL);

	new = hook_family_copy(hf);
	if (new == NULL)
		return (NULL);

	mutex_enter(&hook_stack_lock);
	CVW_ENTER_WRITE(&hks->hks_lock);

	if (hks->hks_shutdown != 0) {
		CVW_EXIT_WRITE(&hks->hks_lock);
		mutex_exit(&hook_stack_lock);
		hook_family_free(new, NULL);
		return (NULL);
	}

	/* search family list */
	hfi = hook_family_find(hf->hf_name, hks);
	if (hfi != NULL) {
		CVW_EXIT_WRITE(&hks->hks_lock);
		mutex_exit(&hook_stack_lock);
		hook_family_free(new, NULL);
		return (NULL);
	}

	/*
	 * Try and set the FWF_ADD_ACTIVE flag so that we can drop all the
	 * lock further down when calling all of the functions registered
	 * for notification when a new hook family is added.
	 */
	if (hook_wait_setflag(&hks->hks_waiter, FWF_ADD_WAIT_MASK,
	    FWF_ADD_WANTED, FWF_ADD_ACTIVE) == -1) {
		CVW_EXIT_WRITE(&hks->hks_lock);
		mutex_exit(&hook_stack_lock);
		hook_family_free(new, NULL);
		return (NULL);
	}

	CVW_INIT(&new->hfi_lock);
	SLIST_INIT(&new->hfi_head);
	TAILQ_INIT(&new->hfi_nhead);

	hook_wait_init(&new->hfi_waiter, &new->hfi_lock);

	new->hfi_stack = hks;
	if (store != NULL)
		*store = new;

	/* Add to family list head */
	SLIST_INSERT_HEAD(&hks->hks_familylist, new, hfi_entry);

	CVW_EXIT_WRITE(&hks->hks_lock);
	mutex_exit(&hook_stack_lock);

	hook_stack_notify_run(hks, hf->hf_name, HN_REGISTER);

	hook_wait_unsetflag(&hks->hks_waiter, FWF_ADD_ACTIVE);

	return (new);
}

/*
 * Function:	hook_family_remove
 * Returns:	int    - 0 = success, else = failure
 * Parameters:	hfi(I) - internal family pointer
 *
 * Remove family from family list. This function has been designed to be
 * called once and once only per hook_family_int_t. Thus when cleaning up
 * this structure as an orphan, callers should only call hook_family_free.
 */
int
hook_family_remove(hook_family_int_t *hfi)
{
	hook_stack_t *hks;
	boolean_t notifydone;

	ASSERT(hfi != NULL);
	hks = hfi->hfi_stack;

	CVW_ENTER_WRITE(&hfi->hfi_lock);
	notifydone = hfi->hfi_shutdown;
	hfi->hfi_shutdown = B_TRUE;
	CVW_EXIT_WRITE(&hfi->hfi_lock);

	CVW_ENTER_WRITE(&hks->hks_lock);

	if (hook_wait_setflag(&hks->hks_waiter, FWF_DEL_WAIT_MASK,
	    FWF_DEL_WANTED, FWF_DEL_ACTIVE) == -1) {
		/*
		 * If we're trying to destroy the hook_stack_t...
		 */
		CVW_EXIT_WRITE(&hks->hks_lock);
		return (ENXIO);
	}

	/*
	 * Check if the family is in use by the presence of either events
	 * or notify callbacks on the hook family.
	 */
	if (!SLIST_EMPTY(&hfi->hfi_head) || !TAILQ_EMPTY(&hfi->hfi_nhead)) {
		hfi->hfi_condemned = B_TRUE;
	} else {
		VERIFY(hook_wait_destroy(&hfi->hfi_waiter) == 0);
		/*
		 * Although hfi_condemned = B_FALSE is implied from creation,
		 * putting a comment here inside the else upsets lint.
		 */
		hfi->hfi_condemned = B_FALSE;
	}
	CVW_EXIT_WRITE(&hks->hks_lock);

	if (!notifydone)
		hook_stack_notify_run(hks, hfi->hfi_family.hf_name,
		    HN_UNREGISTER);

	hook_wait_unsetflag(&hks->hks_waiter, FWF_DEL_ACTIVE);

	/*
	 * If we don't have to wait for anything else to disappear from this
	 * structure then we can free it up.
	 */
	if (!hfi->hfi_condemned)
		hook_family_free(hfi, hks);

	return (0);
}


/*
 * Function:	hook_family_free
 * Returns:	None
 * Parameters:	hfi(I) - internal family pointer
 *
 * Free alloc memory for family
 */
static void
hook_family_free(hook_family_int_t *hfi, hook_stack_t *hks)
{

	/*
	 * This lock gives us possession of the hks pointer after the
	 * SLIST_REMOVE, for which it is not needed, when hks_shutdown
	 * is checked and hook_stack_remove called.
	 */
	mutex_enter(&hook_stack_lock);

	ASSERT(hfi != NULL);

	if (hks != NULL) {
		CVW_ENTER_WRITE(&hks->hks_lock);
		/* Remove from family list */
		SLIST_REMOVE(&hks->hks_familylist, hfi, hook_family_int,
		    hfi_entry);

		CVW_EXIT_WRITE(&hks->hks_lock);
	}

	/* Free name space */
	if (hfi->hfi_family.hf_name != NULL) {
		kmem_free(hfi->hfi_family.hf_name,
		    strlen(hfi->hfi_family.hf_name) + 1);
	}

	/* Free container */
	kmem_free(hfi, sizeof (*hfi));

	if (hks != NULL && hks->hks_shutdown == 2)
		hook_stack_remove(hks);

	mutex_exit(&hook_stack_lock);
}

/*
 * Function:	hook_family_shutdown
 * Returns:	int    - 0 = success, else = failure
 * Parameters:	hfi(I) - internal family pointer
 *
 * As an alternative to removing a family, we may desire to just generate
 * a series of callbacks to indicate that we will be going away in the
 * future. The hfi_condemned flag isn't set because we aren't trying to
 * remove the structure.
 */
int
hook_family_shutdown(hook_family_int_t *hfi)
{
	hook_stack_t *hks;
	boolean_t notifydone;

	ASSERT(hfi != NULL);
	hks = hfi->hfi_stack;

	CVW_ENTER_WRITE(&hfi->hfi_lock);
	notifydone = hfi->hfi_shutdown;
	hfi->hfi_shutdown = B_TRUE;
	CVW_EXIT_WRITE(&hfi->hfi_lock);

	CVW_ENTER_WRITE(&hks->hks_lock);

	if (hook_wait_setflag(&hks->hks_waiter, FWF_DEL_WAIT_MASK,
	    FWF_DEL_WANTED, FWF_DEL_ACTIVE) == -1) {
		/*
		 * If we're trying to destroy the hook_stack_t...
		 */
		CVW_EXIT_WRITE(&hks->hks_lock);
		return (ENXIO);
	}

	CVW_EXIT_WRITE(&hks->hks_lock);

	if (!notifydone)
		hook_stack_notify_run(hks, hfi->hfi_family.hf_name,
		    HN_UNREGISTER);

	hook_wait_unsetflag(&hks->hks_waiter, FWF_DEL_ACTIVE);

	return (0);
}

/*
 * Function:	hook_family_copy
 * Returns:	internal family pointer - NULL = Failed
 * Parameters:	src(I) - family pointer
 *
 * Allocate internal family block and duplicate incoming family
 * No locks should be held across this function as it may sleep.
 */
static hook_family_int_t *
hook_family_copy(hook_family_t *src)
{
	hook_family_int_t *new;
	hook_family_t *dst;

	ASSERT(src != NULL);
	ASSERT(src->hf_name != NULL);

	new = (hook_family_int_t *)kmem_zalloc(sizeof (*new), KM_SLEEP);

	/* Copy body */
	dst = &new->hfi_family;
	*dst = *src;

	SLIST_INIT(&new->hfi_head);
	TAILQ_INIT(&new->hfi_nhead);

	/* Copy name */
	dst->hf_name = (char *)kmem_alloc(strlen(src->hf_name) + 1, KM_SLEEP);
	(void) strcpy(dst->hf_name, src->hf_name);

	return (new);
}

/*
 * Function:	hook_family_find
 * Returns:	internal family pointer - NULL = Not match
 * Parameters:	family(I) - family name string
 *
 * Search family list with family name
 *	A lock on hfi_lock must be held when called.
 */
static hook_family_int_t *
hook_family_find(char *family, hook_stack_t *hks)
{
	hook_family_int_t *hfi = NULL;

	ASSERT(family != NULL);

	SLIST_FOREACH(hfi, &hks->hks_familylist, hfi_entry) {
		if (strcmp(hfi->hfi_family.hf_name, family) == 0)
			break;
	}
	return (hfi);
}

/*
 * Function:	hook_family_notify_register
 * Returns:	int         - 0 = success, else failure
 * Parameters:	hfi(I)      - hook family
 *              callback(I) - function to be called
 *              arg(I)      - arg to provide callback when it is called
 *
 * So long as this hook stack isn't being shut down, register a new
 * callback to be activated each time a new event is added to this
 * family.
 *
 * To call this function we must have an active handle in use on the family,
 * so if we take this into account, then neither the hook_family_int_t nor
 * the hook_stack_t that owns it can disappear. We have to put some trust
 * in the callers to be properly synchronised...
 *
 * Holding hks_lock is required to provide synchronisation for hks_shutdown.
 */
int
hook_family_notify_register(hook_family_int_t *hfi,
    hook_notify_fn_t callback, void *arg)
{
	hook_event_int_t *hei;
	hook_stack_t *hks;
	boolean_t canrun;
	int error;

	ASSERT(hfi != NULL);
	canrun = B_FALSE;
	hks = hfi->hfi_stack;

	CVW_ENTER_READ(&hks->hks_lock);

	if ((hfi->hfi_stack->hks_shutdown != 0) ||
	    hfi->hfi_condemned || hfi->hfi_shutdown) {
		CVW_EXIT_READ(&hks->hks_lock);
		return (ESHUTDOWN);
	}

	CVW_ENTER_WRITE(&hfi->hfi_lock);
	canrun = (hook_wait_setflag(&hfi->hfi_waiter, FWF_ADD_WAIT_MASK,
	    FWF_ADD_WANTED, FWF_ADD_ACTIVE) != -1);
	error = hook_notify_register(&hfi->hfi_nhead, callback, arg);
	CVW_EXIT_WRITE(&hfi->hfi_lock);

	CVW_EXIT_READ(&hks->hks_lock);

	if (error == 0 && canrun) {
		SLIST_FOREACH(hei, &hfi->hfi_head, hei_entry) {
			callback(HN_REGISTER, arg,
			    hfi->hfi_family.hf_name, NULL,
			    hei->hei_event->he_name);
		}
	}

	if (canrun)
		hook_wait_unsetflag(&hfi->hfi_waiter, FWF_ADD_ACTIVE);

	return (error);
}

/*
 * Function:	hook_family_notify_unregister
 * Returns:	int         - 0 = success, else failure
 * Parameters:	hfi(I)      - hook family
 *              callback(I) - function to be called
 *
 * Remove a callback from the list of those executed when a new event is
 * added to a hook family. If the family is not in the process of being
 * destroyed then simulate an unregister callback for each event that is
 * on the family. This pairs up with the hook_family_notify_register
 * action that simulates register events.
 * The order of what happens here is important and goes like this.
 * 1) Remove the callback from the list of functions to be called as part
 *    of the notify operation when an event is added or removed from the
 *    hook family.
 * 2) If the hook_family_int_t structure is on death row (free_family will
 *    be set to true) then there's nothing else to do than let it be free'd.
 * 3) If the structure isn't about to die, mark it up as being busy using
 *    hook_wait_setflag and then drop the lock so the loop can be run.
 * 4) if hook_wait_setflag was successful, tell all of the notify callback
 *    functions that this family has been unregistered.
 * 5) Cleanup
 */
int
hook_family_notify_unregister(hook_family_int_t *hfi,
    hook_notify_fn_t callback)
{
	hook_event_int_t *hei;
	boolean_t free_family;
	boolean_t canrun;
	int error;
	void *arg;

	canrun = B_FALSE;

	CVW_ENTER_WRITE(&hfi->hfi_lock);

	(void) hook_wait_setflag(&hfi->hfi_waiter, FWF_DEL_WAIT_MASK,
	    FWF_DEL_WANTED, FWF_DEL_ACTIVE);

	error = hook_notify_unregister(&hfi->hfi_nhead, callback, &arg);

	hook_wait_unsetflag(&hfi->hfi_waiter, FWF_DEL_ACTIVE);

	/*
	 * If hook_family_remove has been called but the structure was still
	 * "busy" ... but we might have just made it "unbusy"...
	 */
	if ((error == 0) && hfi->hfi_condemned &&
	    SLIST_EMPTY(&hfi->hfi_head) && TAILQ_EMPTY(&hfi->hfi_nhead)) {
		free_family = B_TRUE;
	} else {
		free_family = B_FALSE;
	}

	if (error == 0 && !free_family) {
		canrun = (hook_wait_setflag(&hfi->hfi_waiter, FWF_ADD_WAIT_MASK,
		    FWF_ADD_WANTED, FWF_ADD_ACTIVE) != -1);
	}

	CVW_EXIT_WRITE(&hfi->hfi_lock);

	if (canrun) {
		SLIST_FOREACH(hei, &hfi->hfi_head, hei_entry) {
			callback(HN_UNREGISTER, arg,
			    hfi->hfi_family.hf_name, NULL,
			    hei->hei_event->he_name);
		}

		hook_wait_unsetflag(&hfi->hfi_waiter, FWF_ADD_ACTIVE);
	} else if (free_family) {
		hook_family_free(hfi, hfi->hfi_stack);
	}

	return (error);
}

/*
 * Function:	hook_event_add
 * Returns:	internal event pointer - NULL = Fail
 * Parameters:	hfi(I) - internal family pointer
 *		he(I)  - event pointer
 *
 * Add new event to event list on specific family.
 * This function can fail to return successfully if (1) it cannot allocate
 * enough memory for its own internal data structures, (2) the event has
 * already been registered (for any hook family.)
 */
hook_event_int_t *
hook_event_add(hook_family_int_t *hfi, hook_event_t *he)
{
	hook_event_int_t *hei, *new;
	hook_stack_t *hks;

	ASSERT(hfi != NULL);
	ASSERT(he != NULL);
	ASSERT(he->he_name != NULL);

	new = hook_event_copy(he);
	if (new == NULL)
		return (NULL);

	hks = hfi->hfi_stack;
	CVW_ENTER_READ(&hks->hks_lock);

	hks = hfi->hfi_stack;
	if (hks->hks_shutdown != 0) {
		CVW_EXIT_READ(&hks->hks_lock);
		hook_event_free(new, NULL);
		return (NULL);
	}

	/* Check whether this event pointer is already registered */
	hei = hook_event_checkdup(he, hks);
	if (hei != NULL) {
		CVW_EXIT_READ(&hks->hks_lock);
		hook_event_free(new, NULL);
		return (NULL);
	}

	CVW_ENTER_WRITE(&hfi->hfi_lock);

	if (hfi->hfi_condemned || hfi->hfi_shutdown) {
		CVW_EXIT_WRITE(&hfi->hfi_lock);
		CVW_EXIT_READ(&hks->hks_lock);
		hook_event_free(new, NULL);
		return (NULL);
	}
	CVW_EXIT_READ(&hks->hks_lock);

	if (hook_wait_setflag(&hfi->hfi_waiter, FWF_ADD_WAIT_MASK,
	    FWF_ADD_WANTED, FWF_ADD_ACTIVE) == -1) {
		CVW_EXIT_WRITE(&hfi->hfi_lock);
		hook_event_free(new, NULL);
		return (NULL);
	}

	TAILQ_INIT(&new->hei_nhead);

	hook_event_init_kstats(hfi, new);
	hook_wait_init(&new->hei_waiter, &new->hei_lock);

	/* Add to event list head */
	SLIST_INSERT_HEAD(&hfi->hfi_head, new, hei_entry);

	CVW_EXIT_WRITE(&hfi->hfi_lock);

	hook_notify_run(&hfi->hfi_nhead,
	    hfi->hfi_family.hf_name, NULL, he->he_name, HN_REGISTER);

	hook_wait_unsetflag(&hfi->hfi_waiter, FWF_ADD_ACTIVE);

	return (new);
}

/*
 * Function:	hook_event_init_kstats
 * Returns:	None
 * Parameters:  hfi(I) - pointer to the family that owns this event.
 *              hei(I) - pointer to the hook event that needs some kstats.
 *
 * Create a set of kstats that relate to each event registered with
 * the hook framework.  A counter is kept for each time the event is
 * activated and for each time a hook is added or removed.  As the
 * kstats just count the events as they happen, the total number of
 * hooks registered must be obtained by subtractived removed from added.
 */
static void
hook_event_init_kstats(hook_family_int_t *hfi, hook_event_int_t *hei)
{
	hook_event_kstat_t template = {
		{ "hooksAdded",		KSTAT_DATA_UINT64 },
		{ "hooksRemoved",	KSTAT_DATA_UINT64 },
		{ "events",		KSTAT_DATA_UINT64 }
	};
	hook_stack_t *hks;

	hks = hfi->hfi_stack;
	hei->hei_kstatp = kstat_create_netstack(hfi->hfi_family.hf_name, 0,
	    hei->hei_event->he_name, "hook_event", KSTAT_TYPE_NAMED,
	    sizeof (hei->hei_kstats) / sizeof (kstat_named_t),
	    KSTAT_FLAG_VIRTUAL, hks->hks_netstackid);

	bcopy((char *)&template, &hei->hei_kstats, sizeof (template));

	if (hei->hei_kstatp != NULL) {
		hei->hei_kstatp->ks_data = (void *)&hei->hei_kstats;
		hei->hei_kstatp->ks_private =
		    (void *)(uintptr_t)hks->hks_netstackid;

		kstat_install(hei->hei_kstatp);
	}
}

/*
 * Function:	hook_event_remove
 * Returns:	int    - 0 = success, else = failure
 * Parameters:	hfi(I) - internal family pointer
 *		he(I)  - event pointer
 *
 * Remove event from event list on specific family
 *
 * This function assumes that the caller has received a pointer to a the
 * hook_family_int_t via a call to net_protocol_lookup or net_protocol_unreg'.
 * This the hook_family_int_t is guaranteed to be around for the life of this
 * call, unless the caller has decided to call net_protocol_release or
 * net_protocol_unregister before calling net_event_unregister - an error.
 */
int
hook_event_remove(hook_family_int_t *hfi, hook_event_t *he)
{
	boolean_t free_family;
	hook_event_int_t *hei;
	boolean_t notifydone;

	ASSERT(hfi != NULL);
	ASSERT(he != NULL);

	CVW_ENTER_WRITE(&hfi->hfi_lock);

	/*
	 * Set the flag so that we can call hook_event_notify_run without
	 * holding any locks but at the same time prevent other changes to
	 * the event at the same time.
	 */
	if (hook_wait_setflag(&hfi->hfi_waiter, FWF_DEL_WAIT_MASK,
	    FWF_DEL_WANTED, FWF_DEL_ACTIVE) == -1) {
		CVW_EXIT_WRITE(&hfi->hfi_lock);
		return (ENXIO);
	}

	hei = hook_event_find(hfi, he->he_name);
	if (hei == NULL) {
		hook_wait_unsetflag(&hfi->hfi_waiter, FWF_DEL_ACTIVE);
		CVW_EXIT_WRITE(&hfi->hfi_lock);
		return (ESRCH);
	}

	free_family = B_FALSE;

	CVW_ENTER_WRITE(&hei->hei_lock);
	/*
	 * The hei_shutdown flag is used to indicate whether or not we have
	 * done a shutdown and thus already walked through the notify list.
	 */
	notifydone = hei->hei_shutdown;
	hei->hei_shutdown = B_TRUE;
	/*
	 * If there are any hooks still registered for this event or
	 * there are any notifiers registered, return an error indicating
	 * that the event is still busy.
	 */
	if (!TAILQ_EMPTY(&hei->hei_head) || !TAILQ_EMPTY(&hei->hei_nhead)) {
		hei->hei_condemned = B_TRUE;
		CVW_EXIT_WRITE(&hei->hei_lock);
	} else {
		/* hei_condemned = B_FALSE is implied from creation */
		/*
		 * Even though we know the notify list is empty, we call
		 * hook_wait_destroy here to synchronise wait removing a
		 * hook from an event.
		 */
		VERIFY(hook_wait_destroy(&hei->hei_waiter) == 0);

		CVW_EXIT_WRITE(&hei->hei_lock);

		if (hfi->hfi_condemned && SLIST_EMPTY(&hfi->hfi_head) &&
		    TAILQ_EMPTY(&hfi->hfi_nhead))
			free_family = B_TRUE;
	}

	CVW_EXIT_WRITE(&hfi->hfi_lock);

	if (!notifydone)
		hook_notify_run(&hfi->hfi_nhead,
		    hfi->hfi_family.hf_name, NULL, he->he_name, HN_UNREGISTER);

	hook_wait_unsetflag(&hfi->hfi_waiter, FWF_DEL_ACTIVE);

	if (!hei->hei_condemned) {
		hook_event_free(hei, hfi);
		if (free_family)
			hook_family_free(hfi, hfi->hfi_stack);
	}

	return (0);
}

/*
 * Function:	hook_event_shutdown
 * Returns:	int    - 0 = success, else = failure
 * Parameters:	hfi(I) - internal family pointer
 *		he(I)  - event pointer
 *
 * As with hook_family_shutdown, we want to generate the notify callbacks
 * as if the event was being removed but not actually do the remove.
 */
int
hook_event_shutdown(hook_family_int_t *hfi, hook_event_t *he)
{
	hook_event_int_t *hei;
	boolean_t notifydone;

	ASSERT(hfi != NULL);
	ASSERT(he != NULL);

	CVW_ENTER_WRITE(&hfi->hfi_lock);

	/*
	 * Set the flag so that we can call hook_event_notify_run without
	 * holding any locks but at the same time prevent other changes to
	 * the event at the same time.
	 */
	if (hook_wait_setflag(&hfi->hfi_waiter, FWF_DEL_WAIT_MASK,
	    FWF_DEL_WANTED, FWF_DEL_ACTIVE) == -1) {
		CVW_EXIT_WRITE(&hfi->hfi_lock);
		return (ENXIO);
	}

	hei = hook_event_find(hfi, he->he_name);
	if (hei == NULL) {
		hook_wait_unsetflag(&hfi->hfi_waiter, FWF_DEL_ACTIVE);
		CVW_EXIT_WRITE(&hfi->hfi_lock);
		return (ESRCH);
	}

	CVW_ENTER_WRITE(&hei->hei_lock);
	notifydone = hei->hei_shutdown;
	hei->hei_shutdown = B_TRUE;
	CVW_EXIT_WRITE(&hei->hei_lock);

	CVW_EXIT_WRITE(&hfi->hfi_lock);

	if (!notifydone)
		hook_notify_run(&hfi->hfi_nhead,
		    hfi->hfi_family.hf_name, NULL, he->he_name, HN_UNREGISTER);

	hook_wait_unsetflag(&hfi->hfi_waiter, FWF_DEL_ACTIVE);

	return (0);
}

/*
 * Function:	hook_event_free
 * Returns:	None
 * Parameters:	hei(I) - internal event pointer
 *
 * Free alloc memory for event
 */
static void
hook_event_free(hook_event_int_t *hei, hook_family_int_t *hfi)
{
	boolean_t free_family;

	ASSERT(hei != NULL);

	if (hfi != NULL) {
		CVW_ENTER_WRITE(&hfi->hfi_lock);
		/*
		 * Remove the event from the hook family's list.
		 */
		SLIST_REMOVE(&hfi->hfi_head, hei, hook_event_int, hei_entry);
		if (hfi->hfi_condemned && SLIST_EMPTY(&hfi->hfi_head) &&
		    TAILQ_EMPTY(&hfi->hfi_nhead)) {
			free_family = B_TRUE;
		} else {
			free_family = B_FALSE;
		}
		CVW_EXIT_WRITE(&hfi->hfi_lock);
	}

	if (hei->hei_kstatp != NULL) {
		ASSERT(hfi != NULL);

		kstat_delete_netstack(hei->hei_kstatp,
		    hfi->hfi_stack->hks_netstackid);
		hei->hei_kstatp = NULL;
	}

	/* Free container */
	kmem_free(hei, sizeof (*hei));

	if (free_family)
		hook_family_free(hfi, hfi->hfi_stack);
}

/*
 * Function:    hook_event_checkdup
 * Returns:     internal event pointer - NULL = Not match
 * Parameters:  he(I) - event pointer
 *
 * Search all of the hook families to see if the event being passed in
 * has already been associated with one.
 */
static hook_event_int_t *
hook_event_checkdup(hook_event_t *he, hook_stack_t *hks)
{
	hook_family_int_t *hfi;
	hook_event_int_t *hei;

	ASSERT(he != NULL);

	CVW_ENTER_READ(&hks->hks_lock);
	SLIST_FOREACH(hfi, &hks->hks_familylist, hfi_entry) {
		SLIST_FOREACH(hei, &hfi->hfi_head, hei_entry) {
			if (hei->hei_event == he) {
				CVW_EXIT_READ(&hks->hks_lock);
				return (hei);
			}
		}
	}
	CVW_EXIT_READ(&hks->hks_lock);

	return (NULL);
}

/*
 * Function:	hook_event_copy
 * Returns:	internal event pointer - NULL = Failed
 * Parameters:	src(I) - event pointer
 *
 * Allocate internal event block and duplicate incoming event
 * No locks should be held across this function as it may sleep.
 */
static hook_event_int_t *
hook_event_copy(hook_event_t *src)
{
	hook_event_int_t *new;

	ASSERT(src != NULL);
	ASSERT(src->he_name != NULL);

	new = (hook_event_int_t *)kmem_zalloc(sizeof (*new), KM_SLEEP);

	/* Copy body */
	TAILQ_INIT(&new->hei_head);
	new->hei_event = src;

	return (new);
}

/*
 * Function:	hook_event_find
 * Returns:	internal event pointer - NULL = Not match
 * Parameters:	hfi(I)   - internal family pointer
 *		event(I) - event name string
 *
 * Search event list with event name
 *	A lock on hfi->hfi_lock must be held when called.
 */
static hook_event_int_t *
hook_event_find(hook_family_int_t *hfi, char *event)
{
	hook_event_int_t *hei = NULL;

	ASSERT(hfi != NULL);
	ASSERT(event != NULL);

	SLIST_FOREACH(hei, &hfi->hfi_head, hei_entry) {
		if ((strcmp(hei->hei_event->he_name, event) == 0) &&
		    ((hei->hei_waiter.fw_flags & FWF_UNSAFE) == 0))
			break;
	}
	return (hei);
}

/*
 * Function:	hook_event_notify_register
 * Returns:	int         - 0 = success, else failure
 * Parameters:	hfi(I)      - hook family
 *              event(I)    - name of the event
 *              callback(I) - function to be called
 *              arg(I)      - arg to provide callback when it is called
 *
 * Adds a new callback to the event named by "event" (we must find it)
 * that will be executed each time a new hook is added to the event.
 * Of course, if the stack is being shut down, this call should fail.
 */
int
hook_event_notify_register(hook_family_int_t *hfi, char *event,
    hook_notify_fn_t callback, void *arg)
{
	hook_event_int_t *hei;
	hook_stack_t *hks;
	boolean_t canrun;
	hook_int_t *h;
	int error;

	canrun = B_FALSE;
	hks = hfi->hfi_stack;
	CVW_ENTER_READ(&hks->hks_lock);
	if (hks->hks_shutdown != 0) {
		CVW_EXIT_READ(&hks->hks_lock);
		return (ESHUTDOWN);
	}

	CVW_ENTER_READ(&hfi->hfi_lock);

	if (hfi->hfi_condemned || hfi->hfi_shutdown) {
		CVW_EXIT_READ(&hfi->hfi_lock);
		CVW_EXIT_READ(&hks->hks_lock);
		return (ESHUTDOWN);
	}

	hei = hook_event_find(hfi, event);
	if (hei == NULL) {
		CVW_EXIT_READ(&hfi->hfi_lock);
		CVW_EXIT_READ(&hks->hks_lock);
		return (ESRCH);
	}

	if (hei->hei_condemned || hei->hei_shutdown) {
		CVW_EXIT_READ(&hfi->hfi_lock);
		CVW_EXIT_READ(&hks->hks_lock);
		return (ESHUTDOWN);
	}

	CVW_ENTER_WRITE(&hei->hei_lock);
	canrun = (hook_wait_setflag(&hei->hei_waiter, FWF_ADD_WAIT_MASK,
	    FWF_ADD_WANTED, FWF_ADD_ACTIVE) != -1);
	error = hook_notify_register(&hei->hei_nhead, callback, arg);
	CVW_EXIT_WRITE(&hei->hei_lock);

	CVW_EXIT_READ(&hfi->hfi_lock);
	CVW_EXIT_READ(&hks->hks_lock);

	if (error == 0 && canrun) {
		TAILQ_FOREACH(h, &hei->hei_head, hi_entry) {
			callback(HN_REGISTER, arg,
			    hfi->hfi_family.hf_name, hei->hei_event->he_name,
			    h->hi_hook.h_name);
		}
	}

	if (canrun)
		hook_wait_unsetflag(&hei->hei_waiter, FWF_ADD_ACTIVE);

	return (error);
}

/*
 * Function:	hook_event_notify_unregister
 * Returns:	int         - 0 = success, else failure
 * Parameters:	hfi(I)      - hook family
 *              event(I)    - name of the event
 *              callback(I) - function to be called
 *
 * Remove the given callback from the named event's list of functions
 * to call when a hook is added or removed.
 */
int
hook_event_notify_unregister(hook_family_int_t *hfi, char *event,
    hook_notify_fn_t callback)
{
	hook_event_int_t *hei;
	boolean_t free_event;
	boolean_t canrun;
	hook_int_t *h;
	void *arg;
	int error;

	canrun = B_FALSE;

	CVW_ENTER_READ(&hfi->hfi_lock);

	hei = hook_event_find(hfi, event);
	if (hei == NULL) {
		CVW_EXIT_READ(&hfi->hfi_lock);
		return (ESRCH);
	}

	CVW_ENTER_WRITE(&hei->hei_lock);

	(void) hook_wait_setflag(&hei->hei_waiter, FWF_DEL_WAIT_MASK,
	    FWF_DEL_WANTED, FWF_DEL_ACTIVE);

	error = hook_notify_unregister(&hei->hei_nhead, callback, &arg);

	hook_wait_unsetflag(&hei->hei_waiter, FWF_DEL_ACTIVE);

	/*
	 * hei_condemned has been set if someone tried to remove the
	 * event but couldn't because there were still things attached to
	 * it. Now that we've done a successful remove, if it is now empty
	 * then by all rights we should be free'ing it too.  Note that the
	 * expectation is that only the caller of hook_event_add will ever
	 * call hook_event_remove.
	 */
	if ((error == 0) && hei->hei_condemned &&
	    TAILQ_EMPTY(&hei->hei_head) && TAILQ_EMPTY(&hei->hei_nhead)) {
		free_event = B_TRUE;
	} else {
		free_event = B_FALSE;
	}

	if (error == 0 && !free_event) {
		canrun = (hook_wait_setflag(&hei->hei_waiter, FWF_ADD_WAIT_MASK,
		    FWF_ADD_WANTED, FWF_ADD_ACTIVE) != -1);
	}

	CVW_EXIT_WRITE(&hei->hei_lock);
	CVW_EXIT_READ(&hfi->hfi_lock);

	if (canrun) {
		TAILQ_FOREACH(h, &hei->hei_head, hi_entry) {
			callback(HN_UNREGISTER, arg,
			    hfi->hfi_family.hf_name, hei->hei_event->he_name,
			    h->hi_hook.h_name);
		}

		hook_wait_unsetflag(&hei->hei_waiter, FWF_ADD_ACTIVE);
	}

	if (free_event) {
		/*
		 * It is safe to pass in hfi here, without a lock, because
		 * our structure (hei) is still on one of its lists and thus
		 * it won't be able to disappear yet...
		 */
		hook_event_free(hei, hfi);
	}

	return (error);
}

/*
 * Function:	hook_event_notify_run
 * Returns:	None
 * Parameters:	nrun(I) - pointer to the list of callbacks to execute
 *              hfi(I)  - hook stack pointer to execute callbacks for
 *              name(I) - name of a hook family
 *              cmd(I)  - either HN_UNREGISTER or HN_REGISTER
 *
 * Execute all of the callbacks registered for this event.
 */
static void
hook_event_notify_run(hook_event_int_t *hei, hook_family_int_t *hfi,
    char *event, char *name, hook_notify_cmd_t cmd)
{

	hook_notify_run(&hei->hei_nhead, hfi->hfi_family.hf_name,
	    event, name, cmd);
}

/*
 * Function:	hook_register
 * Returns:	int      - 0 = success, else = failure
 * Parameters:	hfi(I)   - internal family pointer
 *		event(I) - event name string
 *		h(I)     - hook pointer
 *
 * Add new hook to hook list on the specified family and event.
 */
int
hook_register(hook_family_int_t *hfi, char *event, hook_t *h)
{
	hook_event_int_t *hei;
	hook_int_t *hi, *new;
	int error;

	ASSERT(hfi != NULL);
	ASSERT(event != NULL);
	ASSERT(h != NULL);

	if (hfi->hfi_stack->hks_shutdown)
		return (NULL);

	/* Alloc hook_int_t and copy hook */
	new = hook_copy(h);
	if (new == NULL)
		return (ENOMEM);

	/*
	 * Since hook add/remove only impact event, so it is unnecessary
	 * to hold global family write lock. Just get read lock here to
	 * ensure event will not be removed when doing hooks operation
	 */
	CVW_ENTER_WRITE(&hfi->hfi_lock);

	hei = hook_event_find(hfi, event);
	if (hei == NULL) {
		CVW_EXIT_WRITE(&hfi->hfi_lock);
		hook_int_free(new, hfi->hfi_stack->hks_netstackid);
		return (ENXIO);
	}

	CVW_ENTER_WRITE(&hei->hei_lock);

	/*
	 * If we've run either the remove() or shutdown(), do not allow any
	 * more hooks to be added to this event.
	 */
	if (hei->hei_shutdown) {
		error = ESHUTDOWN;
		goto bad_add;
	}

	hi = hook_find(hei, h);
	if (hi != NULL) {
		error = EEXIST;
		goto bad_add;
	}

	if (hook_wait_setflag(&hei->hei_waiter, FWF_ADD_WAIT_MASK,
	    FWF_ADD_WANTED, FWF_ADD_ACTIVE) == -1) {
		error = ENOENT;
bad_add:
		CVW_EXIT_WRITE(&hei->hei_lock);
		CVW_EXIT_WRITE(&hfi->hfi_lock);
		hook_int_free(new, hfi->hfi_stack->hks_netstackid);
		return (error);
	}

	/* Add to hook list head */
	error = hook_insert(&hei->hei_head, new);
	if (error == 0) {
		hei->hei_event->he_interested = B_TRUE;
		hei->hei_kstats.hooks_added.value.ui64++;

		hook_init_kstats(hfi, hei, new);
	}

	CVW_EXIT_WRITE(&hei->hei_lock);
	CVW_EXIT_WRITE(&hfi->hfi_lock);

	/*
	 * Note that the name string passed through to the notify callbacks
	 * is from the original hook being registered, not the copy being
	 * inserted.
	 */
	if (error == 0)
		hook_event_notify_run(hei, hfi, event, h->h_name, HN_REGISTER);

	hook_wait_unsetflag(&hei->hei_waiter, FWF_ADD_ACTIVE);

	return (error);
}

/*
 * Function:	hook_insert
 * Returns:	int     - 0 = success, else = failure
 * Parameters:	head(I) - pointer to hook list to insert hook onto
 *		new(I)  - pointer to hook to be inserted
 *
 * Try to insert the hook onto the list of hooks according to the hints
 * given in the hook to be inserted and those that already exist on the
 * list.  For now, the implementation permits only a single hook to be
 * either first or last and names provided with before or after are only
 * loosely coupled with the action.
 */
static int
hook_insert(hook_int_head_t *head, hook_int_t *new)
{
	hook_int_t *before;
	hook_int_t *hi;
	hook_t *hih;
	hook_t *h = &new->hi_hook;

	switch (new->hi_hook.h_hint) {
	case HH_NONE :
		before = NULL;
		/*
		 * If there is no hint present (or not one that can be
		 * satisfied now) then try to at least respect the wishes
		 * of those that want to be last.  If there are none wanting
		 * to be last then add the new hook to the tail of the
		 * list - this means we keep any wanting to be first
		 * happy without having to search for HH_FIRST.
		 */
		TAILQ_FOREACH(hi, head, hi_entry) {
			hih = &hi->hi_hook;
			if ((hih->h_hint == HH_AFTER) &&
			    (strcmp(h->h_name,
			    (char *)hih->h_hintvalue) == 0)) {
				TAILQ_INSERT_BEFORE(hi, new, hi_entry);
				return (0);
			}
			if ((hih->h_hint == HH_BEFORE) && (before == NULL) &&
			    (strcmp(h->h_name,
			    (char *)hih->h_hintvalue) == 0)) {
				before = hi;
			}
		}
		if (before != NULL) {
			TAILQ_INSERT_AFTER(head, before, new, hi_entry);
			return (0);
		}
		hook_insert_plain(head, new);
		break;

	case HH_FIRST :
		hi = TAILQ_FIRST(head);
		if ((hi != NULL) && (hi->hi_hook.h_hint == HH_FIRST))
			return (EBUSY);
		TAILQ_INSERT_HEAD(head, new, hi_entry);
		break;

	case HH_LAST :
		hi = TAILQ_LAST(head, hook_int_head);
		if ((hi != NULL) && (hi->hi_hook.h_hint == HH_LAST))
			return (EBUSY);
		TAILQ_INSERT_TAIL(head, new, hi_entry);
		break;

	case HH_BEFORE :
		hi = hook_find_byname(head, (char *)new->hi_hook.h_hintvalue);
		if (hi == NULL)
			return (hook_insert_afterbefore(head, new));

		if (hi->hi_hook.h_hint == HH_FIRST)
			return (EBUSY);

		TAILQ_INSERT_BEFORE(hi, new, hi_entry);
		break;

	case HH_AFTER :
		hi = hook_find_byname(head, (char *)new->hi_hook.h_hintvalue);
		if (hi == NULL)
			return (hook_insert_afterbefore(head, new));

		if (hi->hi_hook.h_hint == HH_LAST)
			return (EBUSY);

		TAILQ_INSERT_AFTER(head, hi, new, hi_entry);
		break;

	default :
		return (EINVAL);
	}

	return (0);
}

/*
 * Function:	hook_insert_plain
 * Returns:	int     - 0 = success, else = failure
 * Parameters:	head(I) - pointer to hook list to insert hook onto
 *		new(I)  - pointer to hook to be inserted
 *
 * Insert a hook such that it respects the wishes of those that want to
 * be last.  If there are none wanting to be last then add the new hook
 * to the tail of the list - this means we keep any wanting to be first
 * happy without having to search for HH_FIRST.
 */
static void
hook_insert_plain(hook_int_head_t *head, hook_int_t *new)
{
	hook_int_t *hi;

	hi = TAILQ_FIRST(head);
	if (hi != NULL) {
		if (hi->hi_hook.h_hint == HH_LAST) {
			TAILQ_INSERT_BEFORE(hi, new, hi_entry);
		} else {
			TAILQ_INSERT_TAIL(head, new, hi_entry);
		}
	} else {
		TAILQ_INSERT_TAIL(head, new, hi_entry);
	}
}

/*
 * Function:	hook_insert_afterbefore
 * Returns:	int     - 0 = success, else = failure
 * Parameters:	head(I) - pointer to hook list to insert hook onto
 *		new(I)  - pointer to hook to be inserted
 *
 * Simple insertion of a hook specifying a HH_BEFORE or HH_AFTER was not
 * possible, so now we need to be more careful.  The first pass is to go
 * through the list and look for any other hooks that also specify the
 * same hint name as the new one.  The object of this exercise is to make
 * sure that hooks with HH_BEFORE always appear on the list before those
 * with HH_AFTER so that when said hook arrives, it can be placed in the
 * middle of the BEFOREs and AFTERs.  If this condition does not arise,
 * just use hook_insert_plain() to try and insert the hook somewhere that
 * is innocuous to existing efforts.
 */
static int
hook_insert_afterbefore(hook_int_head_t *head, hook_int_t *new)
{
	hook_int_t *hi;
	hook_t *nh;
	hook_t *h;

	nh = &new->hi_hook;
	ASSERT(new->hi_hook.h_hint != HH_NONE);
	ASSERT(new->hi_hook.h_hint != HH_LAST);
	ASSERT(new->hi_hook.h_hint != HH_FIRST);

	/*
	 * First, look through the list to see if there are any other
	 * before's or after's that have a matching hint name.
	 */
	TAILQ_FOREACH(hi, head, hi_entry) {
		h = &hi->hi_hook;
		switch (h->h_hint) {
		case HH_FIRST :
		case HH_LAST :
		case HH_NONE :
			break;
		case HH_BEFORE :
			if ((nh->h_hint == HH_BEFORE) &&
			    (strcmp((char *)h->h_hintvalue,
			    (char *)nh->h_hintvalue) == 0)) {
				TAILQ_INSERT_AFTER(head, hi, new, hi_entry);
				return (0);
			}
			if ((nh->h_hint == HH_AFTER) &&
			    (strcmp((char *)h->h_hintvalue,
			    (char *)nh->h_hintvalue) == 0)) {
				TAILQ_INSERT_BEFORE(hi, new, hi_entry);
				return (0);
			}
			break;
		case HH_AFTER :
			if ((nh->h_hint == HH_AFTER) &&
			    (strcmp((char *)h->h_hintvalue,
			    (char *)nh->h_hintvalue) == 0)) {
				TAILQ_INSERT_AFTER(head, hi, new, hi_entry);
				return (0);
			}
			if ((nh->h_hint == HH_BEFORE) &&
			    (strcmp((char *)h->h_hintvalue,
			    (char *)nh->h_hintvalue) == 0)) {
				TAILQ_INSERT_BEFORE(hi, new, hi_entry);
				return (0);
			}
			break;
		}
	}

	hook_insert_plain(head, new);

	return (0);
}

/*
 * Function:	hook_unregister
 * Returns:	int      - 0 = success, else = failure
 * Parameters:	hfi(I)   - internal family pointer
 *		event(I) - event name string
 *		h(I)     - hook pointer
 *
 * Remove hook from hook list on specific family, event
 */
int
hook_unregister(hook_family_int_t *hfi, char *event, hook_t *h)
{
	hook_event_int_t *hei;
	hook_int_t *hi;
	boolean_t free_event;

	ASSERT(hfi != NULL);
	ASSERT(h != NULL);

	CVW_ENTER_WRITE(&hfi->hfi_lock);

	hei = hook_event_find(hfi, event);
	if (hei == NULL) {
		CVW_EXIT_WRITE(&hfi->hfi_lock);
		return (ENXIO);
	}

	/* Hold write lock for event */
	CVW_ENTER_WRITE(&hei->hei_lock);

	hi = hook_find(hei, h);
	if (hi == NULL) {
		CVW_EXIT_WRITE(&hei->hei_lock);
		CVW_EXIT_WRITE(&hfi->hfi_lock);
		return (ENXIO);
	}

	if (hook_wait_setflag(&hei->hei_waiter, FWF_DEL_WAIT_MASK,
	    FWF_DEL_WANTED, FWF_DEL_ACTIVE) == -1) {
		CVW_EXIT_WRITE(&hei->hei_lock);
		CVW_EXIT_WRITE(&hfi->hfi_lock);
		return (ENOENT);
	}

	/* Remove from hook list */
	TAILQ_REMOVE(&hei->hei_head, hi, hi_entry);

	free_event = B_FALSE;
	if (TAILQ_EMPTY(&hei->hei_head)) {
		hei->hei_event->he_interested = B_FALSE;
		/*
		 * If the delete pending flag has been set and there are
		 * no notifiers on the event (and we've removed the last
		 * hook) then we need to free this event after we're done.
		 */
		if (hei->hei_condemned && TAILQ_EMPTY(&hei->hei_nhead))
			free_event = B_TRUE;
	}
	hei->hei_kstats.hooks_removed.value.ui64++;

	CVW_EXIT_WRITE(&hei->hei_lock);
	CVW_EXIT_WRITE(&hfi->hfi_lock);
	/*
	 * While the FWF_DEL_ACTIVE flag is set, the hook_event_int_t
	 * will not be free'd and thus the hook_family_int_t wil not
	 * be free'd either.
	 */
	hook_event_notify_run(hei, hfi, event, h->h_name, HN_UNREGISTER);
	hook_wait_unsetflag(&hei->hei_waiter, FWF_DEL_ACTIVE);

	hook_int_free(hi, hfi->hfi_stack->hks_netstackid);

	if (free_event)
		hook_event_free(hei, hfi);

	return (0);
}

/*
 * Function:	hook_find_byname
 * Returns:	internal hook pointer - NULL = Not match
 * Parameters:	hei(I) - internal event pointer
 *		name(I)- hook name
 *
 * Search an event's list of hooks to see if there is a hook present that
 * has a matching name to the one being looked for.
 */
static hook_int_t *
hook_find_byname(hook_int_head_t *head, char *name)
{
	hook_int_t *hi;

	TAILQ_FOREACH(hi, head, hi_entry) {
		if (strcmp(hi->hi_hook.h_name, name) == 0)
			return (hi);
	}

	return (NULL);
}

/*
 * Function:	hook_find
 * Returns:	internal hook pointer - NULL = Not match
 * Parameters:	hei(I) - internal event pointer
 *		h(I)   - hook pointer
 *
 * Search an event's list of hooks to see if there is already one that
 * matches the hook being passed in.  Currently the only criteria for a
 * successful search here is for the names to be the same.
 */
static hook_int_t *
hook_find(hook_event_int_t *hei, hook_t *h)
{

	ASSERT(hei != NULL);
	ASSERT(h != NULL);

	return (hook_find_byname(&hei->hei_head, h->h_name));
}

/*
 * Function:	hook_copy
 * Returns:	internal hook pointer - NULL = Failed
 * Parameters:	src(I) - hook pointer
 *
 * Allocate internal hook block and duplicate incoming hook.
 * No locks should be held across this function as it may sleep.
 * Because hook_copy() is responsible for the creation of the internal
 * hook structure that is used here, it takes on population the structure
 * with the kstat information.  Note that while the kstat bits are
 * seeded here, their installation of the kstats is handled elsewhere.
 */
static hook_int_t *
hook_copy(hook_t *src)
{
	hook_int_t *new;
	hook_t *dst;
	int len;

	ASSERT(src != NULL);
	ASSERT(src->h_name != NULL);

	new = (hook_int_t *)kmem_zalloc(sizeof (*new), KM_SLEEP);

	/* Copy body */
	dst = &new->hi_hook;
	*dst = *src;

	/* Copy name */
	len = strlen(src->h_name);
	dst->h_name = (char *)kmem_alloc(len + 1, KM_SLEEP);
	(void) strcpy(dst->h_name, src->h_name);

	/*
	 * This is initialised in this manner to make it safer to use the
	 * same pointer in the kstats field.
	 */
	dst->h_hintvalue = (uintptr_t)"";

	if (dst->h_hint == HH_BEFORE || dst->h_hint == HH_AFTER) {
		len = strlen((char *)src->h_hintvalue);
		if (len > 0) {
			dst->h_hintvalue = (uintptr_t)kmem_alloc(len + 1,
			    KM_SLEEP);
			(void) strcpy((char *)dst->h_hintvalue,
			    (char *)src->h_hintvalue);
		}
	}

	return (new);
}

/*
 * Function:	hook_init_kstats
 * Returns:	None
 * Parameters:  hfi(I) - pointer to the family that owns the event.
 *              hei(I) - pointer to the event that owns this hook
 *              hi(I)  - pointer to the hook for which we create kstats for
 *
 * Each hook that is registered with this framework has its own kstats
 * set up so that we can provide an easy way in which to observe the
 * look of hooks (using the kstat command.) The position is set to 0
 * here but is recalculated after we know the insertion has been a
 * success.
 */
static void
hook_init_kstats(hook_family_int_t *hfi, hook_event_int_t *hei, hook_int_t *hi)
{
	hook_hook_kstat_t template = {
		{ "version",			KSTAT_DATA_INT32 },
		{ "flags",			KSTAT_DATA_UINT32 },
		{ "hint",			KSTAT_DATA_INT32 },
		{ "hint_value",			KSTAT_DATA_STRING },
		{ "position",			KSTAT_DATA_INT32 },
		{ "hook_hits",			KSTAT_DATA_UINT64 }
	};
	hook_stack_t *hks;
	size_t kslen;
	int position;
	hook_int_t *h;

	kslen = strlen(hfi->hfi_family.hf_name) +
	    strlen(hei->hei_event->he_name) + 2;

	hi->hi_ksname = (char *)kmem_zalloc(kslen, KM_SLEEP);
	(void) snprintf(hi->hi_ksname, kslen, "%s/%s",
	    hfi->hfi_family.hf_name, hei->hei_event->he_name);

	hks = hfi->hfi_stack;
	hi->hi_kstatp = kstat_create_netstack(hi->hi_ksname, 0,
	    hi->hi_hook.h_name, "hook", KSTAT_TYPE_NAMED,
	    sizeof (hi->hi_kstats) / sizeof (kstat_named_t),
	    KSTAT_FLAG_VIRTUAL, hks->hks_netstackid);

	/* Initialise the kstats for the structure */
	bcopy(&template, &hi->hi_kstats, sizeof (template));
	hi->hi_kstats.hook_version.value.i32 = hi->hi_hook.h_version;
	hi->hi_kstats.hook_flags.value.ui32 = hi->hi_hook.h_flags;
	hi->hi_kstats.hook_hint.value.i32 = hi->hi_hook.h_hint;
	hi->hi_kstats.hook_position.value.i32 = 0;
	hi->hi_kstats.hook_hits.value.ui64 = 0;

	switch (hi->hi_hook.h_hint) {
	case HH_BEFORE :
	case HH_AFTER :
		kstat_named_setstr(&(hi->hi_kstats.hook_hintvalue),
		    (const char *)hi->hi_hook.h_hintvalue);
		break;
	default :
		kstat_named_setstr(&(hi->hi_kstats.hook_hintvalue),
		    hook_hintvalue_none);
		break;
	}

	if (hi->hi_kstatp != NULL) {
		hi->hi_kstatp->ks_data = (void *)&hi->hi_kstats;
		hi->hi_kstatp->ks_private =
		    (void *)(uintptr_t)hks->hks_netstackid;
		hi->hi_kstatp->ks_data_size +=
		    KSTAT_NAMED_STR_BUFLEN(&(hi->hi_kstats.hook_hintvalue)) + 1;

		kstat_install(hi->hi_kstatp);
	}

	position = 1;
	TAILQ_FOREACH(h, &hei->hei_head, hi_entry) {
		h->hi_kstats.hook_position.value.ui32 = position++;
	}
}

/*
 * Function:	hook_int_free
 * Returns:	None
 * Parameters:	hi(I) - internal hook pointer
 *
 * Free memory allocated to support a hook.
 */
static void
hook_int_free(hook_int_t *hi, netstackid_t stackid)
{
	int len;

	ASSERT(hi != NULL);

	/* Free name space */
	if (hi->hi_hook.h_name != NULL) {
		kmem_free(hi->hi_hook.h_name, strlen(hi->hi_hook.h_name) + 1);
	}
	if (hi->hi_ksname != NULL) {
		kmem_free(hi->hi_ksname, strlen(hi->hi_ksname) + 1);
	}

	/* Free the name used with the before/after hints. */
	switch (hi->hi_hook.h_hint) {
	case HH_BEFORE :
	case HH_AFTER :
		len = strlen((char *)hi->hi_hook.h_hintvalue);
		if (len > 0)
			kmem_free((void *)hi->hi_hook.h_hintvalue, len + 1);
		break;
	default :
		break;
	}

	if (hi->hi_kstatp != NULL)
		kstat_delete_netstack(hi->hi_kstatp, stackid);

	/* Free container */
	kmem_free(hi, sizeof (*hi));
}

/*
 * Function:	hook_alloc
 * Returns:	hook_t *   - pointer to new hook structure
 * Parameters:	version(I) - version number of the API when compiled
 *
 * This function serves as the interface for consumers to obtain a hook_t
 * structure.  At this point in time, there is only a single "version" of
 * it, leading to a straight forward function.  In a perfect world the
 * h_vesion would be a protected data structure member, but C isn't that
 * advanced...
 */
hook_t *
hook_alloc(const int h_version)
{
	hook_t *h;

	h = kmem_zalloc(sizeof (hook_t), KM_SLEEP);
	h->h_version = h_version;
	return (h);
}

/*
 * Function:	hook_free
 * Returns:	None
 * Parameters:	h(I) - external hook pointer
 *
 * This function only free's memory allocated with hook_alloc(), so that if
 * (for example) kernel memory was allocated for h_name, this needs to be
 * free'd before calling hook_free().
 */
void
hook_free(hook_t *h)
{
	kmem_free(h, sizeof (*h));
}

/*
 * Function:	hook_notify_register
 * Returns:	int         - 0 = success, else failure
 * Parameters:	head(I)     - top of the list of callbacks
 *              callback(I) - function to be called
 *              arg(I)      - arg to pass back to the function
 *
 * This function implements the modification of the list of callbacks
 * that are registered when someone wants to be advised of a change
 * that has happened.
 */
static int
hook_notify_register(hook_notify_head_t *head, hook_notify_fn_t callback,
    void *arg)
{
	hook_notify_t *hn;

	TAILQ_FOREACH(hn, head, hn_entry) {
		if (hn->hn_func == callback) {
			return (EEXIST);
		}
	}

	hn = (hook_notify_t *)kmem_alloc(sizeof (*hn), KM_SLEEP);
	hn->hn_func = callback;
	hn->hn_arg = arg;
	TAILQ_INSERT_TAIL(head, hn, hn_entry);

	return (0);
}

/*
 * Function:	hook_notify_unregister
 * Returns:	int         - 0 = success, else failure
 * Parameters:	stackid(I)  - netstack identifier
 *              callback(I) - function to be called
 *              parg(O)     - pointer to storage for pointer
 *
 * When calling this function, the provision of a valid pointer in parg
 * allows the caller to be made aware of what argument the hook function
 * was expecting. This then allows the simulation of HN_UNREGISTER events
 * when a notify-unregister is performed.
 */
static int
hook_notify_unregister(hook_notify_head_t *head,
    hook_notify_fn_t callback, void **parg)
{
	hook_notify_t *hn;

	ASSERT(parg != NULL);

	TAILQ_FOREACH(hn, head, hn_entry) {
		if (hn->hn_func == callback)
			break;
	}

	if (hn == NULL)
		return (ESRCH);

	*parg = hn->hn_arg;

	TAILQ_REMOVE(head, hn, hn_entry);

	kmem_free(hn, sizeof (*hn));

	return (0);
}

/*
 * Function:	hook_notify_run
 * Returns:	None
 * Parameters:	head(I)   - top of the list of callbacks
 *              family(I) - name of the hook family that owns the event
 *              event(I)  - name of the event being changed
 *              name(I)   - name of the object causing change
 *              cmd(I)    - either HN_UNREGISTER or HN_REGISTER
 *
 * This function walks through the list of registered callbacks and
 * executes each one, passing back the arg supplied when registered
 * and the name of the family (that owns the event), event (the thing
 * to which we're making a change) and finally a name that describes
 * what is being added or removed, as indicated by cmd.
 *
 * This function does not acquire or release any lock as it is required
 * that code calling it do so before hand.  The use of hook_notify_head_t
 * is protected by the use of flagwait_t in the structures that own this
 * list and with the use of the FWF_ADD/DEL_ACTIVE flags.
 */
static void
hook_notify_run(hook_notify_head_t *head, char *family, char *event,
    char *name, hook_notify_cmd_t cmd)
{
	hook_notify_t *hn;

	TAILQ_FOREACH(hn, head, hn_entry) {
		(*hn->hn_func)(cmd, hn->hn_arg, family, event, name);
	}
}<|MERGE_RESOLUTION|>--- conflicted
+++ resolved
@@ -754,11 +754,7 @@
 		}
 	} else {
 		/*
-<<<<<<< HEAD
-		 * hook_notify_register() should only fail if the callback has
-=======
 		 * hook_notify_unregister() should only fail if the callback has
->>>>>>> cf252232
 		 * already been deleted (ESRCH).
 		 */
 		VERIFY3S(error, ==, ESRCH);
