--- conflicted
+++ resolved
@@ -736,11 +736,7 @@
 static boolean_t
 idm_dataseglenokay(idm_conn_t *ic, idm_pdu_t *pdu)
 {
-<<<<<<< HEAD
-	iscsi_hdr_t     *bhs;
-=======
 	iscsi_hdr_t	*bhs;
->>>>>>> 2727bb05
 
 	if (ic->ic_conn_type == CONN_TYPE_TGT &&
 	    pdu->isp_datalen > ic->ic_conn_params.max_recv_dataseglen) {
@@ -762,11 +758,7 @@
 		 * Data-segment not allowed and additional headers not allowed.
 		 * (both must be zero according to the RFC3720.)
 		 */
-<<<<<<< HEAD
-		if (bhs->hlength || pdu->isp_datalen)
-=======
 		if (bhs->hlength != 0 || pdu->isp_datalen != 0)
->>>>>>> 2727bb05
 			return (B_FALSE);
 		break;
 	case ISCSI_OP_NOOP_OUT:
@@ -1806,12 +1798,6 @@
 		 * bail out.
 		 */
 		if (idb->idb_buflen == idb->idb_xfer_len &&
-<<<<<<< HEAD
-		    idb->idb_buflen != (idb->idb_exp_offset - idb->idb_bufoffset)) {
-			printf("idm_so_rx_dataout: incomplete transfer, protocol err");
-			IDM_CONN_LOG(CE_NOTE, "idm_so_rx_dataout: incomplete transfer: "
-			    "%ld, %d", offset, (int)(idb->idb_exp_offset - offset));
-=======
 		    idb->idb_buflen !=
 		    (idb->idb_exp_offset - idb->idb_bufoffset)) {
 			printf("idm_so_rx_dataout: incomplete transfer, "
@@ -1819,7 +1805,6 @@
 			IDM_CONN_LOG(CE_NOTE,
 			    "idm_so_rx_dataout: incomplete transfer: %ld, %d",
 			    offset, (int)(idb->idb_exp_offset - offset));
->>>>>>> 2727bb05
 			idm_task_rele(idt);
 			idm_pdu_rx_protocol_error(ic, pdu);
 			return;
