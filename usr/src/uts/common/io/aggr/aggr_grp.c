/*
 * CDDL HEADER START
 *
 * The contents of this file are subject to the terms of the
 * Common Development and Distribution License (the "License").
 * You may not use this file except in compliance with the License.
 *
 * You can obtain a copy of the license at usr/src/OPENSOLARIS.LICENSE
 * or http://www.opensolaris.org/os/licensing.
 * See the License for the specific language governing permissions
 * and limitations under the License.
 *
 * When distributing Covered Code, include this CDDL HEADER in each
 * file and include the License file at usr/src/OPENSOLARIS.LICENSE.
 * If applicable, add the following below this CDDL HEADER, with the
 * fields enclosed by brackets "[]" replaced with your own identifying
 * information: Portions Copyright [yyyy] [name of copyright owner]
 *
 * CDDL HEADER END
 */
/*
 * Copyright (c) 2005, 2010, Oracle and/or its affiliates. All rights reserved.
<<<<<<< HEAD
 * Copyright 2018 Joyent, Inc.
=======
 * Copyright (c) 2017, Joyent, Inc.
>>>>>>> 8b68969e
 */

/*
 * IEEE 802.3ad Link Aggregation -- Link Aggregation Groups.
 *
 * An instance of the structure aggr_grp_t is allocated for each
 * link aggregation group. When created, aggr_grp_t objects are
 * entered into the aggr_grp_hash hash table maintained by the modhash
 * module. The hash key is the linkid associated with the link
 * aggregation group.
 *
 * Each aggregation contains a set of ports. The port is represented
 * by the aggr_port_t structure. A port consists of a single MAC
 * client which has exclusive (MCIS_EXCLUSIVE) use of the underlying
 * MAC. This client is used by the aggr to send and receive LACP
 * traffic. Each port client takes on the same MAC unicast address --
 * the address of the aggregation itself (taken from the first port by
 * default).
 *
 * The MAC client that hangs off each aggr port is not your typical
 * MAC client. Not only does it have exclusive control of the MAC, but
 * it also has no Tx or Rx SRSes. An SRS is designed to queue and
 * fanout traffic among L4 protocols; but the aggr is an intermediary,
 * not a consumer. Instead of using SRSes, the aggr puts the
 * underlying hardware rings into passthru mode and ships packets up
 * via a direct call to aggr_recv_cb(). This allows aggr to enforce
 * LACP while passing all other traffic up to clients of the aggr.
 *
 * Pseudo Rx Groups and Rings
 * --------------------------
 *
 * It is imperative for client performance that the aggr provide as
 * many MAC groups as possible. In order to use the underlying HW
 * resources, aggr creates pseudo groups to aggregate the underlying
 * HW groups. Every HW group gets mapped to a pseudo group; and every
 * HW ring in that group gets mapped to a pseudo ring. The pseudo
 * group at index 0 combines all the HW groups at index 0 from each
 * port, etc. The aggr's MAC then creates normal MAC groups and rings
 * out of these pseudo groups and rings to present to the aggr's
 * clients. To the clients, the aggr's groups and rings are absolutely
 * no different than a NIC's groups or rings.
 *
 * Pseudo Tx Rings
 * ---------------
 *
 * The underlying ports (NICs) in an aggregation can have Tx rings. To
 * enhance aggr's performance, these Tx rings are made available to
 * the aggr layer as pseudo Tx rings. The concept of pseudo rings are
 * not new. They are already present and implemented on the Rx side.
 * The same concept is extended to the Tx side where each Tx ring of
 * an underlying port is reflected in aggr as a pseudo Tx ring. Thus
 * each pseudo Tx ring will map to a specific hardware Tx ring. Even
 * in the case of a NIC that does not have a Tx ring, a pseudo Tx ring
 * is given to the aggregation layer.
 *
 * With this change, the outgoing stack depth looks much better:
 *
 * mac_tx() -> mac_tx_aggr_mode() -> mac_tx_soft_ring_process() ->
 * mac_tx_send() -> aggr_ring_rx() -> <driver>_ring_tx()
 *
 * Two new modes are introduced to mac_tx() to handle aggr pseudo Tx rings:
 * SRS_TX_AGGR and SRS_TX_BW_AGGR.
 *
 * In SRS_TX_AGGR mode, mac_tx_aggr_mode() routine is called. This routine
 * invokes an aggr function, aggr_find_tx_ring(), to find a (pseudo) Tx
 * ring belonging to a port on which the packet has to be sent.
 * aggr_find_tx_ring() first finds the outgoing port based on L2/L3/L4
 * policy and then uses the fanout_hint passed to it to pick a Tx ring from
 * the selected port.
 *
 * In SRS_TX_BW_AGGR mode, mac_tx_bw_mode() function is called where
 * bandwidth limit is applied first on the outgoing packet and the packets
 * allowed to go out would call mac_tx_aggr_mode() to send the packet on a
 * particular Tx ring.
 */

#include <sys/types.h>
#include <sys/sysmacros.h>
#include <sys/conf.h>
#include <sys/cmn_err.h>
#include <sys/disp.h>
#include <sys/list.h>
#include <sys/ksynch.h>
#include <sys/kmem.h>
#include <sys/stream.h>
#include <sys/modctl.h>
#include <sys/ddi.h>
#include <sys/sunddi.h>
#include <sys/atomic.h>
#include <sys/stat.h>
#include <sys/modhash.h>
#include <sys/id_space.h>
#include <sys/strsun.h>
#include <sys/cred.h>
#include <sys/dlpi.h>
#include <sys/zone.h>
#include <sys/mac_provider.h>
#include <sys/dls.h>
#include <sys/vlan.h>
#include <sys/aggr.h>
#include <sys/aggr_impl.h>

static int aggr_m_start(void *);
static void aggr_m_stop(void *);
static int aggr_m_promisc(void *, boolean_t);
static int aggr_m_multicst(void *, boolean_t, const uint8_t *);
static int aggr_m_unicst(void *, const uint8_t *);
static int aggr_m_stat(void *, uint_t, uint64_t *);
static void aggr_m_ioctl(void *, queue_t *, mblk_t *);
static boolean_t aggr_m_capab_get(void *, mac_capab_t, void *);
static int aggr_m_setprop(void *, const char *, mac_prop_id_t, uint_t,
    const void *);
static void aggr_m_propinfo(void *, const char *, mac_prop_id_t,
    mac_prop_info_handle_t);

static aggr_port_t *aggr_grp_port_lookup(aggr_grp_t *, datalink_id_t);
static int aggr_grp_rem_port(aggr_grp_t *, aggr_port_t *, boolean_t *,
    boolean_t *);

static void aggr_grp_capab_set(aggr_grp_t *);
static boolean_t aggr_grp_capab_check(aggr_grp_t *, aggr_port_t *);
static uint_t aggr_grp_max_sdu(aggr_grp_t *);
static uint32_t aggr_grp_max_margin(aggr_grp_t *);
static boolean_t aggr_grp_sdu_check(aggr_grp_t *, aggr_port_t *);
static boolean_t aggr_grp_margin_check(aggr_grp_t *, aggr_port_t *);

static int aggr_add_pseudo_rx_group(aggr_port_t *, aggr_pseudo_rx_group_t *);
static void aggr_rem_pseudo_rx_group(aggr_port_t *, aggr_pseudo_rx_group_t *);
static int aggr_pseudo_disable_intr(mac_intr_handle_t);
static int aggr_pseudo_enable_intr(mac_intr_handle_t);
<<<<<<< HEAD
static int aggr_pseudo_start_rx_ring(mac_ring_driver_t, uint64_t);
static void aggr_pseudo_stop_rx_ring(mac_ring_driver_t);
=======
static int aggr_pseudo_start_ring(mac_ring_driver_t, uint64_t);
>>>>>>> 8b68969e
static int aggr_addmac(void *, const uint8_t *);
static int aggr_remmac(void *, const uint8_t *);
static int aggr_addvlan(mac_group_driver_t, uint16_t);
static int aggr_remvlan(mac_group_driver_t, uint16_t);
static mblk_t *aggr_rx_poll(void *, int);
static void aggr_fill_ring(void *, mac_ring_type_t, const int,
    const int, mac_ring_info_t *, mac_ring_handle_t);
static void aggr_fill_group(void *, mac_ring_type_t, const int,
    mac_group_info_t *, mac_group_handle_t);

static kmem_cache_t	*aggr_grp_cache;
static mod_hash_t	*aggr_grp_hash;
static krwlock_t	aggr_grp_lock;
static uint_t		aggr_grp_cnt;
static id_space_t	*key_ids;

#define	GRP_HASHSZ		64
#define	GRP_HASH_KEY(linkid)	((mod_hash_key_t)(uintptr_t)linkid)
#define	AGGR_PORT_NAME_DELIMIT '-'

static uchar_t aggr_zero_mac[] = {0, 0, 0, 0, 0, 0};

#define	AGGR_M_CALLBACK_FLAGS	\
	(MC_IOCTL | MC_GETCAPAB | MC_SETPROP | MC_PROPINFO)

static mac_callbacks_t aggr_m_callbacks = {
	AGGR_M_CALLBACK_FLAGS,
	aggr_m_stat,
	aggr_m_start,
	aggr_m_stop,
	aggr_m_promisc,
	aggr_m_multicst,
	NULL,
	NULL,
	NULL,
	aggr_m_ioctl,
	aggr_m_capab_get,
	NULL,
	NULL,
	aggr_m_setprop,
	NULL,
	aggr_m_propinfo
};

/*ARGSUSED*/
static int
aggr_grp_constructor(void *buf, void *arg, int kmflag)
{
	aggr_grp_t *grp = buf;

	bzero(grp, sizeof (*grp));
	mutex_init(&grp->lg_lacp_lock, NULL, MUTEX_DEFAULT, NULL);
	cv_init(&grp->lg_lacp_cv, NULL, CV_DEFAULT, NULL);
	rw_init(&grp->lg_tx_lock, NULL, RW_DRIVER, NULL);
	mutex_init(&grp->lg_port_lock, NULL, MUTEX_DEFAULT, NULL);
	cv_init(&grp->lg_port_cv, NULL, CV_DEFAULT, NULL);
	mutex_init(&grp->lg_tx_flowctl_lock, NULL, MUTEX_DEFAULT, NULL);
	cv_init(&grp->lg_tx_flowctl_cv, NULL, CV_DEFAULT, NULL);
	grp->lg_link_state = LINK_STATE_UNKNOWN;
	return (0);
}

/*ARGSUSED*/
static void
aggr_grp_destructor(void *buf, void *arg)
{
	aggr_grp_t *grp = buf;

	if (grp->lg_tx_ports != NULL) {
		kmem_free(grp->lg_tx_ports,
		    grp->lg_tx_ports_size * sizeof (aggr_port_t *));
	}

	mutex_destroy(&grp->lg_lacp_lock);
	cv_destroy(&grp->lg_lacp_cv);
	mutex_destroy(&grp->lg_port_lock);
	cv_destroy(&grp->lg_port_cv);
	rw_destroy(&grp->lg_tx_lock);
	mutex_destroy(&grp->lg_tx_flowctl_lock);
	cv_destroy(&grp->lg_tx_flowctl_cv);
}

void
aggr_grp_init(void)
{
	aggr_grp_cache = kmem_cache_create("aggr_grp_cache",
	    sizeof (aggr_grp_t), 0, aggr_grp_constructor,
	    aggr_grp_destructor, NULL, NULL, NULL, 0);

	aggr_grp_hash = mod_hash_create_idhash("aggr_grp_hash",
	    GRP_HASHSZ, mod_hash_null_valdtor);
	rw_init(&aggr_grp_lock, NULL, RW_DEFAULT, NULL);
	aggr_grp_cnt = 0;

	/*
	 * Allocate an id space to manage key values (when key is not
	 * specified). The range of the id space will be from
	 * (AGGR_MAX_KEY + 1) to UINT16_MAX, because the LACP protocol
	 * uses a 16-bit key.
	 */
	key_ids = id_space_create("aggr_key_ids", AGGR_MAX_KEY + 1, UINT16_MAX);
	ASSERT(key_ids != NULL);
}

void
aggr_grp_fini(void)
{
	id_space_destroy(key_ids);
	rw_destroy(&aggr_grp_lock);
	mod_hash_destroy_idhash(aggr_grp_hash);
	kmem_cache_destroy(aggr_grp_cache);
}

uint_t
aggr_grp_count(void)
{
	uint_t	count;

	rw_enter(&aggr_grp_lock, RW_READER);
	count = aggr_grp_cnt;
	rw_exit(&aggr_grp_lock);
	return (count);
}

/*
 * Since both aggr_port_notify_cb() and aggr_port_timer_thread() functions
 * requires the mac perimeter, this function holds a reference of the aggr
 * and aggr won't call mac_unregister() until this reference drops to 0.
 */
void
aggr_grp_port_hold(aggr_port_t *port)
{
	aggr_grp_t	*grp = port->lp_grp;

	AGGR_PORT_REFHOLD(port);
	mutex_enter(&grp->lg_port_lock);
	grp->lg_port_ref++;
	mutex_exit(&grp->lg_port_lock);
}

/*
 * Release the reference of the grp and inform aggr_grp_delete() calling
 * mac_unregister() is now safe.
 */
void
aggr_grp_port_rele(aggr_port_t *port)
{
	aggr_grp_t	*grp = port->lp_grp;

	mutex_enter(&grp->lg_port_lock);
	if (--grp->lg_port_ref == 0)
		cv_signal(&grp->lg_port_cv);
	mutex_exit(&grp->lg_port_lock);
	AGGR_PORT_REFRELE(port);
}

/*
 * Wait for the port's lacp timer thread and the port's notification callback
 * to exit.
 */
void
aggr_grp_port_wait(aggr_grp_t *grp)
{
	mutex_enter(&grp->lg_port_lock);
	if (grp->lg_port_ref != 0)
		cv_wait(&grp->lg_port_cv, &grp->lg_port_lock);
	mutex_exit(&grp->lg_port_lock);
}

/*
 * Attach a port to a link aggregation group.
 *
 * A port is attached to a link aggregation group once its speed
 * and link state have been verified.
 *
 * Returns B_TRUE if the group link state or speed has changed. If
 * it's the case, the caller must notify the MAC layer via a call
 * to mac_link().
 */
boolean_t
aggr_grp_attach_port(aggr_grp_t *grp, aggr_port_t *port)
{
	boolean_t link_state_changed = B_FALSE;

	ASSERT(MAC_PERIM_HELD(grp->lg_mh));
	ASSERT(MAC_PERIM_HELD(port->lp_mh));

	if (port->lp_state == AGGR_PORT_STATE_ATTACHED)
		return (B_FALSE);

	/*
	 * Validate the MAC port link speed and update the group
	 * link speed if needed.
	 */
	if (port->lp_ifspeed == 0 ||
	    port->lp_link_state != LINK_STATE_UP ||
	    port->lp_link_duplex != LINK_DUPLEX_FULL) {
		/*
		 * Can't attach a MAC port with unknown link speed,
		 * down link, or not in full duplex mode.
		 */
		return (B_FALSE);
	}

	mutex_enter(&grp->lg_stat_lock);
	if (grp->lg_ifspeed == 0) {
		/*
		 * The group inherits the speed of the first link being
		 * attached.
		 */
		grp->lg_ifspeed = port->lp_ifspeed;
		link_state_changed = B_TRUE;
	} else if (grp->lg_ifspeed != port->lp_ifspeed) {
		/*
		 * The link speed of the MAC port must be the same as
		 * the group link speed, as per 802.3ad. Since it is
		 * not, the attach is cancelled.
		 */
		mutex_exit(&grp->lg_stat_lock);
		return (B_FALSE);
	}
	mutex_exit(&grp->lg_stat_lock);

	grp->lg_nattached_ports++;

	/*
	 * Update the group link state.
	 */
	if (grp->lg_link_state != LINK_STATE_UP) {
		grp->lg_link_state = LINK_STATE_UP;
		mutex_enter(&grp->lg_stat_lock);
		grp->lg_link_duplex = LINK_DUPLEX_FULL;
		mutex_exit(&grp->lg_stat_lock);
		link_state_changed = B_TRUE;
	}

	/*
	 * Update port's state.
	 */
	port->lp_state = AGGR_PORT_STATE_ATTACHED;

	aggr_grp_multicst_port(port, B_TRUE);

	/*
	 * The port client doesn't have an Rx SRS; instead of calling
	 * mac_rx_set() we set the client's flow callback directly.
	 * This datapath is used only when the port's driver doesn't
	 * support MAC_CAPAB_RINGS. Drivers with ring support will
	 * deliver traffic to the aggr via ring passthru.
	 */
	mac_client_set_flow_cb(port->lp_mch, aggr_recv_cb, port);

	/*
	 * If LACP is OFF, the port can be used to send data as soon
	 * as its link is up and verified to be compatible with the
	 * aggregation.
	 *
	 * If LACP is active or passive, notify the LACP subsystem, which
	 * will enable sending on the port following the LACP protocol.
	 */
	if (grp->lg_lacp_mode == AGGR_LACP_OFF)
		aggr_send_port_enable(port);
	else
		aggr_lacp_port_attached(port);

	return (link_state_changed);
}

boolean_t
aggr_grp_detach_port(aggr_grp_t *grp, aggr_port_t *port)
{
	boolean_t link_state_changed = B_FALSE;

	ASSERT(MAC_PERIM_HELD(grp->lg_mh));
	ASSERT(MAC_PERIM_HELD(port->lp_mh));

	/* update state */
	if (port->lp_state != AGGR_PORT_STATE_ATTACHED)
		return (B_FALSE);

	mac_client_clear_flow_cb(port->lp_mch);

	aggr_grp_multicst_port(port, B_FALSE);

	if (grp->lg_lacp_mode == AGGR_LACP_OFF)
		aggr_send_port_disable(port);
	else
		aggr_lacp_port_detached(port);

	port->lp_state = AGGR_PORT_STATE_STANDBY;

	grp->lg_nattached_ports--;
	if (grp->lg_nattached_ports == 0) {
		/* the last attached MAC port of the group is being detached */
		grp->lg_link_state = LINK_STATE_DOWN;
		mutex_enter(&grp->lg_stat_lock);
		grp->lg_ifspeed = 0;
		grp->lg_link_duplex = LINK_DUPLEX_UNKNOWN;
		mutex_exit(&grp->lg_stat_lock);
		link_state_changed = B_TRUE;
	}

	return (link_state_changed);
}

/*
 * Update the MAC addresses of the constituent ports of the specified
 * group. This function is invoked:
 * - after creating a new aggregation group.
 * - after adding new ports to an aggregation group.
 * - after removing a port from a group when the MAC address of
 *   that port was used for the MAC address of the group.
 * - after the MAC address of a port changed when the MAC address
 *   of that port was used for the MAC address of the group.
 *
 * Return true if the link state of the aggregation changed, for example
 * as a result of a failure changing the MAC address of one of the
 * constituent ports.
 */
boolean_t
aggr_grp_update_ports_mac(aggr_grp_t *grp)
{
	aggr_port_t *cport;
	boolean_t link_state_changed = B_FALSE;
	mac_perim_handle_t mph;

	ASSERT(MAC_PERIM_HELD(grp->lg_mh));

	for (cport = grp->lg_ports; cport != NULL;
	    cport = cport->lp_next) {
		mac_perim_enter_by_mh(cport->lp_mh, &mph);
		if (aggr_port_unicst(cport) != 0) {
			if (aggr_grp_detach_port(grp, cport))
				link_state_changed = B_TRUE;
		} else {
			/*
			 * If a port was detached because of a previous
			 * failure changing the MAC address, the port is
			 * reattached when it successfully changes the MAC
			 * address now, and this might cause the link state
			 * of the aggregation to change.
			 */
			if (aggr_grp_attach_port(grp, cport))
				link_state_changed = B_TRUE;
		}
		mac_perim_exit(mph);
	}
	return (link_state_changed);
}

/*
 * Invoked when the MAC address of a port has changed. If the port's
 * MAC address was used for the group MAC address, set mac_addr_changedp
 * to B_TRUE to indicate to the caller that it should send a MAC_NOTE_UNICST
 * notification. If the link state changes due to detach/attach of
 * the constituent port, set link_state_changedp to B_TRUE to indicate
 * to the caller that it should send a MAC_NOTE_LINK notification. In both
 * cases, it is the responsibility of the caller to invoke notification
 * functions after releasing the the port lock.
 */
void
aggr_grp_port_mac_changed(aggr_grp_t *grp, aggr_port_t *port,
    boolean_t *mac_addr_changedp, boolean_t *link_state_changedp)
{
	ASSERT(MAC_PERIM_HELD(grp->lg_mh));
	ASSERT(MAC_PERIM_HELD(port->lp_mh));
	ASSERT(mac_addr_changedp != NULL);
	ASSERT(link_state_changedp != NULL);

	*mac_addr_changedp = B_FALSE;
	*link_state_changedp = B_FALSE;

	if (grp->lg_addr_fixed) {
		/*
		 * The group is using a fixed MAC address or an automatic
		 * MAC address has not been set.
		 */
		return;
	}

	if (grp->lg_mac_addr_port == port) {
		/*
		 * The MAC address of the port was assigned to the group
		 * MAC address. Update the group MAC address.
		 */
		bcopy(port->lp_addr, grp->lg_addr, ETHERADDRL);
		*mac_addr_changedp = B_TRUE;
	} else {
		/*
		 * Update the actual port MAC address to the MAC address
		 * of the group.
		 */
		if (aggr_port_unicst(port) != 0) {
			*link_state_changedp = aggr_grp_detach_port(grp, port);
		} else {
			/*
			 * If a port was detached because of a previous
			 * failure changing the MAC address, the port is
			 * reattached when it successfully changes the MAC
			 * address now, and this might cause the link state
			 * of the aggregation to change.
			 */
			*link_state_changedp = aggr_grp_attach_port(grp, port);
		}
	}
}

/*
 * Add a port to a link aggregation group.
 */
static int
aggr_grp_add_port(aggr_grp_t *grp, datalink_id_t port_linkid, boolean_t force,
    aggr_port_t **pp)
{
	aggr_port_t *port, **cport;
	mac_perim_handle_t mph;
	zoneid_t port_zoneid = ALL_ZONES;
	int err;

	/* The port must be in the same zone as the aggregation. */
	if (zone_check_datalink(&port_zoneid, port_linkid) != 0)
		port_zoneid = GLOBAL_ZONEID;
	if (grp->lg_zoneid != port_zoneid)
		return (EBUSY);

	/*
	 * If we are creating the aggr, then there is no MAC handle
	 * and thus no perimeter to hold. If we are adding a port to
	 * an existing aggr, then the perimiter of the aggr's MAC must
	 * be held.
	 */
	ASSERT(grp->lg_mh == NULL || MAC_PERIM_HELD(grp->lg_mh));

	err = aggr_port_create(grp, port_linkid, force, &port);
	if (err != 0)
		return (err);

	mac_perim_enter_by_mh(port->lp_mh, &mph);

	/* Add the new port to the end of the list. */
	cport = &grp->lg_ports;
	while (*cport != NULL)
		cport = &((*cport)->lp_next);
	*cport = port;

	/*
	 * Back reference to the group it is member of. A port always
	 * holds a reference to its group to ensure that the back
	 * reference is always valid.
	 */
	port->lp_grp = grp;
	AGGR_GRP_REFHOLD(grp);
	grp->lg_nports++;

	aggr_lacp_init_port(port);
	mac_perim_exit(mph);

	if (pp != NULL)
		*pp = port;

	return (0);
}

/*
 * This is called in response to either our LACP state machine or a MAC
 * notification that the link has gone down via aggr_send_port_disable(). At
 * this point, we may need to update our default ring. To that end, we go
 * through the set of ports (underlying datalinks in an aggregation) that are
 * currently enabled to transmit data. If all our links have been disabled for
 * transmit, then we don't do anything.
 *
 * Note, because we only have a single TX group, we don't have to worry about
 * the rings moving between groups and the chance that mac will reassign it
 * unless someone removes a port, at which point, we play it safe and call this
 * again.
 */
void
aggr_grp_update_default(aggr_grp_t *grp)
{
	aggr_port_t *port;
	ASSERT(MAC_PERIM_HELD(grp->lg_mh));

	rw_enter(&grp->lg_tx_lock, RW_WRITER);

	if (grp->lg_ntx_ports == 0) {
		rw_exit(&grp->lg_tx_lock);
		return;
	}

	port = grp->lg_tx_ports[0];
	ASSERT(port->lp_tx_ring_cnt > 0);
	mac_hwring_set_default(grp->lg_mh, port->lp_pseudo_tx_rings[0]);
	rw_exit(&grp->lg_tx_lock);
}

/*
 * Add a pseudo RX ring for the given HW ring handle.
 */
static int
aggr_add_pseudo_rx_ring(aggr_port_t *port,
    aggr_pseudo_rx_group_t *rx_grp, mac_ring_handle_t hw_rh)
{
	aggr_pseudo_rx_ring_t	*ring;
	int			err;
	int			j;

	for (j = 0; j < MAX_RINGS_PER_GROUP; j++) {
		ring = rx_grp->arg_rings + j;
		if (!(ring->arr_flags & MAC_PSEUDO_RING_INUSE))
			break;
	}

	/*
	 * No slot for this new RX ring.
	 */
	if (j == MAX_RINGS_PER_GROUP)
		return (EIO);

	ring->arr_flags |= MAC_PSEUDO_RING_INUSE;
	ring->arr_hw_rh = hw_rh;
	ring->arr_port = port;
	ring->arr_grp = rx_grp;
	rx_grp->arg_ring_cnt++;

	/*
	 * The group is already registered, dynamically add a new ring to the
	 * mac group.
	 */
	if ((err = mac_group_add_ring(rx_grp->arg_gh, j)) != 0) {
		ring->arr_flags &= ~MAC_PSEUDO_RING_INUSE;
		ring->arr_hw_rh = NULL;
		ring->arr_port = NULL;
		ring->arr_grp = NULL;
		rx_grp->arg_ring_cnt--;
	} else {
		/*
		 * This must run after the MAC is registered.
		 */
		ASSERT3P(ring->arr_rh, !=, NULL);
		mac_hwring_set_passthru(hw_rh, (mac_rx_t)aggr_recv_cb,
		    (void *)port, (mac_resource_handle_t)ring);
	}
	return (err);
}

/*
 * Remove the pseudo RX ring of the given HW ring handle.
 */
static void
aggr_rem_pseudo_rx_ring(aggr_pseudo_rx_group_t *rx_grp, mac_ring_handle_t hw_rh)
{
	for (uint_t j = 0; j < MAX_RINGS_PER_GROUP; j++) {
		aggr_pseudo_rx_ring_t *ring = rx_grp->arg_rings + j;

		if (!(ring->arr_flags & MAC_PSEUDO_RING_INUSE) ||
		    ring->arr_hw_rh != hw_rh) {
			continue;
		}

		mac_group_rem_ring(rx_grp->arg_gh, ring->arr_rh);

		ring->arr_flags &= ~MAC_PSEUDO_RING_INUSE;
		ring->arr_hw_rh = NULL;
		ring->arr_port = NULL;
		ring->arr_grp = NULL;
		rx_grp->arg_ring_cnt--;
		mac_hwring_clear_passthru(hw_rh);
		break;
	}
}

/*
 * Create pseudo rings over the HW rings of the port.
 *
 * o Create a pseudo ring in rx_grp per HW ring in the port's HW group.
 *
 * o Program existing unicast filters on the pseudo group into the HW group.
 *
 * o Program existing VLAN filters on the pseudo group into the HW group.
 */
static int
aggr_add_pseudo_rx_group(aggr_port_t *port, aggr_pseudo_rx_group_t *rx_grp)
{
	mac_ring_handle_t	hw_rh[MAX_RINGS_PER_GROUP];
	aggr_unicst_addr_t	*addr, *a;
	mac_perim_handle_t	pmph;
	aggr_vlan_t		*avp;
	uint_t			hw_rh_cnt, i;
	int			err = 0;
	uint_t			g_idx = rx_grp->arg_index;

	ASSERT(MAC_PERIM_HELD(port->lp_grp->lg_mh));
	ASSERT3U(g_idx, <, MAX_GROUPS_PER_PORT);
	mac_perim_enter_by_mh(port->lp_mh, &pmph);

	/*
	 * This function must be called after the aggr registers its
	 * MAC and its Rx groups have been initialized.
	 */
	ASSERT(rx_grp->arg_gh != NULL);

	/*
	 * Get the list of the underlying HW rings.
	 */
	hw_rh_cnt = mac_hwrings_idx_get(port->lp_mh, g_idx,
	    &port->lp_hwghs[g_idx], hw_rh, MAC_RING_TYPE_RX);

	/*
	 * Add existing VLAN and unicast address filters to the port.
	 */
	for (avp = list_head(&rx_grp->arg_vlans); avp != NULL;
	    avp = list_next(&rx_grp->arg_vlans, avp)) {
		if ((err = aggr_port_addvlan(port, g_idx, avp->av_vid)) != 0)
			goto err;
	}

	for (addr = rx_grp->arg_macaddr; addr != NULL; addr = addr->aua_next) {
		if ((err = aggr_port_addmac(port, g_idx, addr->aua_addr)) != 0)
			goto err;
	}

	for (i = 0; i < hw_rh_cnt; i++) {
		err = aggr_add_pseudo_rx_ring(port, rx_grp, hw_rh[i]);
		if (err != 0)
			goto err;
	}

	mac_perim_exit(pmph);
	return (0);

err:
	ASSERT(err != 0);

	for (uint_t j = 0; j < i; j++)
		aggr_rem_pseudo_rx_ring(rx_grp, hw_rh[j]);

	for (a = rx_grp->arg_macaddr; a != addr; a = a->aua_next)
		aggr_port_remmac(port, g_idx, a->aua_addr);

	if (avp != NULL)
		avp = list_prev(&rx_grp->arg_vlans, avp);

	for (; avp != NULL; avp = list_prev(&rx_grp->arg_vlans, avp)) {
		int err2;

		if ((err2 = aggr_port_remvlan(port, g_idx, avp->av_vid)) != 0) {
			cmn_err(CE_WARN, "Failed to remove VLAN %u from port %s"
			    ": errno %d.", avp->av_vid,
			    mac_client_name(port->lp_mch), err2);
		}
	}

	port->lp_hwghs[g_idx] = NULL;
	mac_perim_exit(pmph);
	return (err);
}

/*
 * Destroy the pseudo rings mapping to this port and remove all VLAN
 * and unicast filters from this port. Even if there are no underlying
 * HW rings we must still remove the unicast filters to take the port
 * out of promisc mode.
 */
static void
aggr_rem_pseudo_rx_group(aggr_port_t *port, aggr_pseudo_rx_group_t *rx_grp)
{
	mac_ring_handle_t	hw_rh[MAX_RINGS_PER_GROUP];
	aggr_unicst_addr_t	*addr;
	mac_perim_handle_t	pmph;
	uint_t			hw_rh_cnt;
	uint_t			g_idx = rx_grp->arg_index;

	ASSERT(MAC_PERIM_HELD(port->lp_grp->lg_mh));
	ASSERT3U(g_idx, <, MAX_GROUPS_PER_PORT);
	ASSERT3P(rx_grp->arg_gh, !=, NULL);
	mac_perim_enter_by_mh(port->lp_mh, &pmph);

	hw_rh_cnt = mac_hwrings_idx_get(port->lp_mh, g_idx, NULL, hw_rh,
	    MAC_RING_TYPE_RX);

	for (uint_t i = 0; i < hw_rh_cnt; i++)
		aggr_rem_pseudo_rx_ring(rx_grp, hw_rh[i]);

	for (addr = rx_grp->arg_macaddr; addr != NULL; addr = addr->aua_next)
		aggr_port_remmac(port, g_idx, addr->aua_addr);

	for (aggr_vlan_t *avp = list_head(&rx_grp->arg_vlans); avp != NULL;
	    avp = list_next(&rx_grp->arg_vlans, avp)) {
		int err;

		if ((err = aggr_port_remvlan(port, g_idx, avp->av_vid)) != 0) {
			cmn_err(CE_WARN, "Failed to remove VLAN %u from port %s"
			    ": errno %d.", avp->av_vid,
			    mac_client_name(port->lp_mch), err);
		}
	}

	port->lp_hwghs[g_idx] = NULL;
	mac_perim_exit(pmph);
}

/*
 * Add a pseudo TX ring for the given HW ring handle.
 */
static int
aggr_add_pseudo_tx_ring(aggr_port_t *port,
    aggr_pseudo_tx_group_t *tx_grp, mac_ring_handle_t hw_rh,
    mac_ring_handle_t *pseudo_rh)
{
	aggr_pseudo_tx_ring_t	*ring;
	int			err;
	int			i;

	ASSERT(MAC_PERIM_HELD(port->lp_mh));
	for (i = 0; i < MAX_RINGS_PER_GROUP; i++) {
		ring = tx_grp->atg_rings + i;
		if (!(ring->atr_flags & MAC_PSEUDO_RING_INUSE))
			break;
	}
	/*
	 * No slot for this new TX ring.
	 */
	if (i == MAX_RINGS_PER_GROUP)
		return (EIO);
	/*
	 * The following 4 statements needs to be done before
	 * calling mac_group_add_ring(). Otherwise it will
	 * result in an assertion failure in mac_init_ring().
	 */
	ring->atr_flags |= MAC_PSEUDO_RING_INUSE;
	ring->atr_hw_rh = hw_rh;
	ring->atr_port = port;
	tx_grp->atg_ring_cnt++;

	/*
	 * The TX side has no concept of ring groups unlike RX groups.
	 * There is just a single group which stores all the TX rings.
	 * This group will be used to store aggr's pseudo TX rings.
	 */
	if ((err = mac_group_add_ring(tx_grp->atg_gh, i)) != 0) {
		ring->atr_flags &= ~MAC_PSEUDO_RING_INUSE;
		ring->atr_hw_rh = NULL;
		ring->atr_port = NULL;
		tx_grp->atg_ring_cnt--;
	} else {
		*pseudo_rh = mac_find_ring(tx_grp->atg_gh, i);
		if (hw_rh != NULL) {
			mac_hwring_setup(hw_rh, (mac_resource_handle_t)ring,
			    mac_find_ring(tx_grp->atg_gh, i));
		}
	}

	return (err);
}

/*
 * Remove the pseudo TX ring of the given HW ring handle.
 */
static void
aggr_rem_pseudo_tx_ring(aggr_pseudo_tx_group_t *tx_grp,
    mac_ring_handle_t pseudo_hw_rh)
{
	aggr_pseudo_tx_ring_t	*ring;
	int			i;

	for (i = 0; i < MAX_RINGS_PER_GROUP; i++) {
		ring = tx_grp->atg_rings + i;
		if (ring->atr_rh != pseudo_hw_rh)
			continue;

		ASSERT(ring->atr_flags & MAC_PSEUDO_RING_INUSE);
		mac_group_rem_ring(tx_grp->atg_gh, pseudo_hw_rh);
		ring->atr_flags &= ~MAC_PSEUDO_RING_INUSE;
		mac_hwring_teardown(ring->atr_hw_rh);
		ring->atr_hw_rh = NULL;
		ring->atr_port = NULL;
		tx_grp->atg_ring_cnt--;
		break;
	}
}

/*
 * This function is called to create pseudo rings over hardware rings of
 * the underlying device. There is a 1:1 mapping between the pseudo TX
 * rings of the aggr and the hardware rings of the underlying port.
 */
static int
aggr_add_pseudo_tx_group(aggr_port_t *port, aggr_pseudo_tx_group_t *tx_grp)
{
	aggr_grp_t		*grp = port->lp_grp;
	mac_ring_handle_t	hw_rh[MAX_RINGS_PER_GROUP], pseudo_rh;
	mac_perim_handle_t	pmph;
	int			hw_rh_cnt, i = 0, j;
	int			err = 0;

	ASSERT(MAC_PERIM_HELD(grp->lg_mh));
	mac_perim_enter_by_mh(port->lp_mh, &pmph);

	/*
	 * Get the list the the underlying HW rings.
	 */
	hw_rh_cnt = mac_hwrings_get(port->lp_mch, NULL, hw_rh,
	    MAC_RING_TYPE_TX);

	/*
	 * Even if the underlying NIC does not have TX rings, we
	 * still make a psuedo TX ring for that NIC with NULL as
	 * the ring handle.
	 */
	if (hw_rh_cnt == 0)
		port->lp_tx_ring_cnt = 1;
	else
		port->lp_tx_ring_cnt = hw_rh_cnt;

	port->lp_tx_rings = kmem_zalloc((sizeof (mac_ring_handle_t *) *
	    port->lp_tx_ring_cnt), KM_SLEEP);
	port->lp_pseudo_tx_rings = kmem_zalloc((sizeof (mac_ring_handle_t *) *
	    port->lp_tx_ring_cnt), KM_SLEEP);

	if (hw_rh_cnt == 0) {
		if ((err = aggr_add_pseudo_tx_ring(port, tx_grp,
		    NULL, &pseudo_rh)) == 0) {
			port->lp_tx_rings[0] = NULL;
			port->lp_pseudo_tx_rings[0] = pseudo_rh;
		}
	} else {
		for (i = 0; err == 0 && i < hw_rh_cnt; i++) {
			err = aggr_add_pseudo_tx_ring(port,
			    tx_grp, hw_rh[i], &pseudo_rh);
			if (err != 0)
				break;
			port->lp_tx_rings[i] = hw_rh[i];
			port->lp_pseudo_tx_rings[i] = pseudo_rh;
		}
	}

	if (err != 0) {
		if (hw_rh_cnt != 0) {
			for (j = 0; j < i; j++) {
				aggr_rem_pseudo_tx_ring(tx_grp,
				    port->lp_pseudo_tx_rings[j]);
			}
		}
		kmem_free(port->lp_tx_rings,
		    (sizeof (mac_ring_handle_t *) * port->lp_tx_ring_cnt));
		kmem_free(port->lp_pseudo_tx_rings,
		    (sizeof (mac_ring_handle_t *) * port->lp_tx_ring_cnt));
		port->lp_tx_ring_cnt = 0;
	} else {
		port->lp_tx_grp_added = B_TRUE;
		port->lp_tx_notify_mh = mac_client_tx_notify(port->lp_mch,
		    aggr_tx_ring_update, port);
	}
	mac_perim_exit(pmph);
	aggr_grp_update_default(grp);
	return (err);
}

/*
 * This function is called by aggr to remove pseudo TX rings over the
 * HW rings of the underlying port.
 */
static void
aggr_rem_pseudo_tx_group(aggr_port_t *port, aggr_pseudo_tx_group_t *tx_grp)
{
	aggr_grp_t		*grp = port->lp_grp;
	mac_perim_handle_t	pmph;
	int			i;

	ASSERT(MAC_PERIM_HELD(grp->lg_mh));
	mac_perim_enter_by_mh(port->lp_mh, &pmph);

	if (!port->lp_tx_grp_added)
		goto done;

	ASSERT(tx_grp->atg_gh != NULL);

	for (i = 0; i < port->lp_tx_ring_cnt; i++)
		aggr_rem_pseudo_tx_ring(tx_grp, port->lp_pseudo_tx_rings[i]);

	kmem_free(port->lp_tx_rings,
	    (sizeof (mac_ring_handle_t *) * port->lp_tx_ring_cnt));
	kmem_free(port->lp_pseudo_tx_rings,
	    (sizeof (mac_ring_handle_t *) * port->lp_tx_ring_cnt));

	port->lp_tx_ring_cnt = 0;
	(void) mac_client_tx_notify(port->lp_mch, NULL, port->lp_tx_notify_mh);
	port->lp_tx_grp_added = B_FALSE;
	aggr_grp_update_default(grp);
done:
	mac_perim_exit(pmph);
}

static int
aggr_pseudo_disable_intr(mac_intr_handle_t ih)
{
	aggr_pseudo_rx_ring_t *rr_ring = (aggr_pseudo_rx_ring_t *)ih;
	return (mac_hwring_disable_intr(rr_ring->arr_hw_rh));
}

static int
aggr_pseudo_enable_intr(mac_intr_handle_t ih)
{
	aggr_pseudo_rx_ring_t *rr_ring = (aggr_pseudo_rx_ring_t *)ih;
	return (mac_hwring_enable_intr(rr_ring->arr_hw_rh));
}

/*
<<<<<<< HEAD
 * Start the pseudo ring. Since the pseudo ring is just an abstraction
 * over an actual HW ring, the real task is to start the underlying HW
 * ring.
=======
 * Here we need to start the pseudo-ring. As MAC already ensures that the
 * underlying device is set up, all we need to do is save the ring generation.
 *
 * Note, we don't end up wanting to use the underlying mac_hwring_start/stop
 * functions here as those don't actually stop and start the ring, they just
 * quiesce the ring. Regardless of whether the aggr is logically up or not, we
 * want to make sure that we can receive traffic for LACP.
>>>>>>> 8b68969e
 */
static int
aggr_pseudo_start_rx_ring(mac_ring_driver_t arg, uint64_t mr_gen)
{
<<<<<<< HEAD
	int err;
	aggr_pseudo_rx_ring_t *rr_ring = (aggr_pseudo_rx_ring_t *)arg;

	err = mac_hwring_start(rr_ring->arr_hw_rh);

	if (err != 0)
		return (err);

	rr_ring->arr_gen = mr_gen;
	return (err);
}

/*
 * Stop the pseudo ring. Since the pseudo ring is just an abstraction
 * over an actual HW ring, the real task is to stop the underlying HW
 * ring.
 */
static void
aggr_pseudo_stop_rx_ring(mac_ring_driver_t arg)
{
	aggr_pseudo_rx_ring_t *rr_ring = (aggr_pseudo_rx_ring_t *)arg;

	/*
	 * The rings underlying the default group must stay up to
	 * continue receiving LACP traffic. We would normally never
	 * stop the default Rx rings because of the primary MAC
	 * client; but aggr's primary MAC client doesn't call
	 * mac_unicast_add() and thus mi_active is 0 when the last
	 * non-primary client is deleted.
	 */
	if (rr_ring->arr_grp->arg_index != 0)
		mac_hwring_stop(rr_ring->arr_hw_rh);
=======
	aggr_pseudo_rx_ring_t *rr_ring = (aggr_pseudo_rx_ring_t *)arg;

	rr_ring->arr_gen = mr_gen;
	return (0);
>>>>>>> 8b68969e
}

/*
 * Add one or more ports to an existing link aggregation group.
 */
int
aggr_grp_add_ports(datalink_id_t linkid, uint_t nports, boolean_t force,
    laioc_port_t *ports)
{
	int rc;
	uint_t port_added = 0;
	uint_t grp_added;
	aggr_grp_t *grp = NULL;
	aggr_port_t *port;
	boolean_t link_state_changed = B_FALSE;
	mac_perim_handle_t mph, pmph;

	/* Get the aggr corresponding to linkid. */
	rw_enter(&aggr_grp_lock, RW_READER);
	if (mod_hash_find(aggr_grp_hash, GRP_HASH_KEY(linkid),
	    (mod_hash_val_t *)&grp) != 0) {
		rw_exit(&aggr_grp_lock);
		return (ENOENT);
	}
	AGGR_GRP_REFHOLD(grp);

	/*
	 * Hold the perimeter so that the aggregation can't be destroyed.
	 */
	mac_perim_enter_by_mh(grp->lg_mh, &mph);
	rw_exit(&aggr_grp_lock);

	/* Add the specified ports to the aggr. */
	for (uint_t i = 0; i < nports; i++) {
		grp_added = 0;

		if ((rc = aggr_grp_add_port(grp, ports[i].lp_linkid,
		    force, &port)) != 0) {
			goto bail;
		}

		ASSERT(port != NULL);
		port_added++;

		/* check capabilities */
		if (!aggr_grp_capab_check(grp, port) ||
		    !aggr_grp_sdu_check(grp, port) ||
		    !aggr_grp_margin_check(grp, port)) {
			rc = ENOTSUP;
			goto bail;
		}

		/*
		 * Create the pseudo ring for each HW ring of the underlying
		 * port.
		 */
		rc = aggr_add_pseudo_tx_group(port, &grp->lg_tx_group);
		if (rc != 0)
			goto bail;

		for (uint_t j = 0; j < grp->lg_rx_group_count; j++) {
			rc = aggr_add_pseudo_rx_group(port,
			    &grp->lg_rx_groups[j]);

			if (rc != 0)
				goto bail;

			grp_added++;
		}

		mac_perim_enter_by_mh(port->lp_mh, &pmph);

		/* set LACP mode */
		aggr_port_lacp_set_mode(grp, port);

		/* start port if group has already been started */
		if (grp->lg_started) {
			rc = aggr_port_start(port);
			if (rc != 0) {
				mac_perim_exit(pmph);
				goto bail;
			}

			/*
			 * Turn on the promiscuous mode over the port when it
			 * is requested to be turned on to receive the
			 * non-primary address over a port, or the promiscuous
			 * mode is enabled over the aggr.
			 */
			if (grp->lg_promisc || port->lp_prom_addr != NULL) {
				rc = aggr_port_promisc(port, B_TRUE);
				if (rc != 0) {
					mac_perim_exit(pmph);
					goto bail;
				}
			}
		}
		mac_perim_exit(pmph);

		/*
		 * Attach each port if necessary.
		 */
		if (aggr_port_notify_link(grp, port))
			link_state_changed = B_TRUE;

		/*
		 * Initialize the callback functions for this port.
		 */
		aggr_port_init_callbacks(port);
	}

	/* update the MAC address of the constituent ports */
	if (aggr_grp_update_ports_mac(grp))
		link_state_changed = B_TRUE;

	if (link_state_changed)
		mac_link_update(grp->lg_mh, grp->lg_link_state);

bail:
	if (rc != 0) {
		/* stop and remove ports that have been added */
		for (uint_t i = 0; i < port_added; i++) {
			uint_t grp_remove;

			port = aggr_grp_port_lookup(grp, ports[i].lp_linkid);
			ASSERT(port != NULL);

			if (grp->lg_started) {
				mac_perim_enter_by_mh(port->lp_mh, &pmph);
				(void) aggr_port_promisc(port, B_FALSE);
				aggr_port_stop(port);
				mac_perim_exit(pmph);
			}

			aggr_rem_pseudo_tx_group(port, &grp->lg_tx_group);

			/*
			 * Only the last port could have a partial set
			 * of groups added.
			 */
			grp_remove = (i + 1 == port_added) ? grp_added :
			    grp->lg_rx_group_count;

			for (uint_t j = 0; j < grp_remove; j++) {
				aggr_rem_pseudo_rx_group(port,
				    &grp->lg_rx_groups[j]);
			}

			(void) aggr_grp_rem_port(grp, port, NULL, NULL);
		}
	}

	mac_perim_exit(mph);
	AGGR_GRP_REFRELE(grp);
	return (rc);
}

static int
aggr_grp_modify_common(aggr_grp_t *grp, uint8_t update_mask, uint32_t policy,
    boolean_t mac_fixed, const uchar_t *mac_addr, aggr_lacp_mode_t lacp_mode,
    aggr_lacp_timer_t lacp_timer)
{
	boolean_t mac_addr_changed = B_FALSE;
	boolean_t link_state_changed = B_FALSE;
	mac_perim_handle_t pmph;

	ASSERT(MAC_PERIM_HELD(grp->lg_mh));

	/* validate fixed address if specified */
	if ((update_mask & AGGR_MODIFY_MAC) && mac_fixed &&
	    ((bcmp(aggr_zero_mac, mac_addr, ETHERADDRL) == 0) ||
	    (mac_addr[0] & 0x01))) {
		return (EINVAL);
	}

	/* update policy if requested */
	if (update_mask & AGGR_MODIFY_POLICY)
		aggr_send_update_policy(grp, policy);

	/* update unicast MAC address if requested */
	if (update_mask & AGGR_MODIFY_MAC) {
		if (mac_fixed) {
			/* user-supplied MAC address */
			grp->lg_mac_addr_port = NULL;
			if (bcmp(mac_addr, grp->lg_addr, ETHERADDRL) != 0) {
				bcopy(mac_addr, grp->lg_addr, ETHERADDRL);
				mac_addr_changed = B_TRUE;
			}
		} else if (grp->lg_addr_fixed) {
			/* switch from user-supplied to automatic */
			aggr_port_t *port = grp->lg_ports;

			mac_perim_enter_by_mh(port->lp_mh, &pmph);
			bcopy(port->lp_addr, grp->lg_addr, ETHERADDRL);
			grp->lg_mac_addr_port = port;
			mac_addr_changed = B_TRUE;
			mac_perim_exit(pmph);
		}
		grp->lg_addr_fixed = mac_fixed;
	}

	if (mac_addr_changed)
		link_state_changed = aggr_grp_update_ports_mac(grp);

	if (update_mask & AGGR_MODIFY_LACP_MODE)
		aggr_lacp_update_mode(grp, lacp_mode);

	if (update_mask & AGGR_MODIFY_LACP_TIMER)
		aggr_lacp_update_timer(grp, lacp_timer);

	if (link_state_changed)
		mac_link_update(grp->lg_mh, grp->lg_link_state);

	if (mac_addr_changed)
		mac_unicst_update(grp->lg_mh, grp->lg_addr);

	return (0);
}

/*
 * Update properties of an existing link aggregation group.
 */
int
aggr_grp_modify(datalink_id_t linkid, uint8_t update_mask, uint32_t policy,
    boolean_t mac_fixed, const uchar_t *mac_addr, aggr_lacp_mode_t lacp_mode,
    aggr_lacp_timer_t lacp_timer)
{
	aggr_grp_t *grp = NULL;
	mac_perim_handle_t mph;
	int err;

	/* get group corresponding to linkid */
	rw_enter(&aggr_grp_lock, RW_READER);
	if (mod_hash_find(aggr_grp_hash, GRP_HASH_KEY(linkid),
	    (mod_hash_val_t *)&grp) != 0) {
		rw_exit(&aggr_grp_lock);
		return (ENOENT);
	}
	AGGR_GRP_REFHOLD(grp);

	/*
	 * Hold the perimeter so that the aggregation won't be destroyed.
	 */
	mac_perim_enter_by_mh(grp->lg_mh, &mph);
	rw_exit(&aggr_grp_lock);

	err = aggr_grp_modify_common(grp, update_mask, policy, mac_fixed,
	    mac_addr, lacp_mode, lacp_timer);

	mac_perim_exit(mph);
	AGGR_GRP_REFRELE(grp);
	return (err);
}

/*
 * Create a new link aggregation group upon request from administrator.
 * Returns 0 on success, an errno on failure.
 */
int
aggr_grp_create(datalink_id_t linkid, uint32_t key, uint_t nports,
    laioc_port_t *ports, uint32_t policy, boolean_t mac_fixed, boolean_t force,
    uchar_t *mac_addr, aggr_lacp_mode_t lacp_mode, aggr_lacp_timer_t lacp_timer,
    cred_t *credp)
{
	aggr_grp_t *grp = NULL;
	aggr_port_t *port;
	mac_register_t *mac;
	boolean_t link_state_changed;
	mac_perim_handle_t mph;
	int err;
	int i;
	kt_did_t tid = 0;

	/* need at least one port */
	if (nports == 0)
		return (EINVAL);

	rw_enter(&aggr_grp_lock, RW_WRITER);

	/* does a group with the same linkid already exist? */
	err = mod_hash_find(aggr_grp_hash, GRP_HASH_KEY(linkid),
	    (mod_hash_val_t *)&grp);
	if (err == 0) {
		rw_exit(&aggr_grp_lock);
		return (EEXIST);
	}

	grp = kmem_cache_alloc(aggr_grp_cache, KM_SLEEP);

	grp->lg_refs = 1;
	grp->lg_closing = B_FALSE;
	grp->lg_force = force;
	grp->lg_linkid = linkid;
	grp->lg_zoneid = crgetzoneid(credp);
	grp->lg_ifspeed = 0;
	grp->lg_link_state = LINK_STATE_UNKNOWN;
	grp->lg_link_duplex = LINK_DUPLEX_UNKNOWN;
	grp->lg_started = B_FALSE;
	grp->lg_promisc = B_FALSE;
	grp->lg_lacp_done = B_FALSE;
	grp->lg_tx_notify_done = B_FALSE;
	grp->lg_lacp_head = grp->lg_lacp_tail = NULL;
	grp->lg_lacp_rx_thread = thread_create(NULL, 0,
	    aggr_lacp_rx_thread, grp, 0, &p0, TS_RUN, minclsyspri);
	grp->lg_tx_notify_thread = thread_create(NULL, 0,
	    aggr_tx_notify_thread, grp, 0, &p0, TS_RUN, minclsyspri);
	grp->lg_tx_blocked_rings = kmem_zalloc((sizeof (mac_ring_handle_t *) *
	    MAX_RINGS_PER_GROUP), KM_SLEEP);
	grp->lg_tx_blocked_cnt = 0;
	bzero(&grp->lg_rx_groups,
	    sizeof (aggr_pseudo_rx_group_t) * MAX_GROUPS_PER_PORT);
	bzero(&grp->lg_tx_group, sizeof (aggr_pseudo_tx_group_t));
	aggr_lacp_init_grp(grp);

	/* add MAC ports to group */
	grp->lg_ports = NULL;
	grp->lg_nports = 0;
	grp->lg_nattached_ports = 0;
	grp->lg_ntx_ports = 0;

	/*
	 * If key is not specified by the user, allocate the key.
	 */
	if ((key == 0) && ((key = (uint32_t)id_alloc(key_ids)) == 0)) {
		err = ENOMEM;
		goto bail;
	}
	grp->lg_key = key;

	for (i = 0; i < nports; i++) {
		err = aggr_grp_add_port(grp, ports[i].lp_linkid, force, &port);
		if (err != 0)
			goto bail;
	}

	grp->lg_rx_group_count = 1;

	for (i = 0, port = grp->lg_ports; port != NULL;
	     i++, port = port->lp_next) {
		uint_t num_rgroups;

		mac_perim_enter_by_mh(port->lp_mh, &mph);
		num_rgroups = mac_get_num_rx_groups(port->lp_mh);
		mac_perim_exit(mph);

		/*
		 * Utilize all the groups in a port. If some ports
		 * have less groups than others, then traffic destined
		 * for the same unicast address may be HW classified
		 * on some ports but SW classified by aggr when
		 * arriving on other ports.
		 */
		grp->lg_rx_group_count = MAX(grp->lg_rx_group_count,
		    num_rgroups);
	}

	/*
	 * There could be cases where the hardware provides more
	 * groups than aggr can support. Make sure we never go above
	 * the max aggr can support.
	 */
	grp->lg_rx_group_count = MIN(grp->lg_rx_group_count,
	    MAX_GROUPS_PER_PORT);

	ASSERT3U(grp->lg_rx_group_count, >, 0);
	for (i = 0; i < MAX_GROUPS_PER_PORT; i++) {
		grp->lg_rx_groups[i].arg_index = i;
		grp->lg_rx_groups[i].arg_untagged = 0;
		list_create(&(grp->lg_rx_groups[i].arg_vlans),
		    sizeof (aggr_vlan_t), offsetof(aggr_vlan_t, av_link));
	}

	/*
	 * If no explicit MAC address was specified by the administrator,
	 * set it to the MAC address of the first port.
	 */
	grp->lg_addr_fixed = mac_fixed;
	if (grp->lg_addr_fixed) {
		/* validate specified address */
		if (bcmp(aggr_zero_mac, mac_addr, ETHERADDRL) == 0) {
			err = EINVAL;
			goto bail;
		}
		bcopy(mac_addr, grp->lg_addr, ETHERADDRL);
	} else {
		bcopy(grp->lg_ports->lp_addr, grp->lg_addr, ETHERADDRL);
		grp->lg_mac_addr_port = grp->lg_ports;
	}

	/* Set the initial group capabilities. */
	aggr_grp_capab_set(grp);

	if ((mac = mac_alloc(MAC_VERSION)) == NULL) {
		err = ENOMEM;
		goto bail;
	}
	mac->m_type_ident = MAC_PLUGIN_IDENT_ETHER;
	mac->m_driver = grp;
	mac->m_dip = aggr_dip;
	mac->m_instance = grp->lg_key > AGGR_MAX_KEY ? (uint_t)-1 : grp->lg_key;
	mac->m_src_addr = grp->lg_addr;
	mac->m_callbacks = &aggr_m_callbacks;
	mac->m_min_sdu = 0;
	mac->m_max_sdu = grp->lg_max_sdu = aggr_grp_max_sdu(grp);
	mac->m_margin = aggr_grp_max_margin(grp);
	mac->m_v12n = MAC_VIRT_LEVEL1;
	err = mac_register(mac, &grp->lg_mh);
	mac_free(mac);
	if (err != 0)
		goto bail;

	err = dls_devnet_create(grp->lg_mh, grp->lg_linkid, crgetzoneid(credp));
	if (err != 0) {
		(void) mac_unregister(grp->lg_mh);
		grp->lg_mh = NULL;
		goto bail;
	}

	mac_perim_enter_by_mh(grp->lg_mh, &mph);

	/*
	 * Update the MAC address of the constituent ports.
	 * None of the port is attached at this time, the link state of the
	 * aggregation will not change.
	 *
	 * All ports take on the primary MAC address of the aggr
	 * (lg_aggr). At this point, none of the ports are attached;
	 * thus the link state of the aggregation will not change.
	 */
	link_state_changed = aggr_grp_update_ports_mac(grp);
	ASSERT(!link_state_changed);

	/* Update outbound load balancing policy. */
	aggr_send_update_policy(grp, policy);

	/* Set LACP mode. */
	aggr_lacp_set_mode(grp, lacp_mode, lacp_timer);

	/*
	 * Attach each port if necessary.
	 */
	for (port = grp->lg_ports; port != NULL; port = port->lp_next) {
		/*
		 * Create the pseudo ring for each HW ring of the
		 * underlying port. Note that this is done after the
		 * aggr registers its MAC.
		 */
		VERIFY3S(aggr_add_pseudo_tx_group(port, &grp->lg_tx_group),
		    ==, 0);

		for (i = 0; i < grp->lg_rx_group_count; i++) {
			VERIFY3S(aggr_add_pseudo_rx_group(port,
			    &grp->lg_rx_groups[i]), ==, 0);
		}

		if (aggr_port_notify_link(grp, port))
			link_state_changed = B_TRUE;

		/*
		 * Initialize the callback functions for this port.
		 */
		aggr_port_init_callbacks(port);
	}

	if (link_state_changed)
		mac_link_update(grp->lg_mh, grp->lg_link_state);

	/* add new group to hash table */
	err = mod_hash_insert(aggr_grp_hash, GRP_HASH_KEY(linkid),
	    (mod_hash_val_t)grp);
	ASSERT(err == 0);
	aggr_grp_cnt++;

	mac_perim_exit(mph);
	rw_exit(&aggr_grp_lock);
	return (0);

bail:

	grp->lg_closing = B_TRUE;

	port = grp->lg_ports;
	while (port != NULL) {
		aggr_port_t *cport;

		cport = port->lp_next;
		aggr_port_delete(port);
		port = cport;
	}

	/*
	 * Inform the lacp_rx thread to exit.
	 */
	mutex_enter(&grp->lg_lacp_lock);
	grp->lg_lacp_done = B_TRUE;
	cv_signal(&grp->lg_lacp_cv);
	while (grp->lg_lacp_rx_thread != NULL)
		cv_wait(&grp->lg_lacp_cv, &grp->lg_lacp_lock);
	mutex_exit(&grp->lg_lacp_lock);
	/*
	 * Inform the tx_notify thread to exit.
	 */
	mutex_enter(&grp->lg_tx_flowctl_lock);
	if (grp->lg_tx_notify_thread != NULL) {
		tid = grp->lg_tx_notify_thread->t_did;
		grp->lg_tx_notify_done = B_TRUE;
		cv_signal(&grp->lg_tx_flowctl_cv);
	}
	mutex_exit(&grp->lg_tx_flowctl_lock);
	if (tid != 0)
		thread_join(tid);

	kmem_free(grp->lg_tx_blocked_rings,
	    (sizeof (mac_ring_handle_t *) * MAX_RINGS_PER_GROUP));
	rw_exit(&aggr_grp_lock);
	AGGR_GRP_REFRELE(grp);
	return (err);
}

/*
 * Return a pointer to the member of a group with specified linkid.
 */
static aggr_port_t *
aggr_grp_port_lookup(aggr_grp_t *grp, datalink_id_t linkid)
{
	aggr_port_t *port;

	ASSERT(MAC_PERIM_HELD(grp->lg_mh));

	for (port = grp->lg_ports; port != NULL; port = port->lp_next) {
		if (port->lp_linkid == linkid)
			break;
	}

	return (port);
}

/*
 * Stop, detach and remove a port from a link aggregation group.
 */
static int
aggr_grp_rem_port(aggr_grp_t *grp, aggr_port_t *port,
    boolean_t *mac_addr_changedp, boolean_t *link_state_changedp)
{
	int rc = 0;
	aggr_port_t **pport;
	boolean_t mac_addr_changed = B_FALSE;
	boolean_t link_state_changed = B_FALSE;
	mac_perim_handle_t mph;
	uint64_t val;
	uint_t i;
	uint_t stat;

	ASSERT(MAC_PERIM_HELD(grp->lg_mh));
	ASSERT(grp->lg_nports > 1);
	ASSERT(!grp->lg_closing);

	/* unlink port */
	for (pport = &grp->lg_ports; *pport != port;
	    pport = &(*pport)->lp_next) {
		if (*pport == NULL) {
			rc = ENOENT;
			goto done;
		}
	}
	*pport = port->lp_next;

	mac_perim_enter_by_mh(port->lp_mh, &mph);

	/*
	 * If the MAC address of the port being removed was assigned
	 * to the group, update the group MAC address
	 * using the MAC address of a different port.
	 */
	if (!grp->lg_addr_fixed && grp->lg_mac_addr_port == port) {
		/*
		 * Set the MAC address of the group to the
		 * MAC address of its first port.
		 */
		bcopy(grp->lg_ports->lp_addr, grp->lg_addr, ETHERADDRL);
		grp->lg_mac_addr_port = grp->lg_ports;
		mac_addr_changed = B_TRUE;
	}

	link_state_changed = aggr_grp_detach_port(grp, port);

	/*
	 * Add the counter statistics of the ports while it was aggregated
	 * to the group's residual statistics.  This is done by obtaining
	 * the current counter from the underlying MAC then subtracting the
	 * value of the counter at the moment it was added to the
	 * aggregation.
	 */
	for (i = 0; i < MAC_NSTAT; i++) {
		stat = i + MAC_STAT_MIN;
		if (!MAC_STAT_ISACOUNTER(stat))
			continue;
		val = aggr_port_stat(port, stat);
		val -= port->lp_stat[i];
		mutex_enter(&grp->lg_stat_lock);
		grp->lg_stat[i] += val;
		mutex_exit(&grp->lg_stat_lock);
	}
	for (i = 0; i < ETHER_NSTAT; i++) {
		stat = i + MACTYPE_STAT_MIN;
		if (!ETHER_STAT_ISACOUNTER(stat))
			continue;
		val = aggr_port_stat(port, stat);
		val -= port->lp_ether_stat[i];
		mutex_enter(&grp->lg_stat_lock);
		grp->lg_ether_stat[i] += val;
		mutex_exit(&grp->lg_stat_lock);
	}

	grp->lg_nports--;
	mac_perim_exit(mph);

	aggr_rem_pseudo_tx_group(port, &grp->lg_tx_group);
	aggr_port_delete(port);

	/*
	 * If the group MAC address has changed, update the MAC address of
	 * the remaining constituent ports according to the new MAC
	 * address of the group.
	 */
	if (mac_addr_changed && aggr_grp_update_ports_mac(grp))
		link_state_changed = B_TRUE;

done:
	if (mac_addr_changedp != NULL)
		*mac_addr_changedp = mac_addr_changed;
	if (link_state_changedp != NULL)
		*link_state_changedp = link_state_changed;

	return (rc);
}

/*
 * Remove one or more ports from an existing link aggregation group.
 */
int
aggr_grp_rem_ports(datalink_id_t linkid, uint_t nports, laioc_port_t *ports)
{
	int rc = 0, i;
	aggr_grp_t *grp = NULL;
	aggr_port_t *port;
	boolean_t mac_addr_update = B_FALSE, mac_addr_changed;
	boolean_t link_state_update = B_FALSE, link_state_changed;
	mac_perim_handle_t mph, pmph;

	/* get group corresponding to linkid */
	rw_enter(&aggr_grp_lock, RW_READER);
	if (mod_hash_find(aggr_grp_hash, GRP_HASH_KEY(linkid),
	    (mod_hash_val_t *)&grp) != 0) {
		rw_exit(&aggr_grp_lock);
		return (ENOENT);
	}
	AGGR_GRP_REFHOLD(grp);

	/*
	 * Hold the perimeter so that the aggregation won't be destroyed.
	 */
	mac_perim_enter_by_mh(grp->lg_mh, &mph);
	rw_exit(&aggr_grp_lock);

	/* we need to keep at least one port per group */
	if (nports >= grp->lg_nports) {
		rc = EINVAL;
		goto bail;
	}

	/* first verify that all the groups are valid */
	for (i = 0; i < nports; i++) {
		if (aggr_grp_port_lookup(grp, ports[i].lp_linkid) == NULL) {
			/* port not found */
			rc = ENOENT;
			goto bail;
		}
	}

	/* clear the promiscous mode for the specified ports */
	for (i = 0; i < nports && rc == 0; i++) {
		/* lookup port */
		port = aggr_grp_port_lookup(grp, ports[i].lp_linkid);
		ASSERT(port != NULL);

		mac_perim_enter_by_mh(port->lp_mh, &pmph);
		rc = aggr_port_promisc(port, B_FALSE);
		mac_perim_exit(pmph);
	}
	if (rc != 0) {
		for (i = 0; i < nports; i++) {
			port = aggr_grp_port_lookup(grp,
			    ports[i].lp_linkid);
			ASSERT(port != NULL);

			/*
			 * Turn the promiscuous mode back on if it is required
			 * to receive the non-primary address over a port, or
			 * the promiscous mode is enabled over the aggr.
			 */
			mac_perim_enter_by_mh(port->lp_mh, &pmph);
			if (port->lp_started && (grp->lg_promisc ||
			    port->lp_prom_addr != NULL)) {
				(void) aggr_port_promisc(port, B_TRUE);
			}
			mac_perim_exit(pmph);
		}
		goto bail;
	}

	/* remove the specified ports from group */
	for (i = 0; i < nports; i++) {
		/* lookup port */
		port = aggr_grp_port_lookup(grp, ports[i].lp_linkid);
		ASSERT(port != NULL);

		/* stop port if group has already been started */
		if (grp->lg_started) {
			mac_perim_enter_by_mh(port->lp_mh, &pmph);
			aggr_port_stop(port);
			mac_perim_exit(pmph);
		}

		/*
		 * aggr_rem_pseudo_tx_group() is not called here. Instead
		 * it is called from inside aggr_grp_rem_port() after the
		 * port has been detached. The reason is that
		 * aggr_rem_pseudo_tx_group() removes one ring at a time
		 * and if there is still traffic going on, then there
		 * is the possibility of aggr_find_tx_ring() returning a
		 * removed ring for transmission. Once the port has been
		 * detached, that port will not be used and
		 * aggr_find_tx_ring() will not return any rings
		 * belonging to it.
		 */
		for (i = 0; i < grp->lg_rx_group_count; i++)
			aggr_rem_pseudo_rx_group(port, &grp->lg_rx_groups[i]);

		/* remove port from group */
		rc = aggr_grp_rem_port(grp, port, &mac_addr_changed,
		    &link_state_changed);
		ASSERT(rc == 0);
		mac_addr_update = mac_addr_update || mac_addr_changed;
		link_state_update = link_state_update || link_state_changed;
	}

bail:
	if (mac_addr_update)
		mac_unicst_update(grp->lg_mh, grp->lg_addr);
	if (link_state_update)
		mac_link_update(grp->lg_mh, grp->lg_link_state);

	mac_perim_exit(mph);
	AGGR_GRP_REFRELE(grp);

	return (rc);
}

int
aggr_grp_delete(datalink_id_t linkid, cred_t *cred)
{
	aggr_grp_t *grp = NULL;
	aggr_port_t *port, *cport;
	datalink_id_t tmpid;
	mod_hash_val_t val;
	mac_perim_handle_t mph, pmph;
	int err;
	kt_did_t tid = 0;

	rw_enter(&aggr_grp_lock, RW_WRITER);

	if (mod_hash_find(aggr_grp_hash, GRP_HASH_KEY(linkid),
	    (mod_hash_val_t *)&grp) != 0) {
		rw_exit(&aggr_grp_lock);
		return (ENOENT);
	}

	/*
	 * Note that dls_devnet_destroy() must be called before lg_lock is
	 * held. Otherwise, it will deadlock if another thread is in
	 * aggr_m_stat() and thus has a kstat_hold() on the kstats that
	 * dls_devnet_destroy() needs to delete.
	 */
	if ((err = dls_devnet_destroy(grp->lg_mh, &tmpid, B_TRUE)) != 0) {
		rw_exit(&aggr_grp_lock);
		return (err);
	}
	ASSERT(linkid == tmpid);

	/*
	 * Unregister from the MAC service module. Since this can
	 * fail if a client hasn't closed the MAC port, we gracefully
	 * fail the operation.
	 */
	if ((err = mac_disable(grp->lg_mh)) != 0) {
		(void) dls_devnet_create(grp->lg_mh, linkid, crgetzoneid(cred));
		rw_exit(&aggr_grp_lock);
		return (err);
	}
	(void) mod_hash_remove(aggr_grp_hash, GRP_HASH_KEY(linkid), &val);
	ASSERT(grp == (aggr_grp_t *)val);

	ASSERT(aggr_grp_cnt > 0);
	aggr_grp_cnt--;
	rw_exit(&aggr_grp_lock);

	/*
	 * Inform the lacp_rx thread to exit.
	 */
	mutex_enter(&grp->lg_lacp_lock);
	grp->lg_lacp_done = B_TRUE;
	cv_signal(&grp->lg_lacp_cv);
	while (grp->lg_lacp_rx_thread != NULL)
		cv_wait(&grp->lg_lacp_cv, &grp->lg_lacp_lock);
	mutex_exit(&grp->lg_lacp_lock);
	/*
	 * Inform the tx_notify_thread to exit.
	 */
	mutex_enter(&grp->lg_tx_flowctl_lock);
	if (grp->lg_tx_notify_thread != NULL) {
		tid = grp->lg_tx_notify_thread->t_did;
		grp->lg_tx_notify_done = B_TRUE;
		cv_signal(&grp->lg_tx_flowctl_cv);
	}
	mutex_exit(&grp->lg_tx_flowctl_lock);
	if (tid != 0)
		thread_join(tid);

	mac_perim_enter_by_mh(grp->lg_mh, &mph);

	grp->lg_closing = B_TRUE;
	/* detach and free MAC ports associated with group */
	port = grp->lg_ports;
	while (port != NULL) {
		cport = port->lp_next;
		mac_perim_enter_by_mh(port->lp_mh, &pmph);
		if (grp->lg_started)
			aggr_port_stop(port);
		(void) aggr_grp_detach_port(grp, port);
		mac_perim_exit(pmph);
		aggr_rem_pseudo_tx_group(port, &grp->lg_tx_group);
		for (uint_t i = 0; i < grp->lg_rx_group_count; i++)
			aggr_rem_pseudo_rx_group(port, &grp->lg_rx_groups[i]);
		aggr_port_delete(port);
		port = cport;
	}

	mac_perim_exit(mph);

	kmem_free(grp->lg_tx_blocked_rings,
	    (sizeof (mac_ring_handle_t *) * MAX_RINGS_PER_GROUP));
	/*
	 * Wait for the port's lacp timer thread and its notification callback
	 * to exit before calling mac_unregister() since both needs to access
	 * the mac perimeter of the grp.
	 */
	aggr_grp_port_wait(grp);

	VERIFY(mac_unregister(grp->lg_mh) == 0);
	grp->lg_mh = NULL;

	for (uint_t i = 0; i < MAX_GROUPS_PER_PORT; i++) {
		list_destroy(&(grp->lg_rx_groups[i].arg_vlans));
	}

	AGGR_GRP_REFRELE(grp);
	return (0);
}

void
aggr_grp_free(aggr_grp_t *grp)
{
	ASSERT(grp->lg_refs == 0);
	ASSERT(grp->lg_port_ref == 0);
	if (grp->lg_key > AGGR_MAX_KEY) {
		id_free(key_ids, grp->lg_key);
		grp->lg_key = 0;
	}
	kmem_cache_free(aggr_grp_cache, grp);
}

int
aggr_grp_info(datalink_id_t linkid, void *fn_arg,
    aggr_grp_info_new_grp_fn_t new_grp_fn,
    aggr_grp_info_new_port_fn_t new_port_fn, cred_t *cred)
{
	aggr_grp_t	*grp;
	aggr_port_t	*port;
	mac_perim_handle_t mph, pmph;
	int		rc = 0;

	/*
	 * Make sure that the aggregation link is visible from the caller's
	 * zone.
	 */
	if (!dls_devnet_islinkvisible(linkid, crgetzoneid(cred)))
		return (ENOENT);

	rw_enter(&aggr_grp_lock, RW_READER);

	if (mod_hash_find(aggr_grp_hash, GRP_HASH_KEY(linkid),
	    (mod_hash_val_t *)&grp) != 0) {
		rw_exit(&aggr_grp_lock);
		return (ENOENT);
	}
	AGGR_GRP_REFHOLD(grp);

	mac_perim_enter_by_mh(grp->lg_mh, &mph);
	rw_exit(&aggr_grp_lock);

	rc = new_grp_fn(fn_arg, grp->lg_linkid,
	    (grp->lg_key > AGGR_MAX_KEY) ? 0 : grp->lg_key, grp->lg_addr,
	    grp->lg_addr_fixed, grp->lg_force, grp->lg_tx_policy,
	    grp->lg_nports, grp->lg_lacp_mode, grp->aggr.PeriodicTimer);

	if (rc != 0)
		goto bail;

	for (port = grp->lg_ports; port != NULL; port = port->lp_next) {
		mac_perim_enter_by_mh(port->lp_mh, &pmph);
		rc = new_port_fn(fn_arg, port->lp_linkid, port->lp_addr,
		    port->lp_state, &port->lp_lacp.ActorOperPortState);
		mac_perim_exit(pmph);

		if (rc != 0)
			goto bail;
	}

bail:
	mac_perim_exit(mph);
	AGGR_GRP_REFRELE(grp);
	return (rc);
}

/*ARGSUSED*/
static void
aggr_m_ioctl(void *arg, queue_t *q, mblk_t *mp)
{
	miocnak(q, mp, 0, ENOTSUP);
}

static int
aggr_grp_stat(aggr_grp_t *grp, uint_t stat, uint64_t *val)
{
	aggr_port_t	*port;
	uint_t		stat_index;

	ASSERT(MUTEX_HELD(&grp->lg_stat_lock));

	/* We only aggregate counter statistics. */
	if (IS_MAC_STAT(stat) && !MAC_STAT_ISACOUNTER(stat) ||
	    IS_MACTYPE_STAT(stat) && !ETHER_STAT_ISACOUNTER(stat)) {
		return (ENOTSUP);
	}

	/*
	 * Counter statistics for a group are computed by aggregating the
	 * counters of the members MACs while they were aggregated, plus
	 * the residual counter of the group itself, which is updated each
	 * time a MAC is removed from the group.
	 */
	*val = 0;
	for (port = grp->lg_ports; port != NULL; port = port->lp_next) {
		/* actual port statistic */
		*val += aggr_port_stat(port, stat);
		/*
		 * minus the port stat when it was added, plus any residual
		 * amount for the group.
		 */
		if (IS_MAC_STAT(stat)) {
			stat_index = stat - MAC_STAT_MIN;
			*val -= port->lp_stat[stat_index];
			*val += grp->lg_stat[stat_index];
		} else if (IS_MACTYPE_STAT(stat)) {
			stat_index = stat - MACTYPE_STAT_MIN;
			*val -= port->lp_ether_stat[stat_index];
			*val += grp->lg_ether_stat[stat_index];
		}
	}
	return (0);
}

int
aggr_rx_ring_stat(mac_ring_driver_t rdriver, uint_t stat, uint64_t *val)
{
	aggr_pseudo_rx_ring_t   *rx_ring = (aggr_pseudo_rx_ring_t *)rdriver;

	if (rx_ring->arr_hw_rh != NULL) {
		*val = mac_pseudo_rx_ring_stat_get(rx_ring->arr_hw_rh, stat);
	} else {
		aggr_port_t	*port = rx_ring->arr_port;

		*val = mac_stat_get(port->lp_mh, stat);

	}
	return (0);
}

int
aggr_tx_ring_stat(mac_ring_driver_t rdriver, uint_t stat, uint64_t *val)
{
	aggr_pseudo_tx_ring_t   *tx_ring = (aggr_pseudo_tx_ring_t *)rdriver;

	if (tx_ring->atr_hw_rh != NULL) {
		*val = mac_pseudo_tx_ring_stat_get(tx_ring->atr_hw_rh, stat);
	} else {
		aggr_port_t	*port = tx_ring->atr_port;

		*val = mac_stat_get(port->lp_mh, stat);
	}
	return (0);
}

static int
aggr_m_stat(void *arg, uint_t stat, uint64_t *val)
{
	aggr_grp_t		*grp = arg;
	int			rval = 0;

	mutex_enter(&grp->lg_stat_lock);

	switch (stat) {
	case MAC_STAT_IFSPEED:
		*val = grp->lg_ifspeed;
		break;

	case ETHER_STAT_LINK_DUPLEX:
		*val = grp->lg_link_duplex;
		break;

	default:
		/*
		 * For all other statistics, we return the aggregated stat
		 * from the underlying ports.  aggr_grp_stat() will set
		 * rval appropriately if the statistic isn't a counter.
		 */
		rval = aggr_grp_stat(grp, stat, val);
	}

	mutex_exit(&grp->lg_stat_lock);
	return (rval);
}

static int
aggr_m_start(void *arg)
{
	aggr_grp_t *grp = arg;
	aggr_port_t *port;
	mac_perim_handle_t mph, pmph;

	mac_perim_enter_by_mh(grp->lg_mh, &mph);

	/*
	 * Attempts to start all configured members of the group.
	 * Group members will be attached when their link-up notification
	 * is received.
	 */
	for (port = grp->lg_ports; port != NULL; port = port->lp_next) {
		mac_perim_enter_by_mh(port->lp_mh, &pmph);
		if (aggr_port_start(port) != 0) {
			mac_perim_exit(pmph);
			continue;
		}

		/*
		 * Turn on the promiscuous mode if it is required to receive
		 * the non-primary address over a port, or the promiscous
		 * mode is enabled over the aggr.
		 */
		if (grp->lg_promisc || port->lp_prom_addr != NULL) {
			if (aggr_port_promisc(port, B_TRUE) != 0)
				aggr_port_stop(port);
		}
		mac_perim_exit(pmph);
	}

	grp->lg_started = B_TRUE;

	mac_perim_exit(mph);
	return (0);
}

static void
aggr_m_stop(void *arg)
{
	aggr_grp_t *grp = arg;
	aggr_port_t *port;
	mac_perim_handle_t mph, pmph;

	mac_perim_enter_by_mh(grp->lg_mh, &mph);

	for (port = grp->lg_ports; port != NULL; port = port->lp_next) {
		mac_perim_enter_by_mh(port->lp_mh, &pmph);

		/* reset port promiscuous mode */
		(void) aggr_port_promisc(port, B_FALSE);

		aggr_port_stop(port);
		mac_perim_exit(pmph);
	}

	grp->lg_started = B_FALSE;
	mac_perim_exit(mph);
}

static int
aggr_m_promisc(void *arg, boolean_t on)
{
	aggr_grp_t *grp = arg;
	aggr_port_t *port;
	boolean_t link_state_changed = B_FALSE;
	mac_perim_handle_t mph, pmph;

	AGGR_GRP_REFHOLD(grp);
	mac_perim_enter_by_mh(grp->lg_mh, &mph);

	ASSERT(!grp->lg_closing);

	if (on == grp->lg_promisc)
		goto bail;

	for (port = grp->lg_ports; port != NULL; port = port->lp_next) {
		int	err = 0;

		mac_perim_enter_by_mh(port->lp_mh, &pmph);
		AGGR_PORT_REFHOLD(port);
		if (!on && (port->lp_prom_addr == NULL))
			err = aggr_port_promisc(port, B_FALSE);
		else if (on && port->lp_started)
			err = aggr_port_promisc(port, B_TRUE);

		if (err != 0) {
			if (aggr_grp_detach_port(grp, port))
				link_state_changed = B_TRUE;
		} else {
			/*
			 * If a port was detached because of a previous
			 * failure changing the promiscuity, the port
			 * is reattached when it successfully changes
			 * the promiscuity now, and this might cause
			 * the link state of the aggregation to change.
			 */
			if (aggr_grp_attach_port(grp, port))
				link_state_changed = B_TRUE;
		}
		mac_perim_exit(pmph);
		AGGR_PORT_REFRELE(port);
	}

	grp->lg_promisc = on;

	if (link_state_changed)
		mac_link_update(grp->lg_mh, grp->lg_link_state);

bail:
	mac_perim_exit(mph);
	AGGR_GRP_REFRELE(grp);

	return (0);
}

static void
aggr_grp_port_rename(const char *new_name, void *arg)
{
	/*
	 * aggr port's mac client name is the format of "aggr link name" plus
	 * AGGR_PORT_NAME_DELIMIT plus "underneath link name".
	 */
	int aggr_len, link_len, clnt_name_len, i;
	char *str_end, *str_st, *str_del;
	char aggr_name[MAXNAMELEN];
	char link_name[MAXNAMELEN];
	char *clnt_name;
	aggr_grp_t *aggr_grp = arg;
	aggr_port_t *aggr_port = aggr_grp->lg_ports;

	for (i = 0; i < aggr_grp->lg_nports; i++) {
		clnt_name = mac_client_name(aggr_port->lp_mch);
		clnt_name_len = strlen(clnt_name);
		str_st = clnt_name;
		str_end = &(clnt_name[clnt_name_len]);
		str_del = strchr(str_st, AGGR_PORT_NAME_DELIMIT);
		ASSERT(str_del != NULL);
		aggr_len = (intptr_t)((uintptr_t)str_del - (uintptr_t)str_st);
		link_len = (intptr_t)((uintptr_t)str_end - (uintptr_t)str_del);
		bzero(aggr_name, MAXNAMELEN);
		bzero(link_name, MAXNAMELEN);
		bcopy(clnt_name, aggr_name, aggr_len);
		bcopy(str_del, link_name, link_len + 1);
		bzero(clnt_name, MAXNAMELEN);
		(void) snprintf(clnt_name, MAXNAMELEN, "%s%s", new_name,
		    link_name);

		(void) mac_rename_primary(aggr_port->lp_mh, NULL);
		aggr_port = aggr_port->lp_next;
	}
}

/*
 * Initialize the capabilities that are advertised for the group
 * according to the capabilities of the constituent ports.
 */
static boolean_t
aggr_m_capab_get(void *arg, mac_capab_t cap, void *cap_data)
{
	aggr_grp_t *grp = arg;

	switch (cap) {
	case MAC_CAPAB_HCKSUM: {
		uint32_t *hcksum_txflags = cap_data;
		*hcksum_txflags = grp->lg_hcksum_txflags;
		break;
	}
	case MAC_CAPAB_LSO: {
		mac_capab_lso_t *cap_lso = cap_data;

		if (grp->lg_lso) {
			*cap_lso = grp->lg_cap_lso;
			break;
		} else {
			return (B_FALSE);
		}
	}
	case MAC_CAPAB_NO_NATIVEVLAN:
		return (!grp->lg_vlan);
	case MAC_CAPAB_NO_ZCOPY:
		return (!grp->lg_zcopy);
	case MAC_CAPAB_RINGS: {
		mac_capab_rings_t *cap_rings = cap_data;
		uint_t ring_cnt = 0;

		for (uint_t i = 0; i < grp->lg_rx_group_count; i++)
			ring_cnt += grp->lg_rx_groups[i].arg_ring_cnt;

		if (cap_rings->mr_type == MAC_RING_TYPE_RX) {
			cap_rings->mr_group_type = MAC_GROUP_TYPE_STATIC;
			cap_rings->mr_rnum = ring_cnt;
			cap_rings->mr_gnum = grp->lg_rx_group_count;
			cap_rings->mr_gaddring = NULL;
			cap_rings->mr_gremring = NULL;
		} else {
			cap_rings->mr_group_type = MAC_GROUP_TYPE_STATIC;
			cap_rings->mr_rnum = grp->lg_tx_group.atg_ring_cnt;
			cap_rings->mr_gnum = 0;
		}
		cap_rings->mr_rget = aggr_fill_ring;
		cap_rings->mr_gget = aggr_fill_group;
		break;
	}
	case MAC_CAPAB_AGGR:
	{
		mac_capab_aggr_t *aggr_cap;

		if (cap_data != NULL) {
			aggr_cap = cap_data;
			aggr_cap->mca_rename_fn = aggr_grp_port_rename;
			aggr_cap->mca_unicst = aggr_m_unicst;
			aggr_cap->mca_find_tx_ring_fn = aggr_find_tx_ring;
			aggr_cap->mca_arg = arg;
		}
		return (B_TRUE);
	}
	default:
		return (B_FALSE);
	}
	return (B_TRUE);
}

/*
 * Callback function for MAC layer to register groups.
 */
static void
aggr_fill_group(void *arg, mac_ring_type_t rtype, const int index,
    mac_group_info_t *infop, mac_group_handle_t gh)
{
	aggr_grp_t *grp = arg;

	if (rtype == MAC_RING_TYPE_RX) {
		aggr_pseudo_rx_group_t *rx_group = &grp->lg_rx_groups[index];

		rx_group->arg_gh = gh;
		rx_group->arg_grp = grp;

		infop->mgi_driver = (mac_group_driver_t)rx_group;
		infop->mgi_start = NULL;
		infop->mgi_stop = NULL;
		infop->mgi_addmac = aggr_addmac;
		infop->mgi_remmac = aggr_remmac;
		infop->mgi_count = rx_group->arg_ring_cnt;

		/*
		 * Always set the HW VLAN callbacks. They are smart
		 * enough to know when a port has HW VLAN filters to
		 * program and when it doesn't.
		 */
		infop->mgi_addvlan = aggr_addvlan;
		infop->mgi_remvlan = aggr_remvlan;
	} else {
		aggr_pseudo_tx_group_t *tx_group = &grp->lg_tx_group;

		ASSERT3S(index, ==, 0);
		tx_group->atg_gh = gh;
	}
}

/*
 * Callback funtion for MAC layer to register all rings.
 */
static void
aggr_fill_ring(void *arg, mac_ring_type_t rtype, const int rg_index,
    const int index, mac_ring_info_t *infop, mac_ring_handle_t rh)
{
	aggr_grp_t	*grp = arg;

	switch (rtype) {
	case MAC_RING_TYPE_RX: {
		aggr_pseudo_rx_group_t	*rx_group;
		aggr_pseudo_rx_ring_t	*rx_ring;
		mac_intr_t		aggr_mac_intr;

		rx_group = &grp->lg_rx_groups[rg_index];
		ASSERT3S(index, >=, 0);
		ASSERT3S(index, <, rx_group->arg_ring_cnt);
		rx_ring = rx_group->arg_rings + index;
		rx_ring->arr_rh = rh;

		/*
		 * Entrypoint to enable interrupt (disable poll) and
		 * disable interrupt (enable poll).
		 */
		aggr_mac_intr.mi_handle = (mac_intr_handle_t)rx_ring;
		aggr_mac_intr.mi_enable = aggr_pseudo_enable_intr;
		aggr_mac_intr.mi_disable = aggr_pseudo_disable_intr;
		aggr_mac_intr.mi_ddi_handle = NULL;

		infop->mri_driver = (mac_ring_driver_t)rx_ring;
<<<<<<< HEAD
		infop->mri_start = aggr_pseudo_start_rx_ring;
		infop->mri_stop = aggr_pseudo_stop_rx_ring;
=======
		infop->mri_start = aggr_pseudo_start_ring;
		infop->mri_stop = NULL;
>>>>>>> 8b68969e

		infop->mri_intr = aggr_mac_intr;
		infop->mri_poll = aggr_rx_poll;

		infop->mri_stat = aggr_rx_ring_stat;
		break;
	}
	case MAC_RING_TYPE_TX: {
		aggr_pseudo_tx_group_t	*tx_group = &grp->lg_tx_group;
		aggr_pseudo_tx_ring_t	*tx_ring;

		ASSERT(rg_index == -1);
		ASSERT(index < tx_group->atg_ring_cnt);

		tx_ring = &tx_group->atg_rings[index];
		tx_ring->atr_rh = rh;

		infop->mri_driver = (mac_ring_driver_t)tx_ring;
		infop->mri_start = NULL;
		infop->mri_stop = NULL;
		infop->mri_tx = aggr_ring_tx;
		infop->mri_stat = aggr_tx_ring_stat;
		/*
		 * Use the hw TX ring handle to find if the ring needs
		 * serialization or not. For NICs that do not expose
		 * Tx rings, atr_hw_rh will be NULL.
		 */
		if (tx_ring->atr_hw_rh != NULL) {
			infop->mri_flags =
			    mac_hwring_getinfo(tx_ring->atr_hw_rh);
		}
		break;
	}
	default:
		break;
	}
}

static mblk_t *
aggr_rx_poll(void *arg, int bytes_to_pickup)
{
	aggr_pseudo_rx_ring_t *rr_ring = arg;
	aggr_port_t *port = rr_ring->arr_port;
	aggr_grp_t *grp = port->lp_grp;
	mblk_t *mp_chain, *mp, **mpp;

	mp_chain = mac_hwring_poll(rr_ring->arr_hw_rh, bytes_to_pickup);

	if (grp->lg_lacp_mode == AGGR_LACP_OFF)
		return (mp_chain);

	mpp = &mp_chain;
	while ((mp = *mpp) != NULL) {
		if (MBLKL(mp) >= sizeof (struct ether_header)) {
			struct ether_header *ehp;

			ehp = (struct ether_header *)mp->b_rptr;
			if (ntohs(ehp->ether_type) == ETHERTYPE_SLOW) {
				*mpp = mp->b_next;
				mp->b_next = NULL;
				aggr_recv_lacp(port,
				    (mac_resource_handle_t)rr_ring, mp);
				continue;
			}
		}

		if (!port->lp_collector_enabled) {
			*mpp = mp->b_next;
			mp->b_next = NULL;
			freemsg(mp);
			continue;
		}
		mpp = &mp->b_next;
	}
	return (mp_chain);
}

static int
aggr_addmac(void *arg, const uint8_t *mac_addr)
{
	aggr_pseudo_rx_group_t	*rx_group = (aggr_pseudo_rx_group_t *)arg;
	aggr_unicst_addr_t	*addr, **pprev;
	aggr_grp_t		*grp = rx_group->arg_grp;
	aggr_port_t		*port, *p;
	mac_perim_handle_t	mph;
	int			err = 0;
	uint_t			idx = rx_group->arg_index;

	mac_perim_enter_by_mh(grp->lg_mh, &mph);

	if (bcmp(mac_addr, grp->lg_addr, ETHERADDRL) == 0) {
		mac_perim_exit(mph);
		return (0);
	}

	/*
	 * Insert this mac address into the list of mac addresses owned by
	 * the aggregation pseudo group.
	 */
	pprev = &rx_group->arg_macaddr;
	while ((addr = *pprev) != NULL) {
		if (bcmp(mac_addr, addr->aua_addr, ETHERADDRL) == 0) {
			mac_perim_exit(mph);
			return (EEXIST);
		}
		pprev = &addr->aua_next;
	}
	addr = kmem_alloc(sizeof (aggr_unicst_addr_t), KM_SLEEP);
	bcopy(mac_addr, addr->aua_addr, ETHERADDRL);
	addr->aua_next = NULL;
	*pprev = addr;

	for (port = grp->lg_ports; port != NULL; port = port->lp_next)
		if ((err = aggr_port_addmac(port, idx, mac_addr)) != 0)
			break;

	if (err != 0) {
		for (p = grp->lg_ports; p != port; p = p->lp_next)
			aggr_port_remmac(p, idx, mac_addr);

		*pprev = NULL;
		kmem_free(addr, sizeof (aggr_unicst_addr_t));
	}

	mac_perim_exit(mph);
	return (err);
}

static int
aggr_remmac(void *arg, const uint8_t *mac_addr)
{
	aggr_pseudo_rx_group_t	*rx_group = (aggr_pseudo_rx_group_t *)arg;
	aggr_unicst_addr_t	*addr, **pprev;
	aggr_grp_t		*grp = rx_group->arg_grp;
	aggr_port_t		*port;
	mac_perim_handle_t	mph;
	int			err = 0;

	mac_perim_enter_by_mh(grp->lg_mh, &mph);

	if (bcmp(mac_addr, grp->lg_addr, ETHERADDRL) == 0) {
		mac_perim_exit(mph);
		return (0);
	}

	/*
	 * Insert this mac address into the list of mac addresses owned by
	 * the aggregation pseudo group.
	 */
	pprev = &rx_group->arg_macaddr;
	while ((addr = *pprev) != NULL) {
		if (bcmp(mac_addr, addr->aua_addr, ETHERADDRL) != 0) {
			pprev = &addr->aua_next;
			continue;
		}
		break;
	}
	if (addr == NULL) {
		mac_perim_exit(mph);
		return (EINVAL);
	}

	for (port = grp->lg_ports; port != NULL; port = port->lp_next)
		aggr_port_remmac(port, rx_group->arg_index, mac_addr);

	*pprev = addr->aua_next;
	kmem_free(addr, sizeof (aggr_unicst_addr_t));

	mac_perim_exit(mph);
	return (err);
}

/*
 * Search for VID in the Rx group's list and return a pointer if
 * found. Otherwise return NULL.
 */
static aggr_vlan_t *
aggr_find_vlan(aggr_pseudo_rx_group_t *rx_group, uint16_t vid)
{
	ASSERT(MAC_PERIM_HELD(rx_group->arg_grp->lg_mh));
	for (aggr_vlan_t *avp = list_head(&rx_group->arg_vlans); avp != NULL;
	    avp = list_next(&rx_group->arg_vlans, avp)) {
		if (avp->av_vid == vid)
			return (avp);
	}

	return (NULL);
}

/*
 * Accept traffic on the specified VID.
 *
 * Persist VLAN state in the aggr so that ports added later will
 * receive the correct filters. In the future it would be nice to
 * allow aggr to iterate its clients instead of duplicating state.
 */
static int
aggr_addvlan(mac_group_driver_t gdriver, uint16_t vid)
{
	aggr_pseudo_rx_group_t	*rx_group = (aggr_pseudo_rx_group_t *)gdriver;
	aggr_grp_t		*aggr = rx_group->arg_grp;
	aggr_port_t		*port, *p;
	mac_perim_handle_t	mph;
	int			err = 0;
	aggr_vlan_t		*avp = NULL;
	uint_t			idx = rx_group->arg_index;

	mac_perim_enter_by_mh(aggr->lg_mh, &mph);

	if (vid == MAC_VLAN_UNTAGGED) {
		/*
		 * Aggr is both a MAC provider and MAC client. As a
		 * MAC provider it is passed MAC_VLAN_UNTAGGED by its
		 * client. As a client itself, it should pass
		 * VLAN_ID_NONE to its ports.
		 */
		vid = VLAN_ID_NONE;
		rx_group->arg_untagged++;
		goto update_ports;
	}

	avp = aggr_find_vlan(rx_group, vid);

	if (avp != NULL) {
		avp->av_refs++;
		mac_perim_exit(mph);
		return (0);
	}

	avp = kmem_zalloc(sizeof (aggr_vlan_t), KM_SLEEP);
	avp->av_vid = vid;
	avp->av_refs = 1;

update_ports:
	for (port = aggr->lg_ports; port != NULL; port = port->lp_next)
		if ((err = aggr_port_addvlan(port, idx, vid)) != 0)
			break;

	if (err != 0) {
		/*
		 * If any of these calls fail then we are in a
		 * situation where the ports have different HW state.
		 * There's no reasonable action the MAC client can
		 * take in this scenario to rectify the situation.
		 */
		for (p = aggr->lg_ports; p != port; p = p->lp_next) {
			int err2;

			if ((err2 = aggr_port_remvlan(p, idx, vid)) != 0) {
				cmn_err(CE_WARN, "Failed to remove VLAN %u"
				    " from port %s: errno %d.", vid,
				    mac_client_name(p->lp_mch), err2);
			}

		}

		if (vid == VLAN_ID_NONE)
			rx_group->arg_untagged--;

		if (avp != NULL) {
			kmem_free(avp, sizeof (aggr_vlan_t));
			avp = NULL;
		}
	}

	if (avp != NULL)
		list_insert_tail(&rx_group->arg_vlans, avp);

done:
	mac_perim_exit(mph);
	return (err);
}

/*
 * Stop accepting traffic on this VLAN if it's the last use of this VLAN.
 */
static int
aggr_remvlan(mac_group_driver_t gdriver, uint16_t vid)
{
	aggr_pseudo_rx_group_t	*rx_group = (aggr_pseudo_rx_group_t *)gdriver;
	aggr_grp_t		*aggr = rx_group->arg_grp;
	aggr_port_t		*port, *p;
	mac_perim_handle_t	mph;
	int			err = 0;
	aggr_vlan_t		*avp = NULL;
	uint_t			idx = rx_group->arg_index;

	mac_perim_enter_by_mh(aggr->lg_mh, &mph);

	/*
	 * See the comment in aggr_addvlan().
	 */
	if (vid == MAC_VLAN_UNTAGGED) {
		vid = VLAN_ID_NONE;
		rx_group->arg_untagged--;

		if (rx_group->arg_untagged > 0)
			goto done;

		goto update_ports;
	}

	avp = aggr_find_vlan(rx_group, vid);

	if (avp == NULL) {
		err = ENOENT;
		goto done;
	}

	avp->av_refs--;

	if (avp->av_refs > 0)
		goto done;

update_ports:
	for (port = aggr->lg_ports; port != NULL; port = port->lp_next)
		if ((err = aggr_port_remvlan(port, idx, vid)) != 0)
			break;

	/*
	 * See the comment in aggr_addvlan() for justification of the
	 * use of VERIFY here.
	 */
	if (err != 0) {
		for (p = aggr->lg_ports; p != port; p = p->lp_next) {
			int err2;

			if ((err2 = aggr_port_addvlan(p, idx, vid)) != 0) {
				cmn_err(CE_WARN, "Failed to add VLAN %u"
				    " to port %s: errno %d.", vid,
				    mac_client_name(p->lp_mch), err2);
			}
		}

		if (avp != NULL)
			avp->av_refs++;

		if (vid == VLAN_ID_NONE)
			rx_group->arg_untagged++;

		goto done;
	}

	if (err == 0 && avp != NULL) {
		VERIFY3U(avp->av_refs, ==, 0);
		list_remove(&rx_group->arg_vlans, avp);
		kmem_free(avp, sizeof (aggr_vlan_t));
	}

done:
	mac_perim_exit(mph);
	return (err);
}

/*
 * Add or remove the multicast addresses that are defined for the group
 * to or from the specified port.
 *
 * Note that aggr_grp_multicst_port(..., B_TRUE) is called when the port
 * is started and attached, and aggr_grp_multicst_port(..., B_FALSE) is
 * called when the port is either stopped or detached.
 */
void
aggr_grp_multicst_port(aggr_port_t *port, boolean_t add)
{
	aggr_grp_t *grp = port->lp_grp;

	ASSERT(MAC_PERIM_HELD(port->lp_mh));
	ASSERT(MAC_PERIM_HELD(grp->lg_mh));

	if (!port->lp_started || port->lp_state != AGGR_PORT_STATE_ATTACHED)
		return;

	mac_multicast_refresh(grp->lg_mh, aggr_port_multicst, port, add);
}

static int
aggr_m_multicst(void *arg, boolean_t add, const uint8_t *addrp)
{
	aggr_grp_t *grp = arg;
	aggr_port_t *port = NULL, *errport = NULL;
	mac_perim_handle_t mph;
	int err = 0;

	mac_perim_enter_by_mh(grp->lg_mh, &mph);
	for (port = grp->lg_ports; port != NULL; port = port->lp_next) {
		if (port->lp_state != AGGR_PORT_STATE_ATTACHED ||
		    !port->lp_started) {
			continue;
		}
		err = aggr_port_multicst(port, add, addrp);
		if (err != 0) {
			errport = port;
			break;
		}
	}

	/*
	 * At least one port caused error return and this error is returned to
	 * mac, eventually a NAK would be sent upwards.
	 * Some ports have this multicast address listed now, and some don't.
	 * Treat this error as a whole aggr failure not individual port failure.
	 * Therefore remove this multicast address from other ports.
	 */
	if ((err != 0) && add) {
		for (port = grp->lg_ports; port != errport;
		    port = port->lp_next) {
			if (port->lp_state != AGGR_PORT_STATE_ATTACHED ||
			    !port->lp_started) {
				continue;
			}
			(void) aggr_port_multicst(port, B_FALSE, addrp);
		}
	}
	mac_perim_exit(mph);
	return (err);
}

static int
aggr_m_unicst(void *arg, const uint8_t *macaddr)
{
	aggr_grp_t *grp = arg;
	mac_perim_handle_t mph;
	int err;

	mac_perim_enter_by_mh(grp->lg_mh, &mph);
	err = aggr_grp_modify_common(grp, AGGR_MODIFY_MAC, 0, B_TRUE, macaddr,
	    0, 0);
	mac_perim_exit(mph);
	return (err);
}

/*
 * Initialize the capabilities that are advertised for the group
 * according to the capabilities of the constituent ports.
 */
static void
aggr_grp_capab_set(aggr_grp_t *grp)
{
	uint32_t cksum;
	aggr_port_t *port;
	mac_capab_lso_t cap_lso;

	ASSERT(grp->lg_mh == NULL);
	ASSERT(grp->lg_ports != NULL);

	grp->lg_hcksum_txflags = (uint32_t)-1;
	grp->lg_zcopy = B_TRUE;
	grp->lg_vlan = B_TRUE;

	grp->lg_lso = B_TRUE;
	grp->lg_cap_lso.lso_flags = (t_uscalar_t)-1;
	grp->lg_cap_lso.lso_basic_tcp_ipv4.lso_max = (t_uscalar_t)-1;

	for (port = grp->lg_ports; port != NULL; port = port->lp_next) {
		if (!mac_capab_get(port->lp_mh, MAC_CAPAB_HCKSUM, &cksum))
			cksum = 0;
		grp->lg_hcksum_txflags &= cksum;

		grp->lg_vlan &=
		    !mac_capab_get(port->lp_mh, MAC_CAPAB_NO_NATIVEVLAN, NULL);

		grp->lg_zcopy &=
		    !mac_capab_get(port->lp_mh, MAC_CAPAB_NO_ZCOPY, NULL);

		grp->lg_lso &=
		    mac_capab_get(port->lp_mh, MAC_CAPAB_LSO, &cap_lso);
		if (grp->lg_lso) {
			grp->lg_cap_lso.lso_flags &= cap_lso.lso_flags;
			if (grp->lg_cap_lso.lso_basic_tcp_ipv4.lso_max >
			    cap_lso.lso_basic_tcp_ipv4.lso_max)
				grp->lg_cap_lso.lso_basic_tcp_ipv4.lso_max =
				    cap_lso.lso_basic_tcp_ipv4.lso_max;
		}
	}
}

/*
 * Checks whether the capabilities of the port being added are compatible
 * with the current capabilities of the aggregation.
 */
static boolean_t
aggr_grp_capab_check(aggr_grp_t *grp, aggr_port_t *port)
{
	uint32_t hcksum_txflags;

	ASSERT(grp->lg_ports != NULL);

	if (((!mac_capab_get(port->lp_mh, MAC_CAPAB_NO_NATIVEVLAN, NULL)) &
	    grp->lg_vlan) != grp->lg_vlan) {
		return (B_FALSE);
	}

	if (((!mac_capab_get(port->lp_mh, MAC_CAPAB_NO_ZCOPY, NULL)) &
	    grp->lg_zcopy) != grp->lg_zcopy) {
		return (B_FALSE);
	}

	if (!mac_capab_get(port->lp_mh, MAC_CAPAB_HCKSUM, &hcksum_txflags)) {
		if (grp->lg_hcksum_txflags != 0)
			return (B_FALSE);
	} else if ((hcksum_txflags & grp->lg_hcksum_txflags) !=
	    grp->lg_hcksum_txflags) {
		return (B_FALSE);
	}

	if (grp->lg_lso) {
		mac_capab_lso_t cap_lso;

		if (mac_capab_get(port->lp_mh, MAC_CAPAB_LSO, &cap_lso)) {
			if ((grp->lg_cap_lso.lso_flags & cap_lso.lso_flags) !=
			    grp->lg_cap_lso.lso_flags)
				return (B_FALSE);
			if (grp->lg_cap_lso.lso_basic_tcp_ipv4.lso_max >
			    cap_lso.lso_basic_tcp_ipv4.lso_max)
				return (B_FALSE);
		} else {
			return (B_FALSE);
		}
	}

	return (B_TRUE);
}

/*
 * Returns the maximum SDU according to the SDU of the constituent ports.
 */
static uint_t
aggr_grp_max_sdu(aggr_grp_t *grp)
{
	uint_t max_sdu = (uint_t)-1;
	aggr_port_t *port;

	ASSERT(grp->lg_ports != NULL);

	for (port = grp->lg_ports; port != NULL; port = port->lp_next) {
		uint_t port_sdu_max;

		mac_sdu_get(port->lp_mh, NULL, &port_sdu_max);
		if (max_sdu > port_sdu_max)
			max_sdu = port_sdu_max;
	}

	return (max_sdu);
}

/*
 * Checks if the maximum SDU of the specified port is compatible
 * with the maximum SDU of the specified aggregation group, returns
 * B_TRUE if it is, B_FALSE otherwise.
 */
static boolean_t
aggr_grp_sdu_check(aggr_grp_t *grp, aggr_port_t *port)
{
	uint_t port_sdu_max;

	mac_sdu_get(port->lp_mh, NULL, &port_sdu_max);
	return (port_sdu_max >= grp->lg_max_sdu);
}

/*
 * Returns the maximum margin according to the margin of the constituent ports.
 */
static uint32_t
aggr_grp_max_margin(aggr_grp_t *grp)
{
	uint32_t margin = UINT32_MAX;
	aggr_port_t *port;

	ASSERT(grp->lg_mh == NULL);
	ASSERT(grp->lg_ports != NULL);

	for (port = grp->lg_ports; port != NULL; port = port->lp_next) {
		if (margin > port->lp_margin)
			margin = port->lp_margin;
	}

	grp->lg_margin = margin;
	return (margin);
}

/*
 * Checks if the maximum margin of the specified port is compatible
 * with the maximum margin of the specified aggregation group, returns
 * B_TRUE if it is, B_FALSE otherwise.
 */
static boolean_t
aggr_grp_margin_check(aggr_grp_t *grp, aggr_port_t *port)
{
	if (port->lp_margin >= grp->lg_margin)
		return (B_TRUE);

	/*
	 * See whether the current margin value is allowed to be changed to
	 * the new value.
	 */
	if (!mac_margin_update(grp->lg_mh, port->lp_margin))
		return (B_FALSE);

	grp->lg_margin = port->lp_margin;
	return (B_TRUE);
}

/*
 * Set MTU on individual ports of an aggregation group
 */
static int
aggr_set_port_sdu(aggr_grp_t *grp, aggr_port_t *port, uint32_t sdu,
    uint32_t *old_mtu)
{
	boolean_t		removed = B_FALSE;
	mac_perim_handle_t	mph;
	mac_diag_t		diag;
	int			err, rv, retry = 0;

	if (port->lp_mah != NULL) {
		(void) mac_unicast_remove(port->lp_mch, port->lp_mah);
		port->lp_mah = NULL;
		removed = B_TRUE;
	}
	err = mac_set_mtu(port->lp_mh, sdu, old_mtu);
try_again:
	if (removed && (rv = mac_unicast_add(port->lp_mch, NULL,
	    MAC_UNICAST_PRIMARY | MAC_UNICAST_DISABLE_TX_VID_CHECK,
	    &port->lp_mah, 0, &diag)) != 0) {
		/*
		 * following is a workaround for a bug in 'bge' driver.
		 * See CR 6794654 for more information and this work around
		 * will be removed once the CR is fixed.
		 */
		if (rv == EIO && retry++ < 3) {
			delay(2 * hz);
			goto try_again;
		}
		/*
		 * if mac_unicast_add() failed while setting the MTU,
		 * detach the port from the group.
		 */
		mac_perim_enter_by_mh(port->lp_mh, &mph);
		(void) aggr_grp_detach_port(grp, port);
		mac_perim_exit(mph);
		cmn_err(CE_WARN, "Unable to restart the port %s while "
		    "setting MTU. Detaching the port from the aggregation.",
		    mac_client_name(port->lp_mch));
	}
	return (err);
}

static int
aggr_sdu_update(aggr_grp_t *grp, uint32_t sdu)
{
	int			err = 0, i, rv;
	aggr_port_t		*port;
	uint32_t		*mtu;

	ASSERT(MAC_PERIM_HELD(grp->lg_mh));

	/*
	 * If the MTU being set is equal to aggr group's maximum
	 * allowable value, then there is nothing to change
	 */
	if (sdu == grp->lg_max_sdu)
		return (0);

	/* 0 is aggr group's min sdu */
	if (sdu == 0)
		return (EINVAL);

	mtu = kmem_alloc(sizeof (uint32_t) * grp->lg_nports, KM_SLEEP);
	for (port = grp->lg_ports, i = 0; port != NULL && err == 0;
	    port = port->lp_next, i++) {
		err = aggr_set_port_sdu(grp, port, sdu, mtu + i);
	}
	if (err != 0) {
		/* recover from error: reset the mtus of the ports */
		aggr_port_t *tmp;

		for (tmp = grp->lg_ports, i = 0; tmp != port;
		    tmp = tmp->lp_next, i++) {
			(void) aggr_set_port_sdu(grp, tmp, *(mtu + i), NULL);
		}
		goto bail;
	}
	grp->lg_max_sdu = aggr_grp_max_sdu(grp);
	rv = mac_maxsdu_update(grp->lg_mh, grp->lg_max_sdu);
	ASSERT(rv == 0);
bail:
	kmem_free(mtu, sizeof (uint32_t) * grp->lg_nports);
	return (err);
}

/*
 * Callback functions for set/get of properties
 */
/*ARGSUSED*/
static int
aggr_m_setprop(void *m_driver, const char *pr_name, mac_prop_id_t pr_num,
    uint_t pr_valsize, const void *pr_val)
{
	int		err = ENOTSUP;
	aggr_grp_t	*grp = m_driver;

	switch (pr_num) {
	case MAC_PROP_MTU: {
		uint32_t	mtu;

		if (pr_valsize < sizeof (mtu)) {
			err = EINVAL;
			break;
		}
		bcopy(pr_val, &mtu, sizeof (mtu));
		err = aggr_sdu_update(grp, mtu);
		break;
	}
	default:
		break;
	}
	return (err);
}

typedef struct rboundary {
	uint32_t	bval;
	int		btype;
} rboundary_t;

/*
 * This function finds the intersection of mtu ranges stored in arrays -
 * mrange[0] ... mrange[mcount -1]. It returns the intersection in rval.
 * Individual arrays are assumed to contain non-overlapping ranges.
 * Algorithm:
 *   A range has two boundaries - min and max. We scan all arrays and store
 * each boundary as a separate element in a temporary array. We also store
 * the boundary types, min or max, as +1 or -1 respectively in the temporary
 * array. Then we sort the temporary array in ascending order. We scan the
 * sorted array from lower to higher values and keep a cumulative sum of
 * boundary types. Element in the temporary array for which the sum reaches
 * mcount is a min boundary of a range in the result and next element will be
 * max boundary.
 *
 * Example for mcount = 3,
 *
 *  ----|_________|-------|_______|----|__|------ mrange[0]
 *
 *  -------|________|--|____________|-----|___|-- mrange[1]
 *
 *  --------|________________|-------|____|------ mrange[2]
 *
 *                                      3 2 1
 *                                       \|/
 *      1  23     2 1  2  3  2    1 01 2  V   0  <- the sum
 *  ----|--||-----|-|--|--|--|----|-||-|--|---|-- sorted array
 *
 *                                 same min and max
 *                                        V
 *  --------|_____|-------|__|------------|------ intersecting ranges
 */
void
aggr_mtu_range_intersection(mac_propval_range_t **mrange, int mcount,
    mac_propval_uint32_range_t **prval, int *prmaxcnt, int *prcount)
{
	mac_propval_uint32_range_t	*rval, *ur;
	int				rmaxcnt, rcount;
	size_t				sz_range32;
	rboundary_t			*ta; /* temporary array */
	rboundary_t			temp;
	boolean_t			range_started = B_FALSE;
	int				i, j, m, sum;

	sz_range32 = sizeof (mac_propval_uint32_range_t);

	for (i = 0, rmaxcnt = 0; i < mcount; i++)
		rmaxcnt += mrange[i]->mpr_count;

	/* Allocate enough space to store the results */
	rval = kmem_alloc(rmaxcnt * sz_range32, KM_SLEEP);

	/* Number of boundaries are twice as many as ranges */
	ta = kmem_alloc(2 * rmaxcnt * sizeof (rboundary_t), KM_SLEEP);

	for (i = 0, m = 0; i < mcount; i++) {
		ur = &(mrange[i]->mpr_range_uint32[0]);
		for (j = 0; j < mrange[i]->mpr_count; j++) {
			ta[m].bval = ur[j].mpur_min;
			ta[m++].btype = 1;
			ta[m].bval = ur[j].mpur_max;
			ta[m++].btype = -1;
		}
	}

	/*
	 * Sort the temporary array in ascending order of bval;
	 * if boundary values are same then sort on btype.
	 */
	for (i = 0; i < m-1; i++) {
		for (j = i+1; j < m; j++) {
			if ((ta[i].bval > ta[j].bval) ||
			    ((ta[i].bval == ta[j].bval) &&
			    (ta[i].btype < ta[j].btype))) {
				temp = ta[i];
				ta[i] = ta[j];
				ta[j] = temp;
			}
		}
	}

	/* Walk through temporary array to find all ranges in the results */
	for (i = 0, sum = 0, rcount = 0; i < m; i++) {
		sum += ta[i].btype;
		if (sum == mcount) {
			rval[rcount].mpur_min = ta[i].bval;
			range_started = B_TRUE;
		} else if (sum < mcount && range_started) {
			rval[rcount++].mpur_max = ta[i].bval;
			range_started = B_FALSE;
		}
	}

	*prval = rval;
	*prmaxcnt = rmaxcnt;
	*prcount = rcount;

	kmem_free(ta, 2 * rmaxcnt * sizeof (rboundary_t));
}

/*
 * Returns the mtu ranges which could be supported by aggr group.
 * prmaxcnt returns the size of the buffer prval, prcount returns
 * the number of valid entries in prval. Caller is responsible
 * for freeing up prval.
 */
int
aggr_grp_possible_mtu_range(aggr_grp_t *grp, mac_propval_uint32_range_t **prval,
    int *prmaxcnt, int *prcount)
{
	mac_propval_range_t		**vals;
	aggr_port_t			*port;
	mac_perim_handle_t		mph;
	uint_t				i, numr;
	int				err = 0;
	size_t				sz_propval, sz_range32;
	size_t				size;

	sz_propval = sizeof (mac_propval_range_t);
	sz_range32 = sizeof (mac_propval_uint32_range_t);

	ASSERT(MAC_PERIM_HELD(grp->lg_mh));

	vals = kmem_zalloc(sizeof (mac_propval_range_t *) * grp->lg_nports,
	    KM_SLEEP);

	for (port = grp->lg_ports, i = 0; port != NULL;
	    port = port->lp_next, i++) {

		size = sz_propval;
		vals[i] = kmem_alloc(size, KM_SLEEP);
		vals[i]->mpr_count = 1;

		mac_perim_enter_by_mh(port->lp_mh, &mph);

		err = mac_prop_info(port->lp_mh, MAC_PROP_MTU, NULL,
		    NULL, 0, vals[i], NULL);
		if (err == ENOSPC) {
			/*
			 * Not enough space to hold all ranges.
			 * Allocate extra space as indicated and retry.
			 */
			numr = vals[i]->mpr_count;
			kmem_free(vals[i], sz_propval);
			size = sz_propval + (numr - 1) * sz_range32;
			vals[i] = kmem_alloc(size, KM_SLEEP);
			vals[i]->mpr_count = numr;
			err = mac_prop_info(port->lp_mh, MAC_PROP_MTU, NULL,
			    NULL, 0, vals[i], NULL);
			ASSERT(err != ENOSPC);
		}
		mac_perim_exit(mph);
		if (err != 0) {
			kmem_free(vals[i], size);
			vals[i] = NULL;
			break;
		}
	}

	/*
	 * if any of the underlying ports does not support changing MTU then
	 * just return ENOTSUP
	 */
	if (port != NULL) {
		ASSERT(err != 0);
		goto done;
	}

	aggr_mtu_range_intersection(vals, grp->lg_nports, prval, prmaxcnt,
	    prcount);

done:
	for (i = 0; i < grp->lg_nports; i++) {
		if (vals[i] != NULL) {
			numr = vals[i]->mpr_count;
			size = sz_propval + (numr - 1) * sz_range32;
			kmem_free(vals[i], size);
		}
	}

	kmem_free(vals, sizeof (mac_propval_range_t *) * grp->lg_nports);
	return (err);
}

static void
aggr_m_propinfo(void *m_driver, const char *pr_name, mac_prop_id_t pr_num,
    mac_prop_info_handle_t prh)
{
	aggr_grp_t			*grp = m_driver;
	mac_propval_uint32_range_t	*rval = NULL;
	int				i, rcount, rmaxcnt;
	int				err = 0;

	_NOTE(ARGUNUSED(pr_name));

	switch (pr_num) {
	case MAC_PROP_MTU:

		err = aggr_grp_possible_mtu_range(grp, &rval, &rmaxcnt,
		    &rcount);
		if (err != 0) {
			ASSERT(rval == NULL);
			return;
		}
		for (i = 0; i < rcount; i++) {
			mac_prop_info_set_range_uint32(prh,
			    rval[i].mpur_min, rval[i].mpur_max);
		}
		kmem_free(rval, sizeof (mac_propval_uint32_range_t) * rmaxcnt);
		break;
	}
}<|MERGE_RESOLUTION|>--- conflicted
+++ resolved
@@ -20,11 +20,7 @@
  */
 /*
  * Copyright (c) 2005, 2010, Oracle and/or its affiliates. All rights reserved.
-<<<<<<< HEAD
  * Copyright 2018 Joyent, Inc.
-=======
- * Copyright (c) 2017, Joyent, Inc.
->>>>>>> 8b68969e
  */
 
 /*
@@ -155,12 +151,8 @@
 static void aggr_rem_pseudo_rx_group(aggr_port_t *, aggr_pseudo_rx_group_t *);
 static int aggr_pseudo_disable_intr(mac_intr_handle_t);
 static int aggr_pseudo_enable_intr(mac_intr_handle_t);
-<<<<<<< HEAD
 static int aggr_pseudo_start_rx_ring(mac_ring_driver_t, uint64_t);
 static void aggr_pseudo_stop_rx_ring(mac_ring_driver_t);
-=======
-static int aggr_pseudo_start_ring(mac_ring_driver_t, uint64_t);
->>>>>>> 8b68969e
 static int aggr_addmac(void *, const uint8_t *);
 static int aggr_remmac(void *, const uint8_t *);
 static int aggr_addvlan(mac_group_driver_t, uint16_t);
@@ -1069,24 +1061,13 @@
 }
 
 /*
-<<<<<<< HEAD
  * Start the pseudo ring. Since the pseudo ring is just an abstraction
  * over an actual HW ring, the real task is to start the underlying HW
  * ring.
-=======
- * Here we need to start the pseudo-ring. As MAC already ensures that the
- * underlying device is set up, all we need to do is save the ring generation.
- *
- * Note, we don't end up wanting to use the underlying mac_hwring_start/stop
- * functions here as those don't actually stop and start the ring, they just
- * quiesce the ring. Regardless of whether the aggr is logically up or not, we
- * want to make sure that we can receive traffic for LACP.
->>>>>>> 8b68969e
  */
 static int
 aggr_pseudo_start_rx_ring(mac_ring_driver_t arg, uint64_t mr_gen)
 {
-<<<<<<< HEAD
 	int err;
 	aggr_pseudo_rx_ring_t *rr_ring = (aggr_pseudo_rx_ring_t *)arg;
 
@@ -1119,12 +1100,6 @@
 	 */
 	if (rr_ring->arr_grp->arg_index != 0)
 		mac_hwring_stop(rr_ring->arr_hw_rh);
-=======
-	aggr_pseudo_rx_ring_t *rr_ring = (aggr_pseudo_rx_ring_t *)arg;
-
-	rr_ring->arr_gen = mr_gen;
-	return (0);
->>>>>>> 8b68969e
 }
 
 /*
@@ -2462,13 +2437,8 @@
 		aggr_mac_intr.mi_ddi_handle = NULL;
 
 		infop->mri_driver = (mac_ring_driver_t)rx_ring;
-<<<<<<< HEAD
 		infop->mri_start = aggr_pseudo_start_rx_ring;
 		infop->mri_stop = aggr_pseudo_stop_rx_ring;
-=======
-		infop->mri_start = aggr_pseudo_start_ring;
-		infop->mri_stop = NULL;
->>>>>>> 8b68969e
 
 		infop->mri_intr = aggr_mac_intr;
 		infop->mri_poll = aggr_rx_poll;
