--- conflicted
+++ resolved
@@ -5021,10 +5021,7 @@
 
 	zone = kmem_zalloc(sizeof (zone_t), KM_SLEEP);
 	zone->zone_id = zoneid;
-<<<<<<< HEAD
 	zone->zone_did = zone_did;
-=======
->>>>>>> ea4c6b78
 	zone->zone_status = ZONE_IS_UNINITIALIZED;
 	zone->zone_pool = pool_default;
 	zone->zone_pool_mod = gethrtime();
