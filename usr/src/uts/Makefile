#
# CDDL HEADER START
#
# The contents of this file are subject to the terms of the
# Common Development and Distribution License (the "License").
# You may not use this file except in compliance with the License.
#
# You can obtain a copy of the license at usr/src/OPENSOLARIS.LICENSE
# or http://www.opensolaris.org/os/licensing.
# See the License for the specific language governing permissions
# and limitations under the License.
#
# When distributing Covered Code, include this CDDL HEADER in each
# file and include the License file at usr/src/OPENSOLARIS.LICENSE.
# If applicable, add the following below this CDDL HEADER, with the
# fields enclosed by brackets "[]" replaced with your own identifying
# information: Portions Copyright [yyyy] [name of copyright owner]
#
# CDDL HEADER END
#
#
# Copyright (c) 1989, 2010, Oracle and/or its affiliates. All rights reserved.
<<<<<<< HEAD
# Copyright (c) 2013, Joyent, Inc.  All rigts reserved.
=======
# Copyright 2012 Nexenta Systems, Inc. All rights reserved.
>>>>>>> 7fdd916c
#
# include global definitions
include ../Makefile.master

#
# List of architectures to build as part of the standard build.
#
# Some of these architectures are built in parallel (see *_PARALLEL). This
# requires building some parts first before parallel build can start. Platform
# make files know what should be built as a prerequisite for the parallel
# build to work. The *_PREREQ variables tell which platform directory to enter
# to start making prerequisite dependencies.
#
sparc_ARCHITECTURES = sun4v sun4u sparc

i386_ARCHITECTURES = i86pc i86xpv intel

arm_ARCHITECTURES = armv6 arm

#
# For i386 all architectures can be compiled in parallel.
#
# intel/Makefile knows how to build prerequisites needed for parallel build.
#
i386_PREREQ = intel
i386_PARALLEL = $(i386_ARCHITECTURES)

#
# For sparc all architectures can be compiled in parallel.
#
# sun4/Makefile knows how to build prerequisites needed for parallel build.
# can start.
#
sparc_PREREQ = sun4
sparc_PARALLEL = $(sparc_ARCHITECTURES)

#
# For ARM all architectures can be compiled in parallel.
#
arm_PREREQ = arm
arm_PARALLEL = $(arm_ARCHITECTURES)

#
# Platforms defined in $(MACH)_PARALLEL are built in parallel. DUMMY is placed
# at the end in case $(MACH)_PARALLEL is empty to prevent everything going in
# parallel.
#
.PARALLEL: $($(MACH)_PARALLEL) DUMMY

#
# For build prerequisites we use a special target which is constructed by adding
# '.prereq' suffix to the $(MACH)_PREREQ.
#
PREREQ_TARGET = $($(MACH)_PREREQ:%=%.prereq)


def		:=	TARGET= def
all		:=	TARGET= all
install		:=	TARGET= install
install_h	:=	TARGET= install_h
clean		:=	TARGET= clean
clobber		:=	TARGET= clobber
clobber_h	:=	TARGET= clobber
lint		:=	TARGET= lint
clean.lint	:=	TARGET= clean.lint
check		:=	TARGET= check
modlist		:=	TARGET= modlist
modlist		:=	NO_STATE= -K $$MODSTATE$$$$

.KEEP_STATE:

def all lint: all_h $(PMTMO_FILE) $($(MACH)_ARCHITECTURES)

install: all_h install_dirs $(PMTMO_FILE) $($(MACH)_ARCHITECTURES)

install_dirs:
	@cd ..; pwd; $(MAKE) rootdirs
	@pwd

#
# Rule to build prerequisites. The left part of the pattern will match
# PREREQ_TARGET.
#
# The location of the Makefile is determined by strippinng '.prereq' suffix from
# the target name. We add '.prereq' suffix to the target passed to the child
# Makefile so that it can distinguish prerequisite build from the regular one.
#
#
%.prereq:
	@cd $(@:%.prereq=%); pwd; $(MAKE) $(NO_STATE) $(TARGET).prereq

#
# Rule to build architecture files. Build all required prerequisites and then
# build the rest (potentially in parallel).
#
$($(MACH)_ARCHITECTURES): $(PREREQ_TARGET) FRC
	@cd $@; pwd; $(MAKE) $(NO_STATE) $(TARGET)

$(PMTMO_FILE) pmtmo_file: $(PATCH_MAKEUP_TABLE)
	@if [ -z "$(PATCH_MAKEUP_TABLE)" ] ; then \
		echo 'ERROR: $$(PATCH_MAKEUP_TABLE) not set' \
		    'in environment' >&2 ; \
		exit 1 ; \
	fi
	RELEASE="$(RELEASE)" MACH="$(MACH)" \
	    $(CTFCVTPTBL) -o $(PMTMO_FILE) $(PATCH_MAKEUP_TABLE)

#
# The following is the list of directories which contain Makefiles with
# targets to install header file. The machine independent headers are
# installed by invoking the Makefile in the directory containing the
# header files. Machine and architecture dependent headers are installed
# by invoking the main makefile for that architecture/machine which,
# in turn, is responsible for invoking the Makefiles which install headers.
# It is done this way so as not to assume that all of the header files in
# the architecture/machine dependent subdirectories are in completely
# isomorphic locations.
#
COMMON_HDRDIRS= common/avs \
		common/c2 \
		common/des \
		common/fs \
		common/gssapi \
		common/idmap \
		common/klm \
		common/inet \
		common/inet/ipf/netinet \
		common/inet/kssl \
		common/inet/nca \
		common/inet/sockmods/netpacket \
		common/io/bpf/net \
		common/io/fibre-channel/fca/qlc \
		common/io/lvm/md \
		common/ipp \
		common/net \
		common/netinet \
		common/nfs \
		common/pcmcia/sys \
		common/rpc \
		common/rpcsvc \
		common/sharefs \
		common/smb \
		common/smbsrv \
		common/sys \
		common/vm


# These aren't the only headers in closed.  But the other directories
# are simple enough that they can be driven from the src tree.
$(CLOSED_BUILD)COMMON_HDRDIRS += $(CLOSED)/uts/common/sys

#
# Subset of COMMON_HDRDIRS in which at least one header is generated
# at runtime (e.g., rpcgen), and in which "make clean" should run.
# Other directories should be included here, but do not yet have the
# necessary Makefile support (make clean).  See 6414855.
#
DYNHDRDIRS =	common/avs \
		common/gssapi \
		common/idmap \
		common/io/fibre-channel/fca/qlc \
		common/io/lvm/md \
		common/klm \
		common/rpc \
		common/rpcsvc \
		common/sys

sparc_HDRDIRS= sun/sys
i386_HDRDIRS= i86pc/vm i86xpv/vm
arm_HDRDIRS= armv6/sys

HDRDIRS= $(COMMON_HDRDIRS) $($(MACH)_HDRDIRS)
install_h check: $(HDRDIRS) $($(MACH)_ARCHITECTURES)

$(HDRDIRS): FRC
	@cd $@; pwd; $(MAKE) $(TARGET)

# ensures that headers made by rpcgen and others are available in uts source
# for kernel builds to reference without building install_h
#
all_h: FRC
	@cd common/sys; pwd; $(MAKE) $@
	@cd common/rpc; pwd; $(MAKE) $@
	@cd common/rpcsvc; pwd; $(MAKE) $@
	@cd common/gssapi; pwd; $(MAKE) $@
	@cd common/idmap; pwd; $(MAKE) $@
	@cd common/klm; pwd; $(MAKE) $@

clean clobber: $($(MACH)_ARCHITECTURES) $(DYNHDRDIRS)
	@if [ '$(PATCH_BUILD)' != '#' ] ; then \
		echo $(RM) $(PMTMO_FILE) ; \
		$(RM) $(PMTMO_FILE) ; \
	fi

# testing convenience
clobber_h: $(DYNHDRDIRS)

clean.lint modlist: $($(MACH)_ARCHITECTURES)

#
# Cross-reference customization: build a cross-reference over all of
# the supported architectures.  Although there's no correct way to set
# the include path (since we don't know what architecture is the one
# the user will be interested in), it's historically been set to
# mirror the $(XRDIRS) list, and that works kinda sorta okay.
#
# We need to manually prune usr/closed/uts/{i86xpv|sfmmu|i86pc} since
# none of them exist.
#
SHARED_XRDIRS = $(sparc_ARCHITECTURES) $(i386_ARCHITECTURES) \
	$(arm_ARCHITECTURES) sun4 sfmmu sun common
CLOSED_XRDIRS = $(SHARED_XRDIRS:%=% ../../closed/uts/%)
XRDIRS = $(SHARED_XRDIRS)
CLOSED_XRDIRS_XEN = $(CLOSED_XRDIRS:../../closed/uts/i86xpv=)
CLOSED_XRDIRS_1 = $(CLOSED_XRDIRS_XEN:../../closed/uts/i86pc=)
$(CLOSED_BUILD)XRDIRS = $(CLOSED_XRDIRS_1:../../closed/uts/sfmmu=)

XRINCDIRS = $(XRDIRS)

cscope.out tags: FRC
	$(XREF) -x $@

FRC:<|MERGE_RESOLUTION|>--- conflicted
+++ resolved
@@ -20,11 +20,8 @@
 #
 #
 # Copyright (c) 1989, 2010, Oracle and/or its affiliates. All rights reserved.
-<<<<<<< HEAD
+# Copyright 2012 Nexenta Systems, Inc. All rights reserved.
 # Copyright (c) 2013, Joyent, Inc.  All rigts reserved.
-=======
-# Copyright 2012 Nexenta Systems, Inc. All rights reserved.
->>>>>>> 7fdd916c
 #
 # include global definitions
 include ../Makefile.master
