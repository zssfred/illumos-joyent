--- conflicted
+++ resolved
@@ -224,21 +224,8 @@
 # the user will be interested in), it's historically been set to
 # mirror the $(XRDIRS) list, and that works kinda sorta okay.
 #
-<<<<<<< HEAD
-# We need to manually prune usr/closed/uts/{i86xpv|sfmmu|i86pc} since
-# none of them exist.
-#
-SHARED_XRDIRS = $(sparc_ARCHITECTURES) $(i386_ARCHITECTURES) \
-	$(arm_ARCHITECTURES) sun4 sfmmu sun common
-CLOSED_XRDIRS = $(SHARED_XRDIRS:%=% ../../closed/uts/%)
-XRDIRS = $(SHARED_XRDIRS)
-CLOSED_XRDIRS_XEN = $(CLOSED_XRDIRS:../../closed/uts/i86xpv=)
-CLOSED_XRDIRS_1 = $(CLOSED_XRDIRS_XEN:../../closed/uts/i86pc=)
-$(CLOSED_BUILD)XRDIRS = $(CLOSED_XRDIRS_1:../../closed/uts/sfmmu=)
-=======
-XRDIRS = $(sparc_ARCHITECTURES) $(i386_ARCHITECTURES) sun4 sfmmu	\
-	sun common
->>>>>>> 4f4d4600
+XRDIRS = $(sparc_ARCHITECTURES) $(i386_ARCHITECTURES) $(arm_ARCHITECTURES) \
+	sun4 sfmmu sun common
 
 XRINCDIRS = $(XRDIRS)
 
