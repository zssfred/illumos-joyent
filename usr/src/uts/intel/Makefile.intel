# CDDL HEADER START
#
# The contents of this file are subject to the terms of the
# Common Development and Distribution License (the "License").
# You may not use this file except in compliance with the License.
#
# You can obtain a copy of the license at usr/src/OPENSOLARIS.LICENSE
# or http://www.opensolaris.org/os/licensing.
# See the License for the specific language governing permissions
# and limitations under the License.
#
# When distributing Covered Code, include this CDDL HEADER in each
# file and include the License file at usr/src/OPENSOLARIS.LICENSE.
# If applicable, add the following below this CDDL HEADER, with the
# fields enclosed by brackets "[]" replaced with your own identifying
# information: Portions Copyright [yyyy] [name of copyright owner]
#
# CDDL HEADER END
#

#
# Copyright (c) 2005, 2010, Oracle and/or its affiliates. All rights reserved.
# Copyright (c) 2013 Andrew Stormont.  All rights reserved.
# Copyright 2016 Joyent, Inc.
# Copyright 2016 Garrett D'Amore <garrett@damore.org>
# Copyright 2017 Nexenta Systems, Inc.
#

#
#	This makefile contains the common definitions for all intel
#	implementation architecture independent modules.
#

#
#	Machine type (implementation architecture):
#
PLATFORM	 = i86pc

#
#	Everybody needs to know how to build modstubs.o and to locate unix.o.
#	Note that unix.o must currently be selected from among the possible
#	"implementation architectures". Note further, that unix.o is only
#	used as an optional error check for undefines so (theoretically)
#	any "implementation architectures" could be used. We choose i86pc
#	because it is the reference port.
#
UNIX_DIR	 = $(UTSBASE)/i86pc/unix
GENLIB_DIR	 = $(UTSBASE)/intel/genunix
GENASSYM_DIR	 = $(UTSBASE)/intel/genassym
IPDRV_DIR	 = $(UTSBASE)/intel/ip
MODSTUBS_DIR	 = $(UNIX_DIR)
DSF_DIR		 = $(UTSBASE)/$(PLATFORM)/genassym
LINTS_DIR	 = $(OBJS_DIR)
LINT_LIB_DIR	 = $(UTSBASE)/intel/lint-libs/$(OBJS_DIR)

UNIX_O		 = $(UNIX_DIR)/$(OBJS_DIR)/unix.o
GENLIB		 = $(GENLIB_DIR)/$(OBJS_DIR)/libgenunix.so
MODSTUBS_O	 = $(MODSTUBS_DIR)/$(OBJS_DIR)/modstubs.o
LINT_LIB	 = $(UTSBASE)/i86pc/lint-libs/$(OBJS_DIR)/llib-lunix.ln
GEN_LINT_LIB	 = $(UTSBASE)/intel/lint-libs/$(OBJS_DIR)/llib-lgenunix.ln

#
#	Include the makefiles which define build rule templates, the
#	collection of files per module, and a few specific flags. Note
#	that order is significant, just as with an include path. The
#	first build rule template which matches the files name will be
#	used. By including these in order from most machine dependent
#	to most machine independent, we allow a machine dependent file
#	to be used in preference over a machine independent version
#	(Such as a machine specific optimization, which preserves the
#	interfaces.)
#
include $(UTSBASE)/intel/Makefile.files
include $(UTSBASE)/common/Makefile.files

#
# ----- TRANSITIONAL SECTION --------------------------------------------------
#

#
#	Not everything which *should* be a module is a module yet. The
#	following is a list of such objects which are currently part of
#	genunix but which might someday become kmods.  This must be
#	defined before we include Makefile.uts, or else genunix's build
#	won't be as parallel as we might like.
#
NOT_YET_KMODS	 = $(OLDPTY_OBJS) $(PTY_OBJS) $(VCONS_CONF_OBJS) $(MOD_OBJS)

#
# ----- END OF TRANSITIONAL SECTION -------------------------------------------
#
#	Include machine independent rules. Note that this does not imply
#	that the resulting module from rules in Makefile.uts is	machine
#	independent. Only that the build rules are machine independent.
#
include $(UTSBASE)/Makefile.uts

#
#	The following must be defined for all implementations:
#
MODSTUBS		= $(UTSBASE)/intel/ia32/ml/modstubs.s

#
#	Define supported builds
#
DEF_BUILDS		= $(DEF_BUILDS64) $(DEF_BUILDS32)
ALL_BUILDS		= $(ALL_BUILDS64) $(ALL_BUILDS32)

#
#	x86 or amd64 inline templates
#
INLINES_32		= $(UTSBASE)/intel/ia32/ml/ia32.il
INLINES_64		= $(UTSBASE)/intel/amd64/ml/amd64.il
INLINES			+= $(INLINES_$(CLASS))

#
#	kernel-specific optimizations; override default in Makefile.master
#

CFLAGS_XARCH_32		= $(i386_CFLAGS)
CFLAGS_XARCH_64		= $(amd64_CFLAGS)
CFLAGS_XARCH		= $(CFLAGS_XARCH_$(CLASS))

COPTFLAG_32		= $(COPTFLAG)
COPTFLAG_64		= $(COPTFLAG64)
COPTIMIZE		= $(COPTFLAG_$(CLASS))

CFLAGS			= $(CFLAGS_XARCH)
CFLAGS			+= $(COPTIMIZE)
CFLAGS			+= $(INLINES) -D_ASM_INLINES
CFLAGS			+= $(CCMODE)
CFLAGS			+= $(SPACEFLAG)
CFLAGS			+= $(CCUNBOUND)
CFLAGS			+= $(CFLAGS_uts)
CFLAGS			+= -xstrconst
CFLAGS			+= -_gcc=-fstack-protector

ASFLAGS_XARCH_32	= $(i386_ASFLAGS)
ASFLAGS_XARCH_64	= $(amd64_ASFLAGS)
ASFLAGS_XARCH		= $(ASFLAGS_XARCH_$(CLASS))

ASFLAGS			+= $(ASFLAGS_XARCH)
AS_INC_PATH		+= -I$(GENASSYM_DIR)/$(OBJS_DIR)

#
#	Define the base directory for installation.
#
BASE_INS_DIR	= $(ROOT)

#
#	Debugging level
#
#	Special knowledge of which special debugging options affect which
#	file is used to optimize the build if these flags are changed.
#
DEBUG_DEFS_OBJ32	=
DEBUG_DEFS_DBG32	= -DDEBUG
DEBUG_DEFS_OBJ64	=
DEBUG_DEFS_DBG64	= -DDEBUG
DEBUG_DEFS		= $(DEBUG_DEFS_$(BUILD_TYPE))

DEBUG_COND_OBJ32	= $(POUND_SIGN)
DEBUG_COND_DBG32	=
DEBUG_COND_OBJ64	= $(POUND_SIGN)
DEBUG_COND_DBG64	=
IF_DEBUG_OBJ		= $(DEBUG_COND_$(BUILD_TYPE))$(OBJS_DIR)/

$(IF_DEBUG_OBJ)syscall.o	:=	DEBUG_DEFS	+= -DSYSCALLTRACE
$(IF_DEBUG_OBJ)clock.o		:=	DEBUG_DEFS	+= -DKSLICE=1

#
#	Collect the preprocessor definitions to be associated with *all*
#	files.
#
ALL_DEFS	 = $(DEBUG_DEFS) $(OPTION_DEFS)

#
#	The kernels modules which are "implementation architecture"
#	specific for this machine are enumerated below. Note that most
#	of these modules must exist (in one form or another) for each
#	architecture.
#
#	Common Drivers (usually pseudo drivers) (/kernel/drv)
#	DRV_KMODS are built both 32-bit and 64-bit
#	DRV_KMODS_32 are built only 32-bit
#	DRV_KMODS_64 are built only 64-bit
#
DRV_KMODS	+= aac
DRV_KMODS	+= aggr
DRV_KMODS	+= ahci
DRV_KMODS	+= amd64_gart
DRV_KMODS	+= amr
DRV_KMODS	+= agpgart
DRV_KMODS	+= srn
DRV_KMODS	+= agptarget
DRV_KMODS       += arn
DRV_KMODS	+= arp
DRV_KMODS	+= asy
DRV_KMODS	+= ata
DRV_KMODS	+= ath
DRV_KMODS	+= atu
DRV_KMODS	+= audio
DRV_KMODS	+= audio1575
DRV_KMODS	+= audio810
DRV_KMODS	+= audiocmi
DRV_KMODS	+= audiocmihd
DRV_KMODS	+= audioemu10k
DRV_KMODS	+= audioens
DRV_KMODS	+= audiohd
DRV_KMODS	+= audioixp
DRV_KMODS	+= audiols
DRV_KMODS	+= audiop16x
DRV_KMODS	+= audiopci
DRV_KMODS	+= audiosolo
DRV_KMODS	+= audiots
DRV_KMODS	+= audiovia823x
DRV_KMODS_32	+= audiovia97
DRV_KMODS	+= bl 
DRV_KMODS	+= blkdev
DRV_KMODS	+= bge
DRV_KMODS	+= bofi
DRV_KMODS	+= bpf
DRV_KMODS	+= bridge
DRV_KMODS	+= bscbus
DRV_KMODS	+= bscv
DRV_KMODS	+= chxge
DRV_KMODS	+= cxgbe
DRV_KMODS	+= ntxn
DRV_KMODS	+= myri10ge
DRV_KMODS	+= clone
DRV_KMODS	+= cmdk
DRV_KMODS	+= cn
DRV_KMODS	+= conskbd
DRV_KMODS	+= consms
DRV_KMODS	+= cpqary3
DRV_KMODS	+= cpuid
DRV_KMODS	+= cpunex
DRV_KMODS	+= crypto
DRV_KMODS	+= cryptoadm
DRV_KMODS	+= dca
DRV_KMODS	+= devinfo
DRV_KMODS	+= dld
DRV_KMODS	+= dlpistub
DRV_KMODS_32	+= dnet
DRV_KMODS	+= dr_sas
DRV_KMODS	+= dump
DRV_KMODS	+= ecpp
DRV_KMODS	+= emlxs
DRV_KMODS	+= eventfd
DRV_KMODS	+= fd
DRV_KMODS	+= fdc
DRV_KMODS	+= fm
DRV_KMODS	+= fssnap
DRV_KMODS	+= hxge
DRV_KMODS	+= i8042
DRV_KMODS	+= i915
DRV_KMODS	+= icmp
DRV_KMODS	+= icmp6
DRV_KMODS	+= inotify
DRV_KMODS	+= intel_nb5000
DRV_KMODS	+= intel_nhm
DRV_KMODS	+= ip
DRV_KMODS	+= ip6
DRV_KMODS	+= ipd
DRV_KMODS	+= ipf
DRV_KMODS       += ipnet
DRV_KMODS	+= ippctl
DRV_KMODS	+= ipsecah
DRV_KMODS	+= ipsecesp
DRV_KMODS	+= ipw
DRV_KMODS	+= iwh
DRV_KMODS	+= iwi
DRV_KMODS	+= iwn
DRV_KMODS	+= iwk
DRV_KMODS	+= iwp
DRV_KMODS	+= iwscn
DRV_KMODS	+= kb8042
DRV_KMODS	+= keysock
DRV_KMODS	+= kssl
DRV_KMODS	+= kstat
DRV_KMODS	+= ksyms
DRV_KMODS	+= kmdb
DRV_KMODS	+= llc1
DRV_KMODS	+= lofi
DRV_KMODS	+= log
DRV_KMODS	+= logindmux
DRV_KMODS	+= mega_sas
DRV_KMODS	+= mc-amd
DRV_KMODS	+= mm
DRV_KMODS	+= mouse8042
DRV_KMODS	+= mpt_sas
DRV_KMODS	+= mr_sas
DRV_KMODS	+= mwl 
DRV_KMODS	+= nca
DRV_KMODS	+= nfp
DRV_KMODS	+= nsmb
DRV_KMODS	+= nulldriver
DRV_KMODS	+= nv_sata
DRV_KMODS	+= nvme
DRV_KMODS	+= nxge
DRV_KMODS	+= oce
DRV_KMODS	+= openeepr
DRV_KMODS	+= pci_pci
DRV_KMODS	+= pcic
DRV_KMODS	+= pcieb
DRV_KMODS	+= physmem
DRV_KMODS	+= pit_beep
DRV_KMODS	+= pm
DRV_KMODS	+= poll
DRV_KMODS	+= pool
DRV_KMODS	+= power
DRV_KMODS	+= pseudo
DRV_KMODS	+= ptc
DRV_KMODS	+= ptm
DRV_KMODS	+= pts
DRV_KMODS	+= ptsl
DRV_KMODS	+= qlge
DRV_KMODS	+= radeon
DRV_KMODS	+= ral
DRV_KMODS	+= ramdisk
DRV_KMODS	+= random
DRV_KMODS	+= rds
DRV_KMODS	+= rdsv3
DRV_KMODS	+= rpcib
DRV_KMODS	+= rsm
DRV_KMODS	+= rts
DRV_KMODS	+= rtw
DRV_KMODS	+= rum
DRV_KMODS	+= rwd
DRV_KMODS	+= rwn
DRV_KMODS	+= sad
DRV_KMODS	+= sd
DRV_KMODS	+= sdhost
DRV_KMODS	+= sgen
DRV_KMODS	+= si3124
DRV_KMODS	+= signalfd
DRV_KMODS	+= smbios
DRV_KMODS	+= skd
DRV_KMODS	+= softmac
DRV_KMODS	+= spdsock
DRV_KMODS	+= smbsrv
DRV_KMODS	+= smp
DRV_KMODS	+= sppp
DRV_KMODS	+= sppptun
DRV_KMODS	+= srpt
DRV_KMODS	+= st
DRV_KMODS	+= sy
DRV_KMODS	+= sysevent
DRV_KMODS	+= sysmsg
DRV_KMODS	+= tcp
DRV_KMODS	+= tcp6
DRV_KMODS	+= timerfd
DRV_KMODS	+= tl
DRV_KMODS	+= tnf
DRV_KMODS	+= tpm
DRV_KMODS	+= trill
DRV_KMODS	+= udp
DRV_KMODS	+= udp6
DRV_KMODS	+= ucode
DRV_KMODS	+= ural
DRV_KMODS	+= uath
DRV_KMODS	+= urtw
DRV_KMODS	+= vgatext
<<<<<<< HEAD
DRV_KMODS	+= heci
DRV_KMODS	+= vmxnet 
DRV_KMODS	+= vnd
=======
>>>>>>> a6ab12d6
DRV_KMODS	+= vnic
DRV_KMODS	+= vscan
DRV_KMODS	+= wc
DRV_KMODS	+= winlock
DRV_KMODS	+= wpi
DRV_KMODS	+= xge
DRV_KMODS	+= yge
DRV_KMODS	+= zcons
DRV_KMODS	+= zfd
DRV_KMODS	+= zyd
DRV_KMODS	+= simnet
DRV_KMODS	+= smrt
DRV_KMODS	+= stmf
DRV_KMODS	+= stmf_sbd
DRV_KMODS	+= fct
DRV_KMODS	+= fcoe
DRV_KMODS	+= fcoet
DRV_KMODS	+= fcoei
DRV_KMODS	+= qlt
DRV_KMODS	+= iscsit
DRV_KMODS	+= pppt
DRV_KMODS	+= ncall nsctl sdbc nskern sv
DRV_KMODS	+= ii rdc rdcsrv rdcstub
DRV_KMODS	+= iptun
DRV_KMODS	+= vmxnet3s
DRV_KMODS	+= pvscsi

#
# Common code drivers
#

DRV_KMODS	+= afe
DRV_KMODS	+= atge
DRV_KMODS	+= bfe
DRV_KMODS	+= bnxe
DRV_KMODS	+= dmfe
DRV_KMODS	+= e1000g
DRV_KMODS	+= efe
DRV_KMODS	+= elxl
DRV_KMODS	+= hme
DRV_KMODS	+= mxfe
DRV_KMODS	+= nge
DRV_KMODS	+= pcn
DRV_KMODS	+= rge
DRV_KMODS	+= rtls
DRV_KMODS	+= sfe
DRV_KMODS	+= sfxge
DRV_KMODS	+= amd8111s
DRV_KMODS	+= igb
DRV_KMODS	+= ipmi
DRV_KMODS	+= iprb
DRV_KMODS	+= ixgbe
DRV_KMODS	+= i40e
DRV_KMODS	+= vr

#
# Virtio drivers
#

# Virtio core
DRV_KMODS	+= virtio

# Virtio block driver
DRV_KMODS	+= vioblk

# Virtio network driver
DRV_KMODS	+= vioif

#
#	DTrace and DTrace Providers
#
DRV_KMODS	+= dtrace
DRV_KMODS	+= fbt
DRV_KMODS	+= lockstat
DRV_KMODS	+= profile
DRV_KMODS	+= sdt
DRV_KMODS	+= systrace
DRV_KMODS	+= fasttrap
DRV_KMODS	+= dcpc

#
#	I/O framework test drivers
#
DRV_KMODS	+= pshot
DRV_KMODS	+= gen_drv
DRV_KMODS	+= tvhci tphci tclient
DRV_KMODS	+= emul64

#
#	Machine Specific Driver Modules (/kernel/drv):
#
DRV_KMODS	+= options
DRV_KMODS	+= scsi_vhci
DRV_KMODS	+= pmcs
DRV_KMODS	+= pmcs8001fw
DRV_KMODS	+= arcmsr
DRV_KMODS	+= fcp
DRV_KMODS	+= fcip
DRV_KMODS	+= fcsm
DRV_KMODS	+= fp
DRV_KMODS	+= qlc
DRV_KMODS	+= iscsi

#
#	PCMCIA specific module(s)
#
DRV_KMODS	+= pcs
MISC_KMODS	+= cardbus

#
#	SCSI Enclosure Services driver
#
DRV_KMODS	+= ses

#
#	USB specific modules
#
DRV_KMODS	+= hid
DRV_KMODS	+= hubd
DRV_KMODS	+= uhci
DRV_KMODS	+= ehci
DRV_KMODS	+= ohci
DRV_KMODS	+= usb_mid
DRV_KMODS	+= usb_ia
DRV_KMODS	+= scsa2usb
DRV_KMODS	+= usbprn
DRV_KMODS	+= ugen
DRV_KMODS	+= usbser
DRV_KMODS	+= usbsacm
DRV_KMODS	+= usbsksp
DRV_KMODS	+= usbsprl
DRV_KMODS	+= usb_ac
DRV_KMODS	+= usb_as
DRV_KMODS	+= usbskel
DRV_KMODS	+= usbvc
DRV_KMODS	+= usbftdi
DRV_KMODS	+= usbecm
DRV_KMODS	+= xhci

#
#	USBGEM modules
#
DRV_KMODS	+= usbgem
DRV_KMODS	+= axf
DRV_KMODS	+= udmf 
DRV_KMODS	+= upf
DRV_KMODS	+= urf 

#
#	1394 modules
#
MISC_KMODS	+= s1394 sbp2
DRV_KMODS	+= hci1394 scsa1394
DRV_KMODS	+= av1394
DRV_KMODS	+= dcam1394

#
#	InfiniBand pseudo drivers
#
DRV_KMODS	+= ib ibp eibnx eoib rdsib sdp iser daplt hermon tavor sol_ucma sol_uverbs
DRV_KMODS	+= sol_umad 

#
#	Brand modules
#
BRAND_KMODS	+= sn1_brand s10_brand lx_brand
DRV_KMODS	+= lx_systrace lx_ptm lx_netlink

#
#	Exec Class Modules (/kernel/exec):
#
EXEC_KMODS	+= elfexec intpexec shbinexec javaexec

#
#	Scheduling Class Modules (/kernel/sched):
#
SCHED_KMODS	+= IA RT TS RT_DPTBL TS_DPTBL FSS FX FX_DPTBL SDC

#
#	File System Modules (/kernel/fs):
#
FS_KMODS	+= autofs ctfs dcfs dev devfs fdfs fifofs hsfs hyprlofs
FS_KMODS	+= lofs lxautofs lx_proc lxprocfs mntfs namefs nfs objfs zfs zut
FS_KMODS	+= pcfs procfs sockfs specfs tmpfs udfs ufs sharefs lx_sysfs
FS_KMODS	+= smbfs bootfs lx_cgroup lx_devfs

#
#	Streams Modules (/kernel/strmod):
#
STRMOD_KMODS	+= bufmod connld dedump ldterm pckt pfmod pipemod
STRMOD_KMODS	+= ptem redirmod rpcmod rlmod telmod timod
STRMOD_KMODS	+= spppasyn spppcomp
STRMOD_KMODS	+= tirdwr ttcompat
STRMOD_KMODS	+= usbkbm
STRMOD_KMODS	+= usbms
STRMOD_KMODS	+= usbwcm
STRMOD_KMODS	+= usb_ah
STRMOD_KMODS	+= drcompat
STRMOD_KMODS	+= cryptmod
STRMOD_KMODS	+= vuid2ps2
STRMOD_KMODS	+= vuid3ps2
STRMOD_KMODS	+= vuidm3p
STRMOD_KMODS	+= vuidm4p
STRMOD_KMODS	+= vuidm5p

#
#	'System' Modules (/kernel/sys):
#
SYS_KMODS	+= c2audit
SYS_KMODS	+= doorfs
SYS_KMODS	+= exacctsys
SYS_KMODS	+= inst_sync
SYS_KMODS	+= kaio
SYS_KMODS	+= msgsys
SYS_KMODS	+= pipe
SYS_KMODS	+= portfs
SYS_KMODS	+= pset
SYS_KMODS	+= semsys
SYS_KMODS	+= shmsys
SYS_KMODS	+= sysacct
SYS_KMODS	+= acctctl

#
#	'Misc' Modules (/kernel/misc)
#	MISC_KMODS are built both 32-bit and 64-bit
#	MISC_KMODS_32 are built only 32-bit
#	MISC_KMODS_64 are built only 64-bit
#
MISC_KMODS	+= ac97
MISC_KMODS	+= acpica
MISC_KMODS	+= agpmaster
MISC_KMODS	+= bignum
MISC_KMODS	+= bootdev
MISC_KMODS	+= busra
MISC_KMODS	+= cmlb
MISC_KMODS	+= consconfig
MISC_KMODS	+= ctf
MISC_KMODS	+= dadk
MISC_KMODS	+= dcopy
MISC_KMODS	+= dls
MISC_KMODS	+= drm
MISC_KMODS	+= fssnap_if
MISC_KMODS	+= gda
MISC_KMODS	+= gld
MISC_KMODS	+= gsqueue
MISC_KMODS	+= hidparser
MISC_KMODS	+= hook
MISC_KMODS	+= hpcsvc
MISC_KMODS	+= ibcm
MISC_KMODS	+= ibdm
MISC_KMODS	+= ibdma
MISC_KMODS	+= ibmf
MISC_KMODS	+= ibtl
MISC_KMODS	+= idm
MISC_KMODS	+= idmap
MISC_KMODS	+= iommulib
MISC_KMODS	+= ipc
MISC_KMODS	+= kbtrans
MISC_KMODS	+= kcf
MISC_KMODS	+= kgssapi
MISC_KMODS	+= kmech_dummy
MISC_KMODS	+= kmech_krb5
MISC_KMODS	+= ksocket
MISC_KMODS	+= mac
MISC_KMODS	+= mii
MISC_KMODS	+= mwlfw
MISC_KMODS	+= net80211
MISC_KMODS	+= nfs_dlboot
MISC_KMODS	+= nfssrv
MISC_KMODS	+= neti
MISC_KMODS	+= pci_autoconfig
MISC_KMODS	+= pcicfg
MISC_KMODS	+= pcihp
MISC_KMODS	+= pcmcia
MISC_KMODS	+= rpcsec
MISC_KMODS	+= rpcsec_gss
MISC_KMODS	+= rsmops
MISC_KMODS	+= sata
MISC_KMODS	+= scsi
MISC_KMODS	+= sda
MISC_KMODS	+= sol_ofs
MISC_KMODS	+= spuni
MISC_KMODS	+= strategy
MISC_KMODS	+= strplumb
MISC_KMODS	+= tem
MISC_KMODS	+= tlimod
MISC_KMODS	+= usba usba10 usbs49_fw
MISC_KMODS	+= scsi_vhci_f_sym_hds
MISC_KMODS	+= scsi_vhci_f_sym
MISC_KMODS	+= scsi_vhci_f_tpgs
MISC_KMODS	+= scsi_vhci_f_asym_sun
MISC_KMODS	+= scsi_vhci_f_tape
MISC_KMODS	+= scsi_vhci_f_tpgs_tape
MISC_KMODS	+= fctl
MISC_KMODS	+= emlxs_fw
MISC_KMODS	+= qlc_fw_2200
MISC_KMODS	+= qlc_fw_2300
MISC_KMODS	+= qlc_fw_2400
MISC_KMODS	+= qlc_fw_2500
MISC_KMODS	+= qlc_fw_6322
MISC_KMODS	+= qlc_fw_8100
MISC_KMODS	+= uathfw

MISC_KMODS	+= klmmod klmops

#
#	Software Cryptographic Providers (/kernel/crypto):
#
CRYPTO_KMODS	+= aes
CRYPTO_KMODS	+= arcfour
CRYPTO_KMODS	+= blowfish
CRYPTO_KMODS	+= des
CRYPTO_KMODS	+= ecc
CRYPTO_KMODS	+= edonr
CRYPTO_KMODS	+= md4
CRYPTO_KMODS	+= md5
CRYPTO_KMODS	+= rsa
CRYPTO_KMODS	+= sha1
CRYPTO_KMODS	+= sha2
CRYPTO_KMODS	+= skein
CRYPTO_KMODS	+= swrand

#
#	IP Policy Modules (/kernel/ipp)
#
IPP_KMODS	+= dlcosmk
IPP_KMODS	+= flowacct
IPP_KMODS	+= ipgpc
IPP_KMODS	+= dscpmk
IPP_KMODS	+= tokenmt
IPP_KMODS	+= tswtclmt

#
#	generic-unix module (/kernel/genunix):
#
GENUNIX_KMODS	+= genunix

#
#	Modules eXcluded from the product:
#

#
#	'Dacf' Modules (/kernel/dacf):
#

#
#	Performance Counter BackEnd modules (/usr/kernel/pcbe)
#
PCBE_KMODS	+= p123_pcbe p4_pcbe opteron_pcbe core_pcbe

#
#	MAC-Type Plugin Modules (/kernel/mac)
#
MAC_KMODS	+= mac_6to4
MAC_KMODS	+= mac_ether
MAC_KMODS	+= mac_ipv4
MAC_KMODS	+= mac_ipv6
MAC_KMODS	+= mac_wifi
MAC_KMODS	+= mac_ib

#
#	Overlay related modules (/kernel/overlay)
#
DRV_KMODS	+= overlay
OVERLAY_KMODS	+= vxlan

#
# socketmod (kernel/socketmod)
#
SOCKET_KMODS	+= sockpfp
SOCKET_KMODS	+= socksctp
SOCKET_KMODS    += socksdp
SOCKET_KMODS	+= sockrds
SOCKET_KMODS	+= ksslf
SOCKET_KMODS	+= datafilt

#
#	kiconv modules (/kernel/kiconv):
#
KICONV_KMODS	+= kiconv_emea kiconv_ja kiconv_ko kiconv_sc kiconv_tc

#
#	'Dacf' Modules (/kernel/dacf):
#
DACF_KMODS	+= net_dacf

#
# Ensure that the variable member of the cpu_t (cpu_m) is defined
# for the lint builds so as not to cause lint errors during the
# global cross check.
#
LINTFLAGS	+= -D_MACHDEP -I$(UTSBASE)/i86pc<|MERGE_RESOLUTION|>--- conflicted
+++ resolved
@@ -361,12 +361,8 @@
 DRV_KMODS	+= uath
 DRV_KMODS	+= urtw
 DRV_KMODS	+= vgatext
-<<<<<<< HEAD
-DRV_KMODS	+= heci
 DRV_KMODS	+= vmxnet 
 DRV_KMODS	+= vnd
-=======
->>>>>>> a6ab12d6
 DRV_KMODS	+= vnic
 DRV_KMODS	+= vscan
 DRV_KMODS	+= wc
