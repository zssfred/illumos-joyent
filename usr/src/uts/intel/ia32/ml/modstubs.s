/*
 * CDDL HEADER START
 *
 * The contents of this file are subject to the terms of the
 * Common Development and Distribution License (the "License").
 * You may not use this file except in compliance with the License.
 *
 * You can obtain a copy of the license at usr/src/OPENSOLARIS.LICENSE
 * or http://www.opensolaris.org/os/licensing.
 * See the License for the specific language governing permissions
 * and limitations under the License.
 *
 * When distributing Covered Code, include this CDDL HEADER in each
 * file and include the License file at usr/src/OPENSOLARIS.LICENSE.
 * If applicable, add the following below this CDDL HEADER, with the
 * fields enclosed by brackets "[]" replaced with your own identifying
 * information: Portions Copyright [yyyy] [name of copyright owner]
 *
 * CDDL HEADER END
 */

/*
 * Copyright (c) 1992, 2010, Oracle and/or its affiliates. All rights reserved.
 * Copyright 2019 Joyent, Inc.
 */

#include <sys/asm_linkage.h>

#if defined(__lint)

char stubs_base[1], stubs_end[1];

#else	/* __lint */

#include "assym.h"

/*
 * !!!!!!!! WARNING! WARNING! WARNING! WARNING! WARNING! WARNING! !!!!!!!!
 *
 *	For functions which are either STUBs or WSTUBs the actual function
 *	need to be called using 'call' instruction because of preamble and
 *	postamble (i.e mod_hold_stub and mod_release_stub) around the
 *	function call. Due to this we need to copy arguments for the
 *	real function. On Intel we can't tell how many arguments are there
 *	on the stack so we have to either copy everything between esp and
 *	ebp or copy only a fixed number (MAXNARG - defined here) for
 *	all the stub functions. Currently we are using MAXNARG (it is a kludge
 *	but worth it?!).
 *
 *	NOTE: Use NO_UNLOAD_STUBs if the module is NOT unloadable once it is
 *	      loaded.
 */
#define	MAXNARG	12

/*
 * WARNING: there is no check for forgetting to write END_MODULE,
 * and if you do, the kernel will most likely crash.  Be careful
 *
 * This file assumes that all of the contributions to the data segment
 * will be contiguous in the output file, even though they are separated
 * by pieces of text.  This is safe for all assemblers I know of now...
 */

/*
 * This file uses ansi preprocessor features:
 *
 * 1.   #define mac(a) extra_ ## a     -->   mac(x) expands to extra_a
 * The old version of this is
 *      #define mac(a) extra_/.*.*./a
 * but this fails if the argument has spaces "mac ( x )"
 * (Ignore the dots above, I had to put them in to keep this a comment.)
 *
 * 2.   #define mac(a) #a             -->    mac(x) expands to "x"
 * The old version is
 *      #define mac(a) "a"
 *
 * For some reason, the 5.0 preprocessor isn't happy with the above usage.
 * For now, we're not using these ansi features.
 *
 * The reason is that "the 5.0 ANSI preprocessor" is built into the compiler
 * and is a tokenizing preprocessor. This means, when confronted by something
 * other than C token generation rules, strange things occur. In this case,
 * when confronted by an assembly file, it would turn the token ".globl" into
 * two tokens "." and "globl". For this reason, the traditional, non-ANSI
 * preprocessor is used on assembly files.
 *
 * It would be desirable to have a non-tokenizing cpp (accp?) to use for this.
 */

/*
 * This file contains the stubs routines for modules which can be autoloaded.
 */

/*
 * See the 'struct mod_modinfo' definition to see what this declaration
 * is trying to achieve here.
 */
#define	MODULE(module,namespace)	\
	.data;				\
module/**/_modname:			\
	.string	"namespace/module";	\
	SET_SIZE(module/**/_modname);	\
	.align	CPTRSIZE;		\
	.globl	module/**/_modinfo;	\
	.type	module/**/_modinfo, @object;	\
module/**/_modinfo:			\
	.quad	module/**/_modname;	\
	.quad	0	/* storage for modctl pointer */

	/* then mod_stub_info structures follow until a mods_func_adr is 0 */

/* this puts a 0 where the next mods_func_adr would be */
#define	END_MODULE(module)		\
	.data;				\
	.align	CPTRSIZE;		\
	.quad 0;			\
	SET_SIZE(module/**/_modinfo)

/*
 * The data section in the stub_common macro is the
 * mod_stub_info structure for the stub function
 */

#define STUB_COMMON(module, fcnname, install_fcn, retfcn, weak)		\
	ENTRY(fcnname);							\
	leaq	fcnname/**/_info(%rip), %rax;				\
	cmpl	$0, MODS_FLAG(%rax);			/* weak? */	\
	je	stubs_common_code;			/* not weak */	\
	testb	$MODS_INSTALLED, MODS_FLAG(%rax);	/* installed? */ \
	jne	stubs_common_code;		/* yes, do the mod_hold */ \
	movq	MODS_RETFCN(%rax), %rax;	/* no, load retfcn */	\
	INDIRECT_JMP_REG(rax);			/* no, jump to retfcn */ \
	SET_SIZE(fcnname);						\
	.data;								\
	.align	 CPTRSIZE;						\
	.type	fcnname/**/_info, @object;				\
fcnname/**/_info:							\
	.quad	install_fcn;		/* 0 */				\
	.quad	module/**/_modinfo;	/* 0x8 */			\
	.quad	fcnname;		/* 0x10 */			\
	.quad	retfcn;			/* 0x18 */			\
	.long	weak;			/* 0x20 */			\
	SET_SIZE(fcnname/**/_info)

#define STUB_NO_UNLOADABLE(module, fcnname, install_fcn, retfcn, weak)	\
	ENTRY(fcnname);							\
	leaq	fcnname/**/_info(%rip), %rax;				\
	testb	$MODS_INSTALLED, MODS_FLAG(%rax); /* installed? */	\
	je	5f;			/* no */			\
	movq	MODS_INSTFCN(%rax), %rax; /* yes, load install_fcn */	\
	INDIRECT_JMP_REG(rax);		/* yes, jump to install_fcn */	\
5:	testb	$MODS_WEAK, MODS_FLAG(%rax);	/* weak? */		\
	je	stubs_common_code;	/* no, do mod load */		\
	movq	MODS_RETFCN(%rax), %rax; /* yes, load retfcn */		\
	INDIRECT_JMP_REG(rax);		/* yes, jump to retfcn */	\
	SET_SIZE(fcnname);						\
	.data;								\
	.align	CPTRSIZE;						\
	.type	fcnname/**/_info, @object;				\
fcnname/**/_info:							\
	.quad	install_fcn;		/* 0 */				\
	.quad	module/**/_modinfo;	/* 0x8 */			\
	.quad	fcnname;		/* 0x10 */			\
	.quad	retfcn;			/* 0x18 */			\
	.long   weak;			/* 0x20 */			\
	SET_SIZE(fcnname/**/_info)

/*
 * We branch here with the fcnname_info pointer in %rax
 */
	ENTRY_NP(stubs_common_code)
	.globl	mod_hold_stub
	.globl	mod_release_stub
	pushq	%rbp
	movq	%rsp, %rbp
	subq	$0x10, %rsp
	movq	%r15, (%rsp)		/* (caller saved) */
	movq	%rax, %r15		/* stash the fcnname_info pointer */
	/*
	 * save incoming register arguments
	 */
	pushq	%rdi
	pushq	%rsi
	pushq	%rdx
	pushq	%rcx
	pushq	%r8
	pushq	%r9
	/* (next 6 args, if any, are already on the stack above %rbp) */
	movq	%r15, %rdi
	call	mod_hold_stub		/* mod_hold_stub(mod_stub_info *) */
	cmpl	$-1, %eax		/* error? */
	jne	.L1
	movq	0x18(%r15), %rax
	INDIRECT_CALL_REG(rax)
	addq	$0x30, %rsp
	jmp	.L2
.L1:
	/*
	 * copy MAXNARG == 12 incoming arguments
	 */
	popq	%r9
	popq	%r8
	popq	%rcx
	popq	%rdx
	popq	%rsi
	popq	%rdi
	/*
	 * stack:
	 *	arg9		0x38(%rsp)
	 *	arg8		0x30(%rsp)
	 *	arg7		0x28(%rsp)
	 *	arg6		0x20(%rsp)
	 *	saved %rip	0x18(%rsp)
	 *	saved %rbp	0x10(%rsp)
	 *	<pad>		0x8(%rsp)
	 *	saved %r15	0x0(%rsp)
	 */
	movl	$MAXNARG - 6 + 3, %r11d
	pushq	(%rsp, %r11, 8)
	pushq	(%rsp, %r11, 8)
	pushq	(%rsp, %r11, 8)
	pushq	(%rsp, %r11, 8)
<<<<<<< HEAD
	pushq	(%rsp, %r11, 8)
	pushq	(%rsp, %r11, 8)
	movq	(%r15), %rax
	INDIRECT_CALL_REG(rax)		/* call the stub fn(arg, ..) */
	addq	$0x30, %rsp		/* pop off last 6 args */
=======
	movq	(%r15), %rax
	INDIRECT_CALL_REG(rax)		/* call the stub fn(arg, ..) */
	addq	$0x20, %rsp		/* pop off last 4 args */
>>>>>>> a8103542
	pushq	%rax			/* save any return values */
	pushq	%rdx
	movq	%r15, %rdi
	call	mod_release_stub	/* release hold on module */
	popq	%rdx			/* restore return values */
	popq	%rax
.L2:
	popq	%r15
	leave
	ret
	SET_SIZE(stubs_common_code)

<<<<<<< HEAD
#else
#error "Trying to build modstubs on an unsupported arch"
#endif	/* __amd64 */

=======
>>>>>>> a8103542
#define STUB(module, fcnname, retfcn)	\
    STUB_COMMON(module, fcnname, mod_hold_stub, retfcn, 0)

/*
 * "weak stub", don't load on account of this call
 */
#define WSTUB(module, fcnname, retfcn)	\
    STUB_COMMON(module, fcnname, retfcn, retfcn, MODS_WEAK)

/*
 * "non-unloadable stub", don't bother 'holding' module if it's already loaded
 * since the module cannot be unloaded.
 *
 * User *MUST* guarantee the module is not unloadable (no _fini routine).
 */
#define NO_UNLOAD_STUB(module, fcnname, retfcn) \
    STUB_NO_UNLOADABLE(module, fcnname,  retfcn, retfcn, MODS_NOUNLOAD)

/*
 * "weak stub" for non-unloadable module, don't load on account of this call
 */
#define NO_UNLOAD_WSTUB(module, fcnname, retfcn) \
    STUB_NO_UNLOADABLE(module, fcnname, retfcn, retfcn, MODS_NOUNLOAD|MODS_WEAK)

/*
 * this is just a marker for the beginning area of text that contains stubs
 */
	ENTRY_NP(stubs_base)
	nop

/*
 * WARNING WARNING WARNING!!!!!!
 *
 * On the MODULE macro you MUST NOT use any spaces!!! They are
 * significant to the preprocessor.  With ansi c there is a way around this
 * but for some reason (yet to be investigated) ansi didn't work for other
 * reasons!
 *
 * When zero is used as the return function, the system will call
 * panic if the stub can't be resolved.
 */

/*
 * Stubs for devfs. A non-unloadable module.
 */

#ifndef	DEVFS_MODULE
	MODULE(devfs,fs);
	NO_UNLOAD_STUB(devfs, devfs_clean,		nomod_minus_one);
	NO_UNLOAD_STUB(devfs, devfs_lookupname,		nomod_minus_one);
	NO_UNLOAD_STUB(devfs, devfs_walk,		nomod_minus_one);
	NO_UNLOAD_STUB(devfs, devfs_devpolicy,		nomod_minus_one);
	NO_UNLOAD_STUB(devfs, devfs_reset_perm,		nomod_minus_one);
	NO_UNLOAD_STUB(devfs, devfs_remdrv_cleanup,	nomod_minus_one);
	END_MODULE(devfs);
#endif

#ifndef	DEV_MODULE
	MODULE(dev,fs);
	NO_UNLOAD_STUB(dev, sdev_modctl_readdir,	nomod_minus_one);
	NO_UNLOAD_STUB(dev, sdev_modctl_readdir_free,	nomod_minus_one);
	NO_UNLOAD_STUB(dev, devname_filename_register,	nomod_minus_one);
	NO_UNLOAD_STUB(dev, sdev_modctl_devexists,	nomod_minus_one);
	NO_UNLOAD_STUB(dev, devname_profile_update,	nomod_minus_one);
	NO_UNLOAD_STUB(dev, sdev_devstate_change,	nomod_minus_one);
	NO_UNLOAD_STUB(dev, devvt_getvnodeops,		nomod_minus_one);
	NO_UNLOAD_STUB(dev, devpts_getvnodeops,		nomod_zero);
	END_MODULE(dev);
#endif

/*
 * Stubs for specfs. A non-unloadable module.
 */

#ifndef SPEC_MODULE
	MODULE(specfs,fs);
	NO_UNLOAD_STUB(specfs, common_specvp,		nomod_zero);
	NO_UNLOAD_STUB(specfs, makectty,		nomod_zero);
	NO_UNLOAD_STUB(specfs, makespecvp,		nomod_zero);
	NO_UNLOAD_STUB(specfs, smark,			nomod_zero);
	NO_UNLOAD_STUB(specfs, spec_segmap,		nomod_einval);
	NO_UNLOAD_STUB(specfs, specfind,		nomod_zero);
	NO_UNLOAD_STUB(specfs, specvp,			nomod_zero);
	NO_UNLOAD_STUB(specfs, devi_stillreferenced,	nomod_zero);
	NO_UNLOAD_STUB(specfs, spec_getvnodeops,	nomod_zero);
	NO_UNLOAD_STUB(specfs, spec_char_map,		nomod_zero);
	NO_UNLOAD_STUB(specfs, specvp_devfs,		nomod_zero);
	NO_UNLOAD_STUB(specfs, spec_assoc_vp_with_devi,	nomod_void);
	NO_UNLOAD_STUB(specfs, spec_hold_devi_by_vp,	nomod_zero);
	NO_UNLOAD_STUB(specfs, spec_snode_walk,		nomod_void);
	NO_UNLOAD_STUB(specfs, spec_devi_open_count,	nomod_minus_one);
	NO_UNLOAD_STUB(specfs, spec_is_clone,		nomod_zero);
	NO_UNLOAD_STUB(specfs, spec_is_selfclone,	nomod_zero);
	NO_UNLOAD_STUB(specfs, spec_fence_snode,	nomod_minus_one);
	NO_UNLOAD_STUB(specfs, spec_unfence_snode,	nomod_minus_one);
	END_MODULE(specfs);
#endif


/*
 * Stubs for sockfs. A non-unloadable module.
 */
#ifndef SOCK_MODULE
	MODULE(sockfs,fs);
	NO_UNLOAD_STUB(sockfs, so_socket,	nomod_zero);
	NO_UNLOAD_STUB(sockfs, so_socketpair,	nomod_zero);
	NO_UNLOAD_STUB(sockfs, bind,		nomod_zero);
	NO_UNLOAD_STUB(sockfs, listen,		nomod_zero);
	NO_UNLOAD_STUB(sockfs, accept,		nomod_zero);
	NO_UNLOAD_STUB(sockfs, connect,		nomod_zero);
	NO_UNLOAD_STUB(sockfs, shutdown,	nomod_zero);
	NO_UNLOAD_STUB(sockfs, recv,		nomod_zero);
	NO_UNLOAD_STUB(sockfs, recvfrom,	nomod_zero);
	NO_UNLOAD_STUB(sockfs, recvmsg,		nomod_zero);
	NO_UNLOAD_STUB(sockfs, send,		nomod_zero);
	NO_UNLOAD_STUB(sockfs, sendmsg,		nomod_zero);
	NO_UNLOAD_STUB(sockfs, sendto,		nomod_zero);
#ifdef _SYSCALL32_IMPL
	NO_UNLOAD_STUB(sockfs, recv32,		nomod_zero);
	NO_UNLOAD_STUB(sockfs, recvfrom32,	nomod_zero);
	NO_UNLOAD_STUB(sockfs, send32,		nomod_zero);
	NO_UNLOAD_STUB(sockfs, sendto32,	nomod_zero);
#endif	/* _SYSCALL32_IMPL */
	NO_UNLOAD_STUB(sockfs, getpeername,	nomod_zero);
	NO_UNLOAD_STUB(sockfs, getsockname,	nomod_zero);
	NO_UNLOAD_STUB(sockfs, getsockopt,	nomod_zero);
	NO_UNLOAD_STUB(sockfs, setsockopt,	nomod_zero);
	NO_UNLOAD_STUB(sockfs, sockconfig,	nomod_zero);
	NO_UNLOAD_STUB(sockfs, sock_getmsg,	nomod_zero);
	NO_UNLOAD_STUB(sockfs, sock_putmsg,	nomod_zero);
	NO_UNLOAD_STUB(sockfs, sosendfile64,	nomod_zero);
	NO_UNLOAD_STUB(sockfs, snf_segmap,	nomod_einval);
	NO_UNLOAD_STUB(sockfs, sock_getfasync,	nomod_zero);
	NO_UNLOAD_STUB(sockfs, nl7c_sendfilev,	nomod_zero);
	NO_UNLOAD_STUB(sockfs, sotpi_sototpi,	nomod_zero);
	NO_UNLOAD_STUB(sockfs, socket_sendmblk,	nomod_zero);
	NO_UNLOAD_STUB(sockfs, socket_setsockopt,  nomod_zero);
	END_MODULE(sockfs);
#endif

/*
 * IPsec stubs.
 */

#ifndef	IPSECAH_MODULE
	MODULE(ipsecah,drv);
	WSTUB(ipsecah,	ipsec_construct_inverse_acquire,	nomod_zero);
	WSTUB(ipsecah,	sadb_acquire,		nomod_zero);
	WSTUB(ipsecah,	ipsecah_algs_changed,	nomod_zero);
	WSTUB(ipsecah,	sadb_alg_update,	nomod_zero);
	WSTUB(ipsecah,	sadb_unlinkassoc,	nomod_zero);
	WSTUB(ipsecah,	sadb_insertassoc,	nomod_zero);
	WSTUB(ipsecah,	ipsecah_in_assocfailure,	nomod_zero);
	WSTUB(ipsecah,	sadb_set_lpkt,		nomod_zero);
	WSTUB(ipsecah,	ipsecah_icmp_error,	nomod_zero);
	END_MODULE(ipsecah);
#endif

#ifndef	IPSECESP_MODULE
	MODULE(ipsecesp,drv);
	WSTUB(ipsecesp,	ipsecesp_fill_defs,	nomod_zero);
	WSTUB(ipsecesp,	ipsecesp_algs_changed,	nomod_zero);
	WSTUB(ipsecesp, ipsecesp_in_assocfailure,	nomod_zero);
	WSTUB(ipsecesp, ipsecesp_init_funcs,	nomod_zero);
	WSTUB(ipsecesp,	ipsecesp_icmp_error,	nomod_zero);
	WSTUB(ipsecesp,	ipsecesp_send_keepalive,	nomod_zero);
	END_MODULE(ipsecesp);
#endif

#ifndef	KEYSOCK_MODULE
	MODULE(keysock,	drv);
	WSTUB(keysock,	keysock_spdsock_wput_iocdata,	nomod_void);
	WSTUB(keysock,	keysock_plumb_ipsec,	nomod_zero);
	WSTUB(keysock,	keysock_extended_reg,	nomod_zero);
	WSTUB(keysock,	keysock_next_seq,	nomod_zero);
	END_MODULE(keysock);
#endif

#ifndef SPDSOCK_MODULE
	MODULE(spdsock,drv);
	WSTUB(spdsock,	spdsock_update_pending_algs,	nomod_zero);
	END_MODULE(spdsock);
#endif

/*
 * Stubs for nfs common code.
 * XXX nfs_getvnodeops should go away with removal of kludge in vnode.c
 */
#ifndef NFS_MODULE
	MODULE(nfs,fs);
	WSTUB(nfs,	nfs_getvnodeops,	nomod_zero);
	WSTUB(nfs,	nfs_perror,		nomod_zero);
	WSTUB(nfs,	nfs_cmn_err,		nomod_zero);
	WSTUB(nfs,	clcleanup_zone,		nomod_zero);
	WSTUB(nfs,	clcleanup4_zone,	nomod_zero);
	END_MODULE(nfs);
#endif


/*
 * Stubs for nfs_dlboot (diskless booting).
 */
#ifndef NFS_DLBOOT_MODULE
	MODULE(nfs_dlboot,misc);
	STUB(nfs_dlboot,	mount_root,	nomod_minus_one);
	STUB(nfs_dlboot,	dhcpinit,	nomod_minus_one);
	END_MODULE(nfs_dlboot);
#endif

/*
 * Stubs for nfs server-only code.
 */
#ifndef NFSSRV_MODULE
	MODULE(nfssrv,misc);
	STUB(nfssrv,		exportfs,	nomod_minus_one);
	STUB(nfssrv,		nfs_getfh,	nomod_minus_one);
	STUB(nfssrv,		nfsl_flush,	nomod_minus_one);
	STUB(nfssrv,		rfs4_check_delegated, nomod_zero);
	STUB(nfssrv,		mountd_args,	nomod_minus_one);
	NO_UNLOAD_STUB(nfssrv,	rdma_start,	nomod_zero);
	NO_UNLOAD_STUB(nfssrv,	nfs_svc,	nomod_zero);
	END_MODULE(nfssrv);
#endif

/*
 * Stubs for kernel lock manager.
 */
#ifndef KLM_MODULE
	MODULE(klmmod,misc);
	NO_UNLOAD_STUB(klmmod, lm_svc,		nomod_zero);
	NO_UNLOAD_STUB(klmmod, lm_shutdown,	nomod_zero);
	NO_UNLOAD_STUB(klmmod, lm_unexport,	nomod_zero);
	NO_UNLOAD_STUB(klmmod, lm_cprresume,	nomod_zero);
	NO_UNLOAD_STUB(klmmod, lm_cprsuspend,	nomod_zero);
	NO_UNLOAD_STUB(klmmod, lm_safelock, nomod_zero);
	NO_UNLOAD_STUB(klmmod, lm_safemap, nomod_zero);
	NO_UNLOAD_STUB(klmmod, lm_has_sleep, nomod_zero);
	NO_UNLOAD_STUB(klmmod, lm_free_config, nomod_zero);
	NO_UNLOAD_STUB(klmmod, lm_vp_active, nomod_zero);
	NO_UNLOAD_STUB(klmmod, lm_get_sysid, nomod_zero);
	NO_UNLOAD_STUB(klmmod, lm_rel_sysid, nomod_zero);
	NO_UNLOAD_STUB(klmmod, lm_alloc_sysidt, nomod_minus_one);
	NO_UNLOAD_STUB(klmmod, lm_free_sysidt, nomod_zero);
	NO_UNLOAD_STUB(klmmod, lm_sysidt, nomod_minus_one);
	END_MODULE(klmmod);
#endif

#ifndef KLMOPS_MODULE
	MODULE(klmops,misc);
	NO_UNLOAD_STUB(klmops, lm_frlock,	nomod_zero);
	NO_UNLOAD_STUB(klmops, lm4_frlock,	nomod_zero);
	NO_UNLOAD_STUB(klmops, lm_shrlock,	nomod_zero);
	NO_UNLOAD_STUB(klmops, lm4_shrlock,	nomod_zero);
	NO_UNLOAD_STUB(klmops, lm_nlm_dispatch,	nomod_zero);
	NO_UNLOAD_STUB(klmops, lm_nlm4_dispatch,	nomod_zero);
	NO_UNLOAD_STUB(klmops, lm_nlm_reclaim,	nomod_zero);
	NO_UNLOAD_STUB(klmops, lm_nlm4_reclaim,	nomod_zero);
	NO_UNLOAD_STUB(klmops, lm_register_lock_locally, nomod_zero);
	END_MODULE(klmops);
#endif

/*
 * Stubs for kernel TLI module
 *   XXX currently we never allow this to unload
 */
#ifndef TLI_MODULE
	MODULE(tlimod,misc);
	NO_UNLOAD_STUB(tlimod,	t_kopen,		nomod_minus_one);
	NO_UNLOAD_STUB(tlimod,	t_kunbind,		nomod_zero);
	NO_UNLOAD_STUB(tlimod,	t_kadvise,		nomod_zero);
	NO_UNLOAD_STUB(tlimod,	t_krcvudata,		nomod_zero);
	NO_UNLOAD_STUB(tlimod,	t_ksndudata,		nomod_zero);
	NO_UNLOAD_STUB(tlimod,	t_kalloc,		nomod_zero);
	NO_UNLOAD_STUB(tlimod,	t_kbind,		nomod_zero);
	NO_UNLOAD_STUB(tlimod,	t_kclose,		nomod_zero);
	NO_UNLOAD_STUB(tlimod,	t_kspoll,		nomod_zero);
	NO_UNLOAD_STUB(tlimod,	t_kfree,		nomod_zero);
	NO_UNLOAD_STUB(tlimod,	t_koptmgmt,		nomod_zero);
	END_MODULE(tlimod);
#endif

/*
 * Stubs for kernel RPC module
 *   XXX currently we never allow this to unload
 */
#ifndef RPC_MODULE
	MODULE(rpcmod,strmod);
	NO_UNLOAD_STUB(rpcmod,	clnt_tli_kcreate,	nomod_minus_one);
	NO_UNLOAD_STUB(rpcmod,	svc_tli_kcreate,	nomod_minus_one);
	NO_UNLOAD_STUB(rpcmod,	bindresvport,		nomod_minus_one);
	NO_UNLOAD_STUB(rpcmod, rdma_register_mod,	nomod_minus_one);
	NO_UNLOAD_STUB(rpcmod, rdma_unregister_mod,	nomod_minus_one);
	NO_UNLOAD_STUB(rpcmod, svc_queuereq,		nomod_minus_one);
	NO_UNLOAD_STUB(rpcmod, clist_add,		nomod_minus_one);
	END_MODULE(rpcmod);
#endif

/*
 * Stubs for des
 */
#ifndef DES_MODULE
	MODULE(des,misc);
	STUB(des, cbc_crypt,		nomod_zero);
	STUB(des, ecb_crypt,		nomod_zero);
	STUB(des, _des_crypt,		nomod_zero);
	END_MODULE(des);
#endif

/*
 * Stubs for procfs. A non-unloadable module.
 */
#ifndef PROC_MODULE
	MODULE(procfs,fs);
	NO_UNLOAD_STUB(procfs, prfree,		nomod_zero);
	NO_UNLOAD_STUB(procfs, prexit,		nomod_zero);
	NO_UNLOAD_STUB(procfs, prlwpfree,	nomod_zero);
	NO_UNLOAD_STUB(procfs, prlwpexit,	nomod_zero);
	NO_UNLOAD_STUB(procfs, prinvalidate,	nomod_zero);
	NO_UNLOAD_STUB(procfs, prnsegs,		nomod_zero);
	NO_UNLOAD_STUB(procfs, prgetcred,	nomod_zero);
	NO_UNLOAD_STUB(procfs, prgetpriv,	nomod_zero);
	NO_UNLOAD_STUB(procfs, prgetprivsize,	nomod_zero);
	NO_UNLOAD_STUB(procfs, prgetsecflags,	nomod_zero);
	NO_UNLOAD_STUB(procfs, prgetstatus,	nomod_zero);
	NO_UNLOAD_STUB(procfs, prgetlwpstatus,	nomod_zero);
	NO_UNLOAD_STUB(procfs, prgetpsinfo,	nomod_zero);
	NO_UNLOAD_STUB(procfs, prgetlwpsinfo,	nomod_zero);
	NO_UNLOAD_STUB(procfs, oprgetstatus,	nomod_zero);
	NO_UNLOAD_STUB(procfs, oprgetpsinfo,	nomod_zero);
#ifdef _SYSCALL32_IMPL
	NO_UNLOAD_STUB(procfs, prgetstatus32,	nomod_zero);
	NO_UNLOAD_STUB(procfs, prgetlwpstatus32, nomod_zero);
	NO_UNLOAD_STUB(procfs, prgetpsinfo32,	nomod_zero);
	NO_UNLOAD_STUB(procfs, prgetlwpsinfo32,	nomod_zero);
	NO_UNLOAD_STUB(procfs, oprgetstatus32,	nomod_zero);
	NO_UNLOAD_STUB(procfs, oprgetpsinfo32,	nomod_zero);
	NO_UNLOAD_STUB(procfs, psinfo_kto32,	nomod_zero);
	NO_UNLOAD_STUB(procfs, lwpsinfo_kto32,	nomod_zero);
#endif	/* _SYSCALL32_IMPL */
	NO_UNLOAD_STUB(procfs, prnotify,	nomod_zero);
	NO_UNLOAD_STUB(procfs, prexecstart,	nomod_zero);
	NO_UNLOAD_STUB(procfs, prexecend,	nomod_zero);
	NO_UNLOAD_STUB(procfs, prrelvm,		nomod_zero);
	NO_UNLOAD_STUB(procfs, prbarrier,	nomod_zero);
	NO_UNLOAD_STUB(procfs, estimate_msacct,	nomod_zero);
	NO_UNLOAD_STUB(procfs, pr_getprot,	nomod_zero);
	NO_UNLOAD_STUB(procfs, pr_getprot_done,	nomod_zero);
	NO_UNLOAD_STUB(procfs, pr_getsegsize,	nomod_zero);
	NO_UNLOAD_STUB(procfs, pr_isobject,	nomod_zero);
	NO_UNLOAD_STUB(procfs, pr_isself,	nomod_zero);
	NO_UNLOAD_STUB(procfs, pr_allstopped,	nomod_zero);
	NO_UNLOAD_STUB(procfs, pr_free_watched_pages, nomod_zero);
	END_MODULE(procfs);
#endif

/*
 * Stubs for fifofs
 */
#ifndef FIFO_MODULE
	MODULE(fifofs,fs);
	NO_UNLOAD_STUB(fifofs, fifovp,		nomod_zero);
	NO_UNLOAD_STUB(fifofs, fifo_getinfo,	nomod_zero);
	NO_UNLOAD_STUB(fifofs, fifo_vfastoff,	nomod_zero);
	END_MODULE(fifofs);
#endif

/*
 * Stubs for ufs
 *
 * This is needed to support the old quotactl system call.
 * When the old sysent stuff goes away, this will need to be revisited.
 */
#ifndef UFS_MODULE
	MODULE(ufs,fs);
	STUB(ufs, quotactl, nomod_minus_one);
	END_MODULE(ufs);
#endif

/*
 * Stubs for zfs
 */
#ifndef ZFS_MODULE
	MODULE(zfs,fs);
	STUB(zfs, dsl_prop_get, nomod_minus_one);
	STUB(zfs, spa_boot_init, nomod_minus_one);
	STUB(zfs, zfs_prop_to_name, nomod_zero);
	END_MODULE(zfs);
#endif

/*
 * Stubs for dcfs
 */
#ifndef DCFS_MODULE
	MODULE(dcfs,fs);
	STUB(dcfs, decompvp, 0);
	END_MODULE(dcfs);
#endif

/*
 * Stubs for namefs
 */
#ifndef NAMEFS_MODULE
	MODULE(namefs,fs);
	STUB(namefs, nm_unmountall,	0);
	END_MODULE(namefs);
#endif

/*
 * Stubs for sysdc
 */
#ifndef SDC_MODULE
	MODULE(SDC,sched);
	NO_UNLOAD_STUB(SDC, sysdc_thread_enter,		nomod_zero);
	END_MODULE(SDC);
#endif

/*
 * Stubs for ts_dptbl
 */
#ifndef TS_DPTBL_MODULE
	MODULE(TS_DPTBL,sched);
	STUB(TS_DPTBL, ts_getdptbl,		0);
	STUB(TS_DPTBL, ts_getkmdpris,		0);
	STUB(TS_DPTBL, ts_getmaxumdpri,	0);
	END_MODULE(TS_DPTBL);
#endif

/*
 * Stubs for rt_dptbl
 */
#ifndef RT_DPTBL_MODULE
	MODULE(RT_DPTBL,sched);
	STUB(RT_DPTBL, rt_getdptbl,		0);
	END_MODULE(RT_DPTBL);
#endif

/*
 * Stubs for ia_dptbl
 */
#ifndef IA_DPTBL_MODULE
	MODULE(IA_DPTBL,sched);
	STUB(IA_DPTBL, ia_getdptbl,		nomod_zero);
	STUB(IA_DPTBL, ia_getkmdpris,		nomod_zero);
	STUB(IA_DPTBL, ia_getmaxumdpri,	nomod_zero);
	END_MODULE(IA_DPTBL);
#endif

/*
 * Stubs for FSS scheduler
 */
#ifndef FSS_MODULE
	MODULE(FSS,sched);
	WSTUB(FSS, fss_allocbuf,		nomod_zero);
	WSTUB(FSS, fss_freebuf,			nomod_zero);
	WSTUB(FSS, fss_changeproj,		nomod_zero);
	WSTUB(FSS, fss_changepset,		nomod_zero);
	END_MODULE(FSS);
#endif

/*
 * Stubs for fx_dptbl
 */
#ifndef FX_DPTBL_MODULE
	MODULE(FX_DPTBL,sched);
	STUB(FX_DPTBL, fx_getdptbl,		0);
	STUB(FX_DPTBL, fx_getmaxumdpri,		0);
	END_MODULE(FX_DPTBL);
#endif

/*
 * Stubs for bootdev
 */
#ifndef BOOTDEV_MODULE
	MODULE(bootdev,misc);
	STUB(bootdev, i_promname_to_devname, 0);
	STUB(bootdev, i_convert_boot_device_name, 0);
	END_MODULE(bootdev);
#endif

/*
 * stubs for strplumb...
 */
#ifndef STRPLUMB_MODULE
	MODULE(strplumb,misc);
	STUB(strplumb, strplumb,     0);
	STUB(strplumb, strplumb_load, 0);
	STUB(strplumb, strplumb_get_netdev_path, 0);
	END_MODULE(strplumb);
#endif

/*
 * Stubs for console configuration module
 */
#ifndef CONSCONFIG_MODULE
	MODULE(consconfig,misc);
	STUB(consconfig, consconfig,	0);
	STUB(consconfig, consconfig_get_usb_kb_path,	0);
	STUB(consconfig, consconfig_get_usb_ms_path,	0);
	STUB(consconfig, consconfig_get_plat_fbpath,	0);
	STUB(consconfig, consconfig_console_is_ready,	0);
	END_MODULE(consconfig);
#endif

/*
 * Stubs for accounting.
 */
#ifndef SYSACCT_MODULE
	MODULE(sysacct,sys);
	NO_UNLOAD_WSTUB(sysacct, acct,			nomod_zero);
	NO_UNLOAD_WSTUB(sysacct, acct_fs_in_use,	nomod_zero);
	END_MODULE(sysacct);
#endif

/*
 * Stubs for semaphore routines. sem.c
 */
#ifndef SEMSYS_MODULE
	MODULE(semsys,sys);
	NO_UNLOAD_WSTUB(semsys, semexit,		nomod_zero);
	END_MODULE(semsys);
#endif

/*
 * Stubs for shmem routines. shm.c
 */
#ifndef SHMSYS_MODULE
	MODULE(shmsys,sys);
	NO_UNLOAD_WSTUB(shmsys, shmexit,		nomod_zero);
	NO_UNLOAD_WSTUB(shmsys, shmfork,		nomod_zero);
	NO_UNLOAD_WSTUB(shmsys, shmgetid,		nomod_minus_one);
	END_MODULE(shmsys);
#endif

/*
 * Stubs for doors
 */
#ifndef DOOR_MODULE
	MODULE(doorfs,sys);
	NO_UNLOAD_WSTUB(doorfs, door_slam,		nomod_zero);
	NO_UNLOAD_WSTUB(doorfs, door_exit,		nomod_zero);
	NO_UNLOAD_WSTUB(doorfs, door_revoke_all,	nomod_zero);
	NO_UNLOAD_WSTUB(doorfs, door_fork,		nomod_zero);
	NO_UNLOAD_STUB(doorfs, door_upcall,		nomod_einval);
	NO_UNLOAD_STUB(doorfs, door_ki_create,		nomod_einval);
	NO_UNLOAD_STUB(doorfs, door_ki_open,		nomod_einval);
	NO_UNLOAD_STUB(doorfs, door_ki_lookup,		nomod_zero);
	NO_UNLOAD_WSTUB(doorfs, door_ki_upcall,		nomod_einval);
	NO_UNLOAD_WSTUB(doorfs, door_ki_upcall_limited,	nomod_einval);
	NO_UNLOAD_WSTUB(doorfs, door_ki_hold,		nomod_zero);
	NO_UNLOAD_WSTUB(doorfs, door_ki_rele,		nomod_zero);
	NO_UNLOAD_WSTUB(doorfs, door_ki_info,		nomod_einval);
	END_MODULE(doorfs);
#endif

/*
 * Stubs for MD5
 */
#ifndef MD5_MODULE
	MODULE(md5,misc);
	WSTUB(md5, MD5Init,		nomod_zero);
	WSTUB(md5, MD5Update,		nomod_zero);
	WSTUB(md5, MD5Final,		nomod_zero);
	END_MODULE(md5);
#endif

/*
 * Stubs for idmap
 */
#ifndef IDMAP_MODULE
	MODULE(idmap,misc);
	STUB(idmap, kidmap_batch_getgidbysid,	nomod_zero);
	STUB(idmap, kidmap_batch_getpidbysid,	nomod_zero);
	STUB(idmap, kidmap_batch_getsidbygid,	nomod_zero);
	STUB(idmap, kidmap_batch_getsidbyuid,	nomod_zero);
	STUB(idmap, kidmap_batch_getuidbysid,	nomod_zero);
	STUB(idmap, kidmap_get_create,		nomod_zero);
	STUB(idmap, kidmap_get_destroy,		nomod_zero);
	STUB(idmap, kidmap_get_mappings,	nomod_zero);
	STUB(idmap, kidmap_getgidbysid,		nomod_zero);
	STUB(idmap, kidmap_getpidbysid,		nomod_zero);
	STUB(idmap, kidmap_getsidbygid,		nomod_zero);
	STUB(idmap, kidmap_getsidbyuid,		nomod_zero);
	STUB(idmap, kidmap_getuidbysid,		nomod_zero);
	STUB(idmap, idmap_get_door,		nomod_einval);
	STUB(idmap, idmap_unreg_dh,		nomod_einval);
	STUB(idmap, idmap_reg_dh,		nomod_einval);
	STUB(idmap, idmap_purge_cache,		nomod_einval);
	END_MODULE(idmap);
#endif

/*
 * Stubs for auditing.
 */
#ifndef C2AUDIT_MODULE
	MODULE(c2audit,sys);
	NO_UNLOAD_STUB(c2audit, audit_init_module,	nomod_zero);
	NO_UNLOAD_STUB(c2audit, audit_start,		nomod_zero);
	NO_UNLOAD_STUB(c2audit, audit_finish,		nomod_zero);
	NO_UNLOAD_STUB(c2audit, audit,			nomod_zero);
	NO_UNLOAD_STUB(c2audit, auditdoor,		nomod_zero);
	NO_UNLOAD_STUB(c2audit, audit_closef,		nomod_zero);
	NO_UNLOAD_STUB(c2audit, audit_core_start,	nomod_zero);
	NO_UNLOAD_STUB(c2audit, audit_core_finish,	nomod_zero);
	NO_UNLOAD_STUB(c2audit, audit_strputmsg,	nomod_zero);
	NO_UNLOAD_STUB(c2audit, audit_savepath,		nomod_zero);
	NO_UNLOAD_STUB(c2audit, audit_anchorpath,	nomod_zero);
	NO_UNLOAD_STUB(c2audit, audit_exit,		nomod_zero);
	NO_UNLOAD_STUB(c2audit, audit_exec,		nomod_zero);
	NO_UNLOAD_STUB(c2audit, audit_symlink,		nomod_zero);
	NO_UNLOAD_STUB(c2audit, audit_symlink_create,	nomod_zero);
	NO_UNLOAD_STUB(c2audit, audit_vncreate_start,	nomod_zero);
	NO_UNLOAD_STUB(c2audit, audit_vncreate_finish,	nomod_zero);
	NO_UNLOAD_STUB(c2audit, audit_enterprom,	nomod_zero);
	NO_UNLOAD_STUB(c2audit, audit_exitprom,		nomod_zero);
	NO_UNLOAD_STUB(c2audit, audit_chdirec,		nomod_zero);
	NO_UNLOAD_STUB(c2audit, audit_setf,		nomod_zero);
	NO_UNLOAD_STUB(c2audit, audit_sock,		nomod_zero);
	NO_UNLOAD_STUB(c2audit, audit_strgetmsg,	nomod_zero);
	NO_UNLOAD_STUB(c2audit, audit_ipc,		nomod_zero);
	NO_UNLOAD_STUB(c2audit, audit_ipcget,		nomod_zero);
	NO_UNLOAD_STUB(c2audit, audit_fdsend,		nomod_zero);
	NO_UNLOAD_STUB(c2audit, audit_fdrecv,		nomod_zero);
	NO_UNLOAD_STUB(c2audit, audit_priv,		nomod_zero);
	NO_UNLOAD_STUB(c2audit, audit_setppriv,		nomod_zero);
	NO_UNLOAD_STUB(c2audit, audit_psecflags,	nomod_zero);
	NO_UNLOAD_STUB(c2audit, audit_devpolicy,	nomod_zero);
	NO_UNLOAD_STUB(c2audit, audit_setfsat_path,	nomod_zero);
	NO_UNLOAD_STUB(c2audit, audit_cryptoadm,	nomod_zero);
	NO_UNLOAD_STUB(c2audit, audit_kssl,		nomod_zero);
	NO_UNLOAD_STUB(c2audit, audit_pf_policy,	nomod_zero);
	NO_UNLOAD_STUB(c2audit, au_doormsg,		nomod_zero);
	NO_UNLOAD_STUB(c2audit, au_uwrite,		nomod_zero);
	NO_UNLOAD_STUB(c2audit, au_to_arg32,		nomod_zero);
	NO_UNLOAD_STUB(c2audit, au_free_rec,		nomod_zero);
	END_MODULE(c2audit);
#endif

/*
 * Stubs for kernel rpc security service module
 */
#ifndef RPCSEC_MODULE
	MODULE(rpcsec,misc);
	NO_UNLOAD_STUB(rpcsec, sec_clnt_revoke,		nomod_zero);
	NO_UNLOAD_STUB(rpcsec, authkern_create,		nomod_zero);
	NO_UNLOAD_STUB(rpcsec, sec_svc_msg,		nomod_zero);
	NO_UNLOAD_STUB(rpcsec, sec_svc_control,		nomod_zero);
	END_MODULE(rpcsec);
#endif

/*
 * Stubs for rpc RPCSEC_GSS security service module
 */
#ifndef RPCSEC_GSS_MODULE
	MODULE(rpcsec_gss,misc);
	NO_UNLOAD_STUB(rpcsec_gss, __svcrpcsec_gss,		nomod_zero);
	NO_UNLOAD_STUB(rpcsec_gss, rpc_gss_getcred,		nomod_zero);
	NO_UNLOAD_STUB(rpcsec_gss, rpc_gss_set_callback,	nomod_zero);
	NO_UNLOAD_STUB(rpcsec_gss, rpc_gss_secget,		nomod_zero);
	NO_UNLOAD_STUB(rpcsec_gss, rpc_gss_secfree,		nomod_zero);
	NO_UNLOAD_STUB(rpcsec_gss, rpc_gss_seccreate,		nomod_zero);
	NO_UNLOAD_STUB(rpcsec_gss, rpc_gss_set_defaults,	nomod_zero);
	NO_UNLOAD_STUB(rpcsec_gss, rpc_gss_revauth,		nomod_zero);
	NO_UNLOAD_STUB(rpcsec_gss, rpc_gss_secpurge,		nomod_zero);
	NO_UNLOAD_STUB(rpcsec_gss, rpc_gss_cleanup,		nomod_zero);
	NO_UNLOAD_STUB(rpcsec_gss, rpc_gss_get_versions,	nomod_zero);
	NO_UNLOAD_STUB(rpcsec_gss, rpc_gss_max_data_length,	nomod_zero);
	NO_UNLOAD_STUB(rpcsec_gss, rpc_gss_svc_max_data_length,	nomod_zero);
	NO_UNLOAD_STUB(rpcsec_gss, rpc_gss_get_service_type,	nomod_zero);
	END_MODULE(rpcsec_gss);
#endif

/*
 * Stubs for PCI configurator module (misc/pcicfg).
 */
#ifndef PCICFG_MODULE
	MODULE(pcicfg,misc);
	STUB(pcicfg, pcicfg_configure, 0);
	STUB(pcicfg, pcicfg_unconfigure, 0);
	END_MODULE(pcicfg);
#endif

/*
 * Stubs for pcieb nexus driver.
 */
#ifndef PCIEB_MODULE
	MODULE(pcieb,drv);
	STUB(pcieb, pcieb_intel_error_workaround, 0);
	END_MODULE(pcieb);
#endif

#ifndef IWSCN_MODULE
	MODULE(iwscn,drv);
	STUB(iwscn, srpop, 0);
	END_MODULE(iwscn);
#endif

/*
 * Stubs for checkpoint-resume module
 */
#ifndef CPR_MODULE
        MODULE(cpr,misc);
        STUB(cpr, cpr, 0);
        END_MODULE(cpr);
#endif

/*
 * Stubs for kernel probes (tnf module).  Not unloadable.
 */
#ifndef TNF_MODULE
	MODULE(tnf,drv);
	NO_UNLOAD_STUB(tnf, tnf_ref32_1,	nomod_zero);
	NO_UNLOAD_STUB(tnf, tnf_string_1,	nomod_zero);
	NO_UNLOAD_STUB(tnf, tnf_opaque_array_1,	nomod_zero);
	NO_UNLOAD_STUB(tnf, tnf_struct_tag_1,	nomod_zero);
	NO_UNLOAD_STUB(tnf, tnf_allocate,	nomod_zero);
	END_MODULE(tnf);
#endif

/*
 * Stubs for i86hvm bootstraping
 */
#ifndef HVM_BOOTSTRAP
	MODULE(hvm_bootstrap,misc);
	NO_UNLOAD_STUB(hvm_bootstrap, hvmboot_rootconf, nomod_zero);
	END_MODULE(hvm_bootstrap);
#endif

/*
 * Clustering: stubs for bootstrapping.
 */
#ifndef CL_BOOTSTRAP
	MODULE(cl_bootstrap,misc);
	NO_UNLOAD_WSTUB(cl_bootstrap, clboot_modload, nomod_minus_one);
	NO_UNLOAD_WSTUB(cl_bootstrap, clboot_loadrootmodules, nomod_zero);
	NO_UNLOAD_WSTUB(cl_bootstrap, clboot_rootconf, nomod_zero);
	NO_UNLOAD_WSTUB(cl_bootstrap, clboot_mountroot, nomod_zero);
	NO_UNLOAD_WSTUB(cl_bootstrap, clconf_init, nomod_zero);
	NO_UNLOAD_WSTUB(cl_bootstrap, clconf_get_nodeid, nomod_zero);
	NO_UNLOAD_WSTUB(cl_bootstrap, clconf_maximum_nodeid, nomod_zero);
	NO_UNLOAD_WSTUB(cl_bootstrap, cluster, nomod_zero);
	END_MODULE(cl_bootstrap);
#endif

/*
 * Clustering: stubs for cluster infrastructure.
 */
#ifndef CL_COMM_MODULE
	MODULE(cl_comm,misc);
	NO_UNLOAD_STUB(cl_comm, cladmin, nomod_minus_one);
	END_MODULE(cl_comm);
#endif

/*
 * Clustering: stubs for global file system operations.
 */
#ifndef PXFS_MODULE
	MODULE(pxfs,fs);
	NO_UNLOAD_WSTUB(pxfs, clpxfs_aio_read, nomod_zero);
	NO_UNLOAD_WSTUB(pxfs, clpxfs_aio_write, nomod_zero);
	NO_UNLOAD_WSTUB(pxfs, cl_flk_state_transition_notify, nomod_zero);
	END_MODULE(pxfs);
#endif

/*
 * Stubs for kernel cryptographic framework module (misc/kcf).
 */
#ifndef KCF_MODULE
	MODULE(kcf,misc);
	NO_UNLOAD_STUB(kcf, crypto_mech2id, nomod_minus_one);
	NO_UNLOAD_STUB(kcf, crypto_register_provider, nomod_minus_one);
	NO_UNLOAD_STUB(kcf, crypto_unregister_provider, nomod_minus_one);
	NO_UNLOAD_STUB(kcf, crypto_provider_notification, nomod_minus_one);
	NO_UNLOAD_STUB(kcf, crypto_op_notification, nomod_minus_one);
	NO_UNLOAD_STUB(kcf, crypto_kmflag, nomod_minus_one);
	NO_UNLOAD_STUB(kcf, crypto_digest, nomod_minus_one);
	NO_UNLOAD_STUB(kcf, crypto_digest_prov, nomod_minus_one);
	NO_UNLOAD_STUB(kcf, crypto_digest_init, nomod_minus_one);
	NO_UNLOAD_STUB(kcf, crypto_digest_init_prov, nomod_minus_one);
	NO_UNLOAD_STUB(kcf, crypto_digest_update, nomod_minus_one);
	NO_UNLOAD_STUB(kcf, crypto_digest_final, nomod_minus_one);
	NO_UNLOAD_STUB(kcf, crypto_digest_key_prov, nomod_minus_one);
	NO_UNLOAD_STUB(kcf, crypto_encrypt, nomod_minus_one);
	NO_UNLOAD_STUB(kcf, crypto_encrypt_prov, nomod_minus_one);
	NO_UNLOAD_STUB(kcf, crypto_encrypt_init, nomod_minus_one);
	NO_UNLOAD_STUB(kcf, crypto_encrypt_init_prov, nomod_minus_one);
	NO_UNLOAD_STUB(kcf, crypto_encrypt_update, nomod_minus_one);
	NO_UNLOAD_STUB(kcf, crypto_encrypt_final, nomod_minus_one);
	NO_UNLOAD_STUB(kcf, crypto_decrypt, nomod_minus_one);
	NO_UNLOAD_STUB(kcf, crypto_decrypt_prov, nomod_minus_one);
	NO_UNLOAD_STUB(kcf, crypto_decrypt_init, nomod_minus_one);
	NO_UNLOAD_STUB(kcf, crypto_decrypt_init_prov, nomod_minus_one);
	NO_UNLOAD_STUB(kcf, crypto_decrypt_update, nomod_minus_one);
	NO_UNLOAD_STUB(kcf, crypto_decrypt_final, nomod_minus_one);
	NO_UNLOAD_STUB(kcf, crypto_get_all_mech_info, nomod_minus_one);
	NO_UNLOAD_STUB(kcf, crypto_key_check, nomod_minus_one);
	NO_UNLOAD_STUB(kcf, crypto_key_check_prov, nomod_minus_one);
	NO_UNLOAD_STUB(kcf, crypto_key_derive, nomod_minus_one);
	NO_UNLOAD_STUB(kcf, crypto_key_generate, nomod_minus_one);
	NO_UNLOAD_STUB(kcf, crypto_key_generate_pair, nomod_minus_one);
	NO_UNLOAD_STUB(kcf, crypto_key_unwrap, nomod_minus_one);
	NO_UNLOAD_STUB(kcf, crypto_key_wrap, nomod_minus_one);
	NO_UNLOAD_STUB(kcf, crypto_mac, nomod_minus_one);
	NO_UNLOAD_STUB(kcf, crypto_mac_prov, nomod_minus_one);
	NO_UNLOAD_STUB(kcf, crypto_mac_verify, nomod_minus_one);
	NO_UNLOAD_STUB(kcf, crypto_mac_verify_prov, nomod_minus_one);
	NO_UNLOAD_STUB(kcf, crypto_mac_init, nomod_minus_one);
	NO_UNLOAD_STUB(kcf, crypto_mac_init_prov, nomod_minus_one);
	NO_UNLOAD_STUB(kcf, crypto_mac_update, nomod_minus_one);
	NO_UNLOAD_STUB(kcf, crypto_mac_final, nomod_minus_one);
	NO_UNLOAD_STUB(kcf, crypto_mac_decrypt, nomod_minus_one);
	NO_UNLOAD_STUB(kcf, crypto_mac_decrypt_prov, nomod_minus_one);
	NO_UNLOAD_STUB(kcf, crypto_mac_verify_decrypt, nomod_minus_one);
	NO_UNLOAD_STUB(kcf, crypto_mac_verify_decrypt_prov, nomod_minus_one);
	NO_UNLOAD_STUB(kcf, crypto_mac_decrypt_init, nomod_minus_one);
	NO_UNLOAD_STUB(kcf, crypto_mac_decrypt_init_prov, nomod_minus_one);
	NO_UNLOAD_STUB(kcf, crypto_mac_decrypt_update, nomod_minus_one);
	NO_UNLOAD_STUB(kcf, crypto_mac_decrypt_final, nomod_minus_one);
	NO_UNLOAD_STUB(kcf, crypto_object_copy, nomod_minus_one);
	NO_UNLOAD_STUB(kcf, crypto_object_create, nomod_minus_one);
	NO_UNLOAD_STUB(kcf, crypto_object_destroy, nomod_minus_one);
	NO_UNLOAD_STUB(kcf, crypto_object_find_final, nomod_minus_one);
	NO_UNLOAD_STUB(kcf, crypto_object_find_init, nomod_minus_one);
	NO_UNLOAD_STUB(kcf, crypto_object_find, nomod_minus_one);
	NO_UNLOAD_STUB(kcf, crypto_object_get_attribute_value, nomod_minus_one);
	NO_UNLOAD_STUB(kcf, crypto_object_get_size, nomod_minus_one);
	NO_UNLOAD_STUB(kcf, crypto_object_set_attribute_value, nomod_minus_one);
	NO_UNLOAD_STUB(kcf, crypto_session_close, nomod_minus_one);
	NO_UNLOAD_STUB(kcf, crypto_session_login, nomod_minus_one);
	NO_UNLOAD_STUB(kcf, crypto_session_logout, nomod_minus_one);
	NO_UNLOAD_STUB(kcf, crypto_session_open, nomod_minus_one);
	NO_UNLOAD_STUB(kcf, crypto_encrypt_mac, nomod_minus_one);
	NO_UNLOAD_STUB(kcf, crypto_encrypt_mac_prov, nomod_minus_one);
	NO_UNLOAD_STUB(kcf, crypto_encrypt_mac_init, nomod_minus_one);
	NO_UNLOAD_STUB(kcf, crypto_encrypt_mac_init_prov, nomod_minus_one);
	NO_UNLOAD_STUB(kcf, crypto_encrypt_mac_update, nomod_minus_one);
	NO_UNLOAD_STUB(kcf, crypto_encrypt_mac_final, nomod_minus_one);
	NO_UNLOAD_STUB(kcf, crypto_create_ctx_template, nomod_minus_one);
	NO_UNLOAD_STUB(kcf, crypto_destroy_ctx_template, nomod_minus_one);
	NO_UNLOAD_STUB(kcf, crypto_get_mech_list, nomod_minus_one);
	NO_UNLOAD_STUB(kcf, crypto_free_mech_list, nomod_minus_one);
	NO_UNLOAD_STUB(kcf, crypto_cancel_req, nomod_minus_one);
	NO_UNLOAD_STUB(kcf, crypto_cancel_ctx, nomod_minus_one);
	NO_UNLOAD_STUB(kcf, crypto_bufcall_alloc, nomod_minus_one);
	NO_UNLOAD_STUB(kcf, crypto_bufcall_free, nomod_minus_one);
	NO_UNLOAD_STUB(kcf, crypto_bufcall, nomod_minus_one);
	NO_UNLOAD_STUB(kcf, crypto_unbufcall, nomod_minus_one);
	NO_UNLOAD_STUB(kcf, crypto_notify_events, nomod_minus_one);
	NO_UNLOAD_STUB(kcf, crypto_unnotify_events, nomod_minus_one);
	NO_UNLOAD_STUB(kcf, crypto_get_provider, nomod_minus_one);
	NO_UNLOAD_STUB(kcf, crypto_get_provinfo, nomod_minus_one);
	NO_UNLOAD_STUB(kcf, crypto_release_provider, nomod_minus_one);
	NO_UNLOAD_STUB(kcf, crypto_sign, nomod_minus_one);
	NO_UNLOAD_STUB(kcf, crypto_sign_prov, nomod_minus_one);
	NO_UNLOAD_STUB(kcf, crypto_sign_init, nomod_minus_one);
	NO_UNLOAD_STUB(kcf, crypto_sign_init_prov, nomod_minus_one);
	NO_UNLOAD_STUB(kcf, crypto_sign_update, nomod_minus_one);
	NO_UNLOAD_STUB(kcf, crypto_sign_final, nomod_minus_one);
	NO_UNLOAD_STUB(kcf, crypto_sign_recover, nomod_minus_one);
	NO_UNLOAD_STUB(kcf, crypto_sign_recover_prov, nomod_minus_one);
	NO_UNLOAD_STUB(kcf, crypto_sign_recover_init_prov, nomod_minus_one);
	NO_UNLOAD_STUB(kcf, crypto_verify, nomod_minus_one);
	NO_UNLOAD_STUB(kcf, crypto_verify_prov, nomod_minus_one);
	NO_UNLOAD_STUB(kcf, crypto_verify_init, nomod_minus_one);
	NO_UNLOAD_STUB(kcf, crypto_verify_init_prov, nomod_minus_one);
	NO_UNLOAD_STUB(kcf, crypto_verify_update, nomod_minus_one);
	NO_UNLOAD_STUB(kcf, crypto_verify_final, nomod_minus_one);
	NO_UNLOAD_STUB(kcf, crypto_verify_recover, nomod_minus_one);
	NO_UNLOAD_STUB(kcf, crypto_verify_recover_prov, nomod_minus_one);
	NO_UNLOAD_STUB(kcf, crypto_verify_recover_init_prov, nomod_minus_one);
	NO_UNLOAD_STUB(kcf, random_add_entropy, nomod_minus_one);
	NO_UNLOAD_STUB(kcf, random_add_pseudo_entropy, nomod_minus_one);
	NO_UNLOAD_STUB(kcf, random_get_blocking_bytes, nomod_minus_one);
	NO_UNLOAD_STUB(kcf, random_get_bytes, nomod_minus_one);
	NO_UNLOAD_STUB(kcf, random_get_pseudo_bytes, nomod_minus_one);
	END_MODULE(kcf);
#endif

/*
 * Stubs for sha1. A non-unloadable module.
 */
#ifndef SHA1_MODULE
	MODULE(sha1,crypto);
	NO_UNLOAD_STUB(sha1, SHA1Init, nomod_void);
	NO_UNLOAD_STUB(sha1, SHA1Update, nomod_void);
	NO_UNLOAD_STUB(sha1, SHA1Final, nomod_void);
	END_MODULE(sha1);
#endif

/*
 * The following stubs are used by the mac module.
 * Since dld already depends on mac, these
 * stubs are needed to avoid circular dependencies.
 */
#ifndef	DLD_MODULE
	MODULE(dld,drv);
	STUB(dld, dld_init_ops, nomod_void);
	STUB(dld, dld_fini_ops, nomod_void);
	STUB(dld, dld_devt_to_instance, nomod_minus_one);
	STUB(dld, dld_autopush, nomod_minus_one);
	STUB(dld, dld_ioc_register, nomod_einval);
	STUB(dld, dld_ioc_unregister, nomod_void);
	END_MODULE(dld);
#endif

/*
 * The following stubs are used by the mac module.
 * Since dls already depends on mac, these
 * stubs are needed to avoid circular dependencies.
 */
#ifndef DLS_MODULE
	MODULE(dls,misc);
	STUB(dls, dls_devnet_mac, nomod_zero);
	STUB(dls, dls_devnet_hold_tmp, nomod_einval);
	STUB(dls, dls_devnet_rele_tmp, nomod_void);
	STUB(dls, dls_devnet_hold_link, nomod_einval);
	STUB(dls, dls_devnet_rele_link, nomod_void);
	STUB(dls, dls_devnet_prop_task_wait, nomod_void);
	STUB(dls, dls_mgmt_get_linkid, nomod_einval);
	STUB(dls, dls_devnet_macname2linkid, nomod_einval);
	STUB(dls, dls_mgmt_get_linkinfo, nomod_einval);
        END_MODULE(dls);
#endif

#ifndef	SOFTMAC_MODULE
	MODULE(softmac,drv);
	STUB(softmac, softmac_hold_device, nomod_einval);
	STUB(softmac, softmac_rele_device, nomod_void);
	STUB(softmac, softmac_recreate, nomod_void);
	END_MODULE(softmac);
#endif

#ifndef IPTUN_MODULE
	MODULE(iptun,drv);
	STUB(iptun, iptun_create, nomod_einval);
	STUB(iptun, iptun_delete, nomod_einval);
	STUB(iptun, iptun_set_policy, nomod_void) ;
	END_MODULE(iptun);
#endif

/*
 * Stubs for dcopy, for Intel IOAT KAPIs
 */
#ifndef DCOPY_MODULE
	MODULE(dcopy,misc);
	NO_UNLOAD_STUB(dcopy, dcopy_query, nomod_minus_one);
	NO_UNLOAD_STUB(dcopy, dcopy_query_channel, nomod_minus_one);
	NO_UNLOAD_STUB(dcopy, dcopy_alloc, nomod_minus_one);
	NO_UNLOAD_STUB(dcopy, dcopy_free, nomod_minus_one);
	NO_UNLOAD_STUB(dcopy, dcopy_cmd_alloc, nomod_minus_one);
	NO_UNLOAD_STUB(dcopy, dcopy_cmd_free, nomod_void);
	NO_UNLOAD_STUB(dcopy, dcopy_cmd_post, nomod_minus_one);
	NO_UNLOAD_STUB(dcopy, dcopy_cmd_poll, nomod_minus_one);
	END_MODULE(dcopy);
#endif

/*
 * Stubs for acpica
 */
#ifndef ACPICA_MODULE
	MODULE(acpica,misc);
	NO_UNLOAD_STUB(acpica, AcpiOsReadPort, nomod_minus_one) ;
	NO_UNLOAD_STUB(acpica, AcpiOsWritePort, nomod_minus_one) ;
	NO_UNLOAD_STUB(acpica, AcpiInstallNotifyHandler, nomod_minus_one) ;
	NO_UNLOAD_STUB(acpica, AcpiRemoveNotifyHandler, nomod_minus_one) ;
	NO_UNLOAD_STUB(acpica, AcpiEvaluateObject, nomod_minus_one) ;
	NO_UNLOAD_STUB(acpica, AcpiEvaluateObjectTyped, nomod_minus_one) ;
	NO_UNLOAD_STUB(acpica, AcpiWriteBitRegister, nomod_minus_one) ;
	NO_UNLOAD_STUB(acpica, AcpiReadBitRegister, nomod_minus_one) ;
	NO_UNLOAD_STUB(acpica, AcpiOsFree, nomod_minus_one) ;
	NO_UNLOAD_STUB(acpica, acpica_get_handle_cpu, nomod_minus_one) ;
	NO_UNLOAD_STUB(acpica, acpica_get_global_FADT, nomod_minus_one) ;
	NO_UNLOAD_STUB(acpica, acpica_write_cpupm_capabilities,
	    nomod_minus_one)		       ;
	NO_UNLOAD_STUB(acpica, __acpi_wbinvd, nomod_minus_one) ;
	NO_UNLOAD_STUB(acpica, acpi_reset_system, nomod_minus_one) ;
	END_MODULE(acpica);
#endif

/*
 * Stubs for acpidev
 */
#ifndef ACPIDEV_MODULE
	MODULE(acpidev,misc);
	NO_UNLOAD_STUB(acpidev, acpidev_dr_get_cpu_numa_info, nomod_minus_one) ;
	NO_UNLOAD_STUB(acpidev, acpidev_dr_free_cpu_numa_info,
	    nomod_minus_one) ;
	END_MODULE(acpidev);
#endif

#ifndef IPNET_MODULE
	MODULE(ipnet,drv);
	STUB(ipnet, ipnet_if_getdev, nomod_zero);
	STUB(ipnet, ipnet_walk_if, nomod_zero);
	END_MODULE(ipnet);
#endif

#ifndef IOMMULIB_MODULE
	MODULE(iommulib,misc);
	STUB(iommulib, iommulib_nex_close, nomod_void);
        END_MODULE(iommulib);
#endif

/*
 * Stubs for rootnex nexus driver.
 */
#ifndef ROOTNEX_MODULE
	MODULE(rootnex,drv);
	STUB(rootnex, immu_init, 0);
	STUB(rootnex, immu_startup, 0);
	STUB(rootnex, immu_physmem_update, 0);
	END_MODULE(rootnex);
#endif

/*
 * Stubs for kernel socket, for iscsi
 */
#ifndef KSOCKET_MODULE
	MODULE(ksocket, misc);
	NO_UNLOAD_STUB(ksocket, ksocket_setsockopt, nomod_minus_one);
	NO_UNLOAD_STUB(ksocket, ksocket_getsockopt, nomod_minus_one);
	NO_UNLOAD_STUB(ksocket, ksocket_getpeername, nomod_minus_one);
	NO_UNLOAD_STUB(ksocket, ksocket_getsockname, nomod_minus_one);
	NO_UNLOAD_STUB(ksocket, ksocket_socket, nomod_minus_one);
	NO_UNLOAD_STUB(ksocket, ksocket_bind, nomod_minus_one);
	NO_UNLOAD_STUB(ksocket, ksocket_listen, nomod_minus_one);
	NO_UNLOAD_STUB(ksocket, ksocket_accept, nomod_minus_one);
	NO_UNLOAD_STUB(ksocket, ksocket_connect, nomod_minus_one);
	NO_UNLOAD_STUB(ksocket, ksocket_recv, nomod_minus_one);
	NO_UNLOAD_STUB(ksocket, ksocket_recvfrom, nomod_minus_one);
	NO_UNLOAD_STUB(ksocket, ksocket_recvmsg, nomod_minus_one);
	NO_UNLOAD_STUB(ksocket, ksocket_send, nomod_minus_one);
	NO_UNLOAD_STUB(ksocket, ksocket_sendto, nomod_minus_one);
	NO_UNLOAD_STUB(ksocket, ksocket_sendmsg, nomod_minus_one);
	NO_UNLOAD_STUB(ksocket, ksocket_ioctl, nomod_minus_one);
	NO_UNLOAD_STUB(ksocket, ksocket_setcallbacks, nomod_minus_one);
	NO_UNLOAD_STUB(ksocket, ksocket_hold, nomod_minus_one);
	NO_UNLOAD_STUB(ksocket, ksocket_rele, nomod_minus_one);
	NO_UNLOAD_STUB(ksocket, ksocket_shutdown, nomod_minus_one);
	NO_UNLOAD_STUB(ksocket, ksocket_close, nomod_minus_one);
	END_MODULE(ksocket);
#endif

/*
 * Stubs for elfexec
 */
#ifndef ELFEXEC_MODULE
	MODULE(elfexec,exec);
	STUB(elfexec, elfexec,		nomod_einval);
	STUB(elfexec, mapexec_brand,	nomod_einval);
	STUB(elfexec, elf32exec,	nomod_einval);
	STUB(elfexec, mapexec32_brand,	nomod_einval);
	END_MODULE(elfexec);
#endif

/*
 * Stub(s) for APIX module.
 */
#ifndef APIX_MODULE
	MODULE(apix,mach);
	WSTUB(apix, apix_loaded, nomod_zero);
	END_MODULE(apix);
#endif

/*
<<<<<<< HEAD
 * Stubs for ppt module (bhyve PCI passthrough driver)
 */
#ifndef PPT_MODULE
	MODULE(ppt,drv);
	WSTUB(ppt, ppt_unassign_all,		nomod_zero);
	WSTUB(ppt, ppt_map_mmio,		nomod_einval);
	WSTUB(ppt, ppt_setup_msi,		nomod_einval);
	WSTUB(ppt, ppt_setup_msix,		nomod_einval);
	WSTUB(ppt, ppt_assigned_devices,	nomod_zero);
	WSTUB(ppt, ppt_is_mmio,			nomod_zero);
	WSTUB(ppt, ppt_assign_device,		nomod_einval);
	WSTUB(ppt, ppt_unassign_device,		nomod_einval);
	WSTUB(ppt, ppt_get_limits,		nomod_einval);
	END_MODULE(ppt);
#endif

/ this is just a marker for the area of text that contains stubs
=======
 * this is just a marker for the area of text that contains stubs
 */
>>>>>>> a8103542

	ENTRY_NP(stubs_end)
	nop

#endif	/* lint */<|MERGE_RESOLUTION|>--- conflicted
+++ resolved
@@ -220,17 +220,11 @@
 	pushq	(%rsp, %r11, 8)
 	pushq	(%rsp, %r11, 8)
 	pushq	(%rsp, %r11, 8)
-<<<<<<< HEAD
 	pushq	(%rsp, %r11, 8)
 	pushq	(%rsp, %r11, 8)
 	movq	(%r15), %rax
 	INDIRECT_CALL_REG(rax)		/* call the stub fn(arg, ..) */
 	addq	$0x30, %rsp		/* pop off last 6 args */
-=======
-	movq	(%r15), %rax
-	INDIRECT_CALL_REG(rax)		/* call the stub fn(arg, ..) */
-	addq	$0x20, %rsp		/* pop off last 4 args */
->>>>>>> a8103542
 	pushq	%rax			/* save any return values */
 	pushq	%rdx
 	movq	%r15, %rdi
@@ -243,13 +237,10 @@
 	ret
 	SET_SIZE(stubs_common_code)
 
-<<<<<<< HEAD
 #else
 #error "Trying to build modstubs on an unsupported arch"
 #endif	/* __amd64 */
 
-=======
->>>>>>> a8103542
 #define STUB(module, fcnname, retfcn)	\
     STUB_COMMON(module, fcnname, mod_hold_stub, retfcn, 0)
 
@@ -1314,7 +1305,6 @@
 #endif
 
 /*
-<<<<<<< HEAD
  * Stubs for ppt module (bhyve PCI passthrough driver)
  */
 #ifndef PPT_MODULE
@@ -1332,10 +1322,6 @@
 #endif
 
 / this is just a marker for the area of text that contains stubs
-=======
- * this is just a marker for the area of text that contains stubs
- */
->>>>>>> a8103542
 
 	ENTRY_NP(stubs_end)
 	nop
