/*
 * CDDL HEADER START
 *
 * The contents of this file are subject to the terms of the
 * Common Development and Distribution License (the "License").
 * You may not use this file except in compliance with the License.
 *
 * You can obtain a copy of the license at usr/src/OPENSOLARIS.LICENSE
 * or http://www.opensolaris.org/os/licensing.
 * See the License for the specific language governing permissions
 * and limitations under the License.
 *
 * When distributing Covered Code, include this CDDL HEADER in each
 * file and include the License file at usr/src/OPENSOLARIS.LICENSE.
 * If applicable, add the following below this CDDL HEADER, with the
 * fields enclosed by brackets "[]" replaced with your own identifying
 * information: Portions Copyright [yyyy] [name of copyright owner]
 *
 * CDDL HEADER END
 */

/*
 * Copyright 2011, Richard Lowe.
 */
/*
 * Copyright 2010 Sun Microsystems, Inc.  All rights reserved.
 * Use is subject to license terms.
 */

/*
 * Wrapper for the GNU C compiler to make it accept the Sun C compiler
 * arguments where possible.
 *
 * Since the translation is inexact, this is something of a work-in-progress.
 *
 */

/* If you modify this file, you must increment CW_VERSION */
#define	CW_VERSION	"1.30"

/*
 * -#		Verbose mode
 * -###		Show compiler commands built by driver, no compilation
 * -A<name[(tokens)]>	Preprocessor predicate assertion
 * -B<[static|dynamic]>	Specify dynamic or static binding
 * -C		Prevent preprocessor from removing comments
 * -c		Compile only - produce .o files, suppress linking
 * -cg92	Alias for -xtarget=ss1000
 * -D<name[=token]>	Associate name with token as if by #define
 * -d[y|n]	dynamic [-dy] or static [-dn] option to linker
 * -E		Compile source through preprocessor only, output to stdout
 * -erroff=<t>	Suppress warnings specified by tags t(%none, %all, <tag list>)
 * -errtags=<a>	Display messages with tags a(no, yes)
 * -errwarn=<t>	Treats warnings specified by tags t(%none, %all, <tag list>)
 *		as errors
 * -fast	Optimize using a selection of options
 * -fd		Report old-style function definitions and declarations
 * -features=zla	Allow zero-length arrays
 * -flags	Show this summary of compiler options
 * -fnonstd	Initialize floating-point hardware to non-standard preferences
 * -fns[=<yes|no>] Select non-standard floating point mode
 * -fprecision=<p> Set FP rounding precision mode p(single, double, extended)
 * -fround=<r>	Select the IEEE rounding mode in effect at startup
 * -fsimple[=<n>] Select floating-point optimization preferences <n>
 * -fsingle	Use single-precision arithmetic (-Xt and -Xs modes only)
 * -ftrap=<t>	Select floating-point trapping mode in effect at startup
 * -fstore	force floating pt. values to target precision on assignment
 * -G		Build a dynamic shared library
 * -g		Compile for debugging
 * -H		Print path name of each file included during compilation
 * -h <name>	Assign <name> to generated dynamic shared library
 * -I<dir>	Add <dir> to preprocessor #include file search path
 * -i		Passed to linker to ignore any LD_LIBRARY_PATH setting
 * -keeptmp	Keep temporary files created during compilation
 * -KPIC	Compile position independent code with 32-bit addresses
 * -Kpic	Compile position independent code
 * -L<dir>	Pass to linker to add <dir> to the library search path
 * -l<name>	Link with library lib<name>.a or lib<name>.so
 * -mc		Remove duplicate strings from .comment section of output files
 * -mr		Remove all strings from .comment section of output files
 * -mr,"string"	Remove all strings and append "string" to .comment section
 * -mt		Specify options needed when compiling multi-threaded code
 * -native	Find available processor, generate code accordingly
 * -nofstore	Do not force floating pt. values to target precision
 *		on assignment
 * -nolib	Same as -xnolib
 * -noqueue	Disable queuing of compiler license requests
 * -norunpath	Do not build in a runtime path for shared libraries
 * -O		Use default optimization level (-xO2 or -xO3. Check man page.)
 * -o <outputfile> Set name of output file to <outputfile>
 * -P		Compile source through preprocessor only, output to .i  file
 * -PIC		Alias for -KPIC or -xcode=pic32
 * -p		Compile for profiling with prof
 * -pic		Alias for -Kpic or -xcode=pic13
 * -Q[y|n]	Emit/don't emit identification info to output file
 * -qp		Compile for profiling with prof
 * -R<dir[:dir]> Build runtime search path list into executable
 * -S		Compile and only generate assembly code (.s)
 * -s		Strip symbol table from the executable file
 * -t		Turn off duplicate symbol warnings when linking
 * -U<name>	Delete initial definition of preprocessor symbol <name>
 * -V		Report version number of each compilation phase
 * -v		Do stricter semantic checking
 * -W<c>,<arg>	Pass <arg> to specified component <c> (a,l,m,p,0,2,h,i,u)
 * -w		Suppress compiler warning messages
 * -Xa		Compile assuming ANSI C conformance, allow K & R extensions
 *		(default mode)
 * -Xc		Compile assuming strict ANSI C conformance
 * -Xs		Compile assuming (pre-ANSI) K & R C style code
 * -Xt		Compile assuming K & R conformance, allow ANSI C
 * -x386	Generate code for the 80386 processor
 * -x486	Generate code for the 80486 processor
 * -xarch=<a>	Specify target architecture instruction set
 * -xbuiltin[=<b>] When profitable inline, or substitute intrinisic functions
 *		for system functions, b={%all,%none}
 * -xCC		Accept C++ style comments
 * -xchar_byte_order=<o> Specify multi-char byte order <o> (default, high, low)
 * -xchip=<c>	Specify the target processor for use by the optimizer
 * -xcode=<c>	Generate different code for forming addresses
 * -xcrossfile[=<n>] Enable optimization and inlining across source files,
 *		n={0|1}
 * -xe		Perform only syntax/semantic checking, no code generation
 * -xF		Compile for later mapfile reordering or unused section
 *		elimination
 * -xhelp=<f>	Display on-line help information f(flags, readme, errors)
 * -xildoff	Cancel -xildon
 * -xildon	Enable use of the incremental linker, ild
 * -xinline=[<a>,...,<a>]  Attempt inlining of specified user routines,
 *		<a>={%auto,func,no%func}
 * -xlibmieee	Force IEEE 754 return values for math routines in
 *		exceptional cases
 * -xlibmil	Inline selected libm math routines for optimization
 * -xlic_lib=sunperf	Link in the Sun supplied performance libraries
 * -xlicinfo	Show license server information
 * -xM		Generate makefile dependencies
 * -xM1		Generate makefile dependencies, but exclude /usr/include
 * -xmaxopt=[off,1,2,3,4,5] maximum optimization level allowed on #pragma opt
 * -xnolib	Do not link with default system libraries
 * -xnolibmil	Cancel -xlibmil on command line
 * -xO<n>	Generate optimized code (n={1|2|3|4|5})
 * -xP		Print prototypes for function definitions
 * -xpentium	Generate code for the pentium processor
 * -xpg		Compile for profiling with gprof
 * -xprofile=<p> Collect data for a profile or use a profile to optimize
 *		<p>={{collect,use}[:<path>],tcov}
 * -xregs=<r>	Control register allocation
 * -xs		Allow debugging without object (.o) files
 * -xsb		Compile for use with the WorkShop source browser
 * -xsbfast	Generate only WorkShop source browser info, no compilation
 * -xsfpconst	Represent unsuffixed floating point constants as single
 *		precision
 * -xspace	Do not do optimizations that increase code size
 * -xstrconst	Place string literals into read-only data segment
 * -xtarget=<t>	Specify target system for optimization
 * -xtemp=<dir>	Set directory for temporary files to <dir>
 * -xtime	Report the execution time for each compilation phase
 * -xtransition	Emit warnings for differences between K&R C and ANSI C
 * -xtrigraphs[=<yes|no>] Enable|disable trigraph translation
 * -xunroll=n	Enable unrolling loops n times where possible
 * -Y<c>,<dir>	Specify <dir> for location of component <c> (a,l,m,p,0,h,i,u)
 * -YA,<dir>	Change default directory searched for components
 * -YI,<dir>	Change default directory searched for include files
 * -YP,<dir>	Change default directory for finding libraries files
 * -YS,<dir>	Change default directory for startup object files
 */

/*
 * Translation table:
 */
/*
 * -#				-v
 * -###				error
 * -A<name[(tokens)]>		pass-thru
 * -B<[static|dynamic]>		pass-thru (syntax error for anything else)
 * -C				pass-thru
 * -c				pass-thru
 * -cg92			-m32 -mcpu=v8 -mtune=supersparc (SPARC only)
 * -D<name[=token]>		pass-thru
 * -dy or -dn			-Wl,-dy or -Wl,-dn
 * -E				pass-thru
 * -erroff=E_EMPTY_TRANSLATION_UNIT ignore
 * -errtags=%all		-Wall
 * -errwarn=%all		-Werror else -Wno-error
 * -fast			error
 * -fd				error
 * -features=zla		ignore
 * -flags			--help
 * -fnonstd			error
 * -fns[=<yes|no>]		error
 * -fprecision=<p>		error
 * -fround=<r>			error
 * -fsimple[=<n>]		error
 * -fsingle[=<n>]		error
 * -ftrap=<t>			error
 * -fstore			error
 * -G				pass-thru
 * -g				pass-thru
 * -H				pass-thru
 * -h <name>			pass-thru
 * -I<dir>			pass-thru
 * -i				pass-thru
 * -keeptmp			-save-temps
 * -KPIC			-fPIC
 * -Kpic			-fpic
 * -L<dir>			pass-thru
 * -l<name>			pass-thru
 * -mc				error
 * -mr				error
 * -mr,"string"			error
 * -mt				-D_REENTRANT
 * -native			error
 * -nofstore			error
 * -nolib			-nodefaultlibs
 * -noqueue			ignore
 * -norunpath			ignore
 * -O				-O1 (Check the man page to be certain)
 * -o <outputfile>		pass-thru
 * -P				-E -o filename.i (or error)
 * -PIC				-fPIC (C++ only)
 * -p				pass-thru
 * -pic				-fpic (C++ only)
 * -Q[y|n]			error
 * -qp				-p
 * -R<dir[:dir]>		pass-thru
 * -S				pass-thru
 * -s				-Wl,-s
 * -t				-Wl,-t
 * -U<name>			pass-thru
 * -V				--version
 * -v				-Wall
 * -Wa,<arg>			pass-thru
 * -Wp,<arg>			pass-thru except -xc99=<a>
 * -Wl,<arg>			pass-thru
 * -W{m,0,2,h,i,u>		error/ignore
 * -Wu,-xmodel=kernel		-ffreestanding -mcmodel=kernel -mno-red-zone
 * -xmodel=kernel		-ffreestanding -mcmodel=kernel -mno-red-zone
 * -Wu,-save_args		-msave-args
 * -w				pass-thru
 * -Xa				-std=iso9899:199409 or -ansi
 * -Xc				-ansi -pedantic
 * -Xt				error
 * -Xs				-traditional -std=c89
 * -x386			-march=i386 (x86 only)
 * -x486			-march=i486 (x86 only)
 * -xarch=<a>			table
 * -xbuiltin[=<b>]		-fbuiltin (-fno-builtin otherwise)
 * -xCC				ignore
 * -xchar_byte_order=<o>	error
 * -xchip=<c>			table
 * -xcode=<c>			table
 * -xdebugformat=<format>	ignore (always use dwarf-2 for gcc)
 * -xcrossfile[=<n>]		ignore
 * -xe				error
 * -xF				error
 * -xhelp=<f>			error
 * -xildoff			ignore
 * -xildon			ignore
 * -xinline			ignore
 * -xlibmieee			error
 * -xlibmil			error
 * -xlic_lib=sunperf		error
 * -xM				-M
 * -xM1				-MM
 * -xmaxopt=[...]		error
 * -xnolib			-nodefaultlibs
 * -xnolibmil			error
 * -xO<n>			-O<n>
 * -xP				error
 * -xpentium			-march=pentium (x86 only)
 * -xpg				error
 * -xprofile=<p>		error
 * -xregs=<r>			table
 * -xs				error
 * -xsb				error
 * -xsbfast			error
 * -xsfpconst			error
 * -xspace			ignore (-not -Os)
 * -xstrconst			ignore
 * -xtarget=<t>			table
 * -xtemp=<dir>			error
 * -xtime			error
 * -xtransition			-Wtransition
 * -xtrigraphs=<yes|no>		-trigraphs -notrigraphs
 * -xunroll=n			error
 * -W0,-xdbggen=no%usedonly	-fno-eliminate-unused-debug-symbols
 *				-fno-eliminate-unused-debug-types
 * -Y<c>,<dir>			error
 * -YA,<dir>			error
 * -YI,<dir>			-nostdinc -I<dir>
 * -YP,<dir>			error
 * -YS,<dir>			error
 */

#include <stdio.h>
#include <sys/types.h>
#include <unistd.h>
#include <string.h>
#include <stdlib.h>
#include <ctype.h>
#include <fcntl.h>
#include <errno.h>
#include <stdarg.h>
#include <sys/utsname.h>
#include <sys/param.h>
#include <sys/isa_defs.h>
#include <sys/wait.h>
#include <sys/stat.h>

#define	CW_F_CXX	0x01
#define	CW_F_SHADOW	0x02
#define	CW_F_EXEC	0x04
#define	CW_F_ECHO	0x08
#define	CW_F_XLATE	0x10
#define	CW_F_PROG	0x20

typedef enum cw_compiler {
	CW_C_CC = 0,
	CW_C_GCC
} cw_compiler_t;

static const char *cmds[] = {
	"cc", "CC",
	"gcc", "g++"
};

static char default_dir[2][MAXPATHLEN] = {
	DEFAULT_CC_DIR,
	DEFAULT_GCC_DIR,
};

#define	CC(ctx) \
	(((ctx)->i_flags & CW_F_SHADOW) ? \
	    ((ctx)->i_compiler == CW_C_CC ? CW_C_GCC : CW_C_CC) : \
	    (ctx)->i_compiler)

#define	CIDX(compiler, flags)	\
	((int)(compiler) << 1) + ((flags) & CW_F_CXX ? 1 : 0)

typedef enum cw_op {
	CW_O_NONE = 0,
	CW_O_PREPROCESS,
	CW_O_COMPILE,
	CW_O_LINK
} cw_op_t;

struct aelist {
	struct ae {
		struct ae *ae_next;
		char *ae_arg;
	} *ael_head, *ael_tail;
	int ael_argc;
};

typedef struct cw_ictx {
	cw_compiler_t	i_compiler;
	struct aelist	*i_ae;
	uint32_t	i_flags;
	int		i_oldargc;
	char		**i_oldargv;
	pid_t		i_pid;
	char		i_discard[MAXPATHLEN];
	char		*i_stderr;
} cw_ictx_t;

/*
 * Status values to indicate which Studio compiler and associated
 * flags are being used.
 */
#define	M32		0x01	/* -m32 - only on Studio 12 */
#define	M64		0x02	/* -m64 - only on Studio 12 */
#define	SS11		0x100	/* Studio 11 */
#define	SS12		0x200	/* Studio 12 */

#define	TRANS_ENTRY	5
/*
 * Translation table definition for the -xarch= flag. The "x_arg"
 * value is translated into the appropriate gcc flags according
 * to the values in x_trans[n]. The x_flags indicates what compiler
 * is being used and what flags have been set via the use of
 * "x_arg".
 */
typedef struct xarch_table {
	char	*x_arg;
	int	x_flags;
	char	*x_trans[TRANS_ENTRY];
} xarch_table_t;

/*
 * The translation table for the -xarch= flag used in the Studio compilers.
 */
static const xarch_table_t xtbl[] = {
#if defined(CW_TARGET_i386)
	{ "generic",	SS11 },
	{ "generic64",	(SS11|M64), { "-m64", "-mtune=opteron" } },
	{ "amd64",	(SS11|M64), { "-m64", "-mtune=opteron" } },
	{ "386",	SS11,	{ "-march=i386" } },
	{ "pentium_pro", SS11,	{ "-march=pentiumpro" } },
<<<<<<< HEAD
#elif defined(CW_TARGET_sparc)
=======
	{ "sse",	SS11, { "-msse", "-mfpmath=sse" } },
	{ "sse2",	SS11, { "-msse2", "-mfpmath=sse" } },
#elif defined(__sparc)
>>>>>>> 078266a5
	{ "generic",	(SS11|M32), { "-m32", "-mcpu=v8" } },
	{ "generic64",	(SS11|M64), { "-m64", "-mcpu=v9" } },
	{ "v8",		(SS11|M32), { "-m32", "-mcpu=v8", "-mno-v8plus" } },
	{ "v8plus",	(SS11|M32), { "-m32", "-mcpu=v9", "-mv8plus" } },
	{ "v8plusa",	(SS11|M32), { "-m32", "-mcpu=ultrasparc", "-mv8plus",
			"-mvis" } },
	{ "v8plusb",	(SS11|M32), { "-m32", "-mcpu=ultrasparc3", "-mv8plus",
			"-mvis" } },
	{ "v9",		(SS11|M64), { "-m64", "-mcpu=v9" } },
	{ "v9a",	(SS11|M64), { "-m64", "-mcpu=ultrasparc", "-mvis" } },
	{ "v9b",	(SS11|M64), { "-m64", "-mcpu=ultrasparc3", "-mvis" } },
	{ "sparc",	SS12, { "-mcpu=v9", "-mv8plus" } },
	{ "sparcvis",	SS12, { "-mcpu=ultrasparc", "-mvis" } },
	{ "sparcvis2",	SS12, { "-mcpu=ultrasparc3", "-mvis" } }
#elif defined(CW_TARGET_arm)
	{ "generic",	SS12, { "-march=armv6", "-mfpu=vfp", "-mhard-float" } }
#else
#error Unknown CW_TARGET
#endif
};

static int xtbl_size = sizeof (xtbl) / sizeof (xarch_table_t);

static const char *progname;

static const char *xchip_tbl[] = {
#if defined(CW_TARGET_i386)
	"386",		"-mtune=i386", NULL,
	"486",		"-mtune=i486", NULL,
	"pentium",	"-mtune=pentium", NULL,
	"pentium_pro",  "-mtune=pentiumpro", NULL,
#elif defined(CW_TARGET_sparc)
	"super",	"-mtune=supersparc", NULL,
	"ultra",	"-mtune=ultrasparc", NULL,
	"ultra3",	"-mtune=ultrasparc3", NULL,
#endif
	NULL,		NULL
};

static const char *xcode_tbl[] = {
#if defined(CW_TARGET_sparc)
	"abs32",	"-fno-pic", "-mcmodel=medlow", NULL,
	"abs44",	"-fno-pic", "-mcmodel=medmid", NULL,
	"abs64",	"-fno-pic", "-mcmodel=medany", NULL,
	"pic13",	"-fpic", NULL,
	"pic32",	"-fPIC", NULL,
#endif
	NULL,		NULL
};

static const char *xtarget_tbl[] = {
#if defined(CW_TARGET_i386)
	"pentium_pro",	"-march=pentiumpro", NULL,
#endif	/* i386 */
	NULL,		NULL
};

static const char *xregs_tbl[] = {
#if defined(CW_TARGET_sparc)
	"appl",		"-mapp-regs", NULL,
	"no%appl",	"-mno-app-regs", NULL,
	"float",	"-mfpu", NULL,
	"no%float",	"-mno-fpu", NULL,
#endif	/* sparc */
	NULL,		NULL
};

static void
nomem(void)
{
	(void) fprintf(stderr, "%s: error: out of memory\n", progname);
	exit(1);
}

static void
cw_perror(const char *fmt, ...)
{
	va_list ap;
	int saved_errno = errno;

	(void) fprintf(stderr, "%s: error: ", progname);

	va_start(ap, fmt);
	(void) vfprintf(stderr, fmt, ap);
	va_end(ap);

	(void) fprintf(stderr, " (%s)\n", strerror(saved_errno));
}

static void
newae(struct aelist *ael, const char *arg)
{
	struct ae *ae;

	if ((ae = calloc(sizeof (*ae), 1)) == NULL)
		nomem();
	ae->ae_arg = strdup(arg);
	if (ael->ael_tail == NULL)
		ael->ael_head = ae;
	else
		ael->ael_tail->ae_next = ae;
	ael->ael_tail = ae;
	ael->ael_argc++;
}

static cw_ictx_t *
newictx(void)
{
	cw_ictx_t *ctx = calloc(sizeof (cw_ictx_t), 1);
	if (ctx)
		if ((ctx->i_ae = calloc(sizeof (struct aelist), 1)) == NULL) {
			free(ctx);
			return (NULL);
		}

	return (ctx);
}

static void
error(const char *arg)
{
	(void) fprintf(stderr,
	    "%s: error: mapping failed at or near arg '%s'\n", progname, arg);
	exit(2);
}

/*
 * Add the current favourite set of warnings to the gcc invocation.
 */
static void
warnings(struct aelist *h)
{
	static int warningsonce;

	if (warningsonce++)
		return;

	/*
	 * Enable as many warnings as exist, then disable those that we never
	 * ever want.
	 */
	newae(h, "-Wall");
	newae(h, "-Wextra");
}

static void
optim_disable(struct aelist *h, int level)
{
	if (level >= 2) {
		newae(h, "-fno-strict-aliasing");
		newae(h, "-fno-unit-at-a-time");
		newae(h, "-fno-optimize-sibling-calls");
	}
}

/* ARGSUSED */
static void
Xamode(struct aelist *h)
{
}

static void
Xcmode(struct aelist *h)
{
	static int xconce;

	if (xconce++)
		return;

	newae(h, "-ansi");
	newae(h, "-pedantic-errors");
}

static void
Xsmode(struct aelist *h)
{
	static int xsonce;

	if (xsonce++)
		return;

	newae(h, "-traditional");
	newae(h, "-traditional-cpp");
}

static void
usage()
{
	(void) fprintf(stderr,
	    "usage: %s { -_cc | -_gcc | -_CC | -_g++ } [ -_compiler | ... ]\n",
	    progname);
	exit(2);
}

static int
xlate_xtb(struct aelist *h, const char *xarg)
{
	int	i, j;

	for (i = 0; i < xtbl_size; i++) {
		if (strcmp(xtbl[i].x_arg, xarg) == 0)
			break;
	}

	/*
	 * At the end of the table and so no matching "arg" entry
	 * found and so this must be a bad -xarch= flag.
	 */
	if (i == xtbl_size)
		error(xarg);

	for (j = 0; j < TRANS_ENTRY; j++) {
		if (xtbl[i].x_trans[j] != NULL)
			newae(h, xtbl[i].x_trans[j]);
		else
			break;
	}
	return (xtbl[i].x_flags);

}

static void
xlate(struct aelist *h, const char *xarg, const char **table)
{
	while (*table != NULL && strcmp(xarg, *table) != 0) {
		while (*table != NULL)
			table++;
		table++;
	}

	if (*table == NULL)
		error(xarg);

	table++;

	while (*table != NULL) {
		newae(h, *table);
		table++;
	}
}

static void
do_gcc(cw_ictx_t *ctx)
{
	int c;
	int pic = 0, nolibc = 0;
	int in_output = 0, seen_o = 0, c_files = 0;
	cw_op_t op = CW_O_LINK;
	char *model = NULL;
	int	mflag = 0;

	if (ctx->i_flags & CW_F_PROG) {
		newae(ctx->i_ae, "--version");
		return;
	}

	newae(ctx->i_ae, "-fident");
	newae(ctx->i_ae, "-finline");
	newae(ctx->i_ae, "-fno-inline-functions");
	newae(ctx->i_ae, "-fno-builtin");
	newae(ctx->i_ae, "-fno-asm");
	newae(ctx->i_ae, "-fdiagnostics-show-option");
	newae(ctx->i_ae, "-nodefaultlibs");

#if defined(CW_TARGET_sparc)
	/*
	 * The SPARC ldd and std instructions require 8-byte alignment of
	 * their address operand.  gcc correctly uses them only when the
	 * ABI requires 8-byte alignment; unfortunately we have a number of
	 * pieces of buggy code that doesn't conform to the ABI.  This
	 * flag makes gcc work more like Studio with -xmemalign=4.
	 */
	newae(ctx->i_ae, "-mno-integer-ldd-std");
#endif

	/*
	 * This is needed because 'u' is defined
	 * under a conditional on 'sun'.  Should
	 * probably just remove the conditional,
	 * or make it be dependent on '__sun'.
	 *
	 * -Dunix is also missing in enhanced ANSI mode
	 */
	newae(ctx->i_ae, "-D__sun");

	/*
	 * Walk the argument list, translating as we go ..
	 */

	while (--ctx->i_oldargc > 0) {
		char *arg = *++ctx->i_oldargv;
		size_t arglen = strlen(arg);

		if (*arg == '-') {
			arglen--;
		} else {
			/*
			 * Discard inline files that gcc doesn't grok
			 */
			if (!in_output && arglen > 3 &&
			    strcmp(arg + arglen - 3, ".il") == 0)
				continue;

			if (!in_output && arglen > 2 &&
			    arg[arglen - 2] == '.' &&
			    (arg[arglen - 1] == 'S' || arg[arglen - 1] == 's' ||
			    arg[arglen - 1] == 'c' || arg[arglen - 1] == 'i'))
				c_files++;

			/*
			 * Otherwise, filenames and partial arguments
			 * are passed through for gcc to chew on.  However,
			 * output is always discarded for the secondary
			 * compiler.
			 */
			if ((ctx->i_flags & CW_F_SHADOW) && in_output)
				newae(ctx->i_ae, ctx->i_discard);
			else
				newae(ctx->i_ae, arg);
			in_output = 0;
			continue;
		}

		if (ctx->i_flags & CW_F_CXX) {
			if (strncmp(arg, "-compat=", 8) == 0) {
				/* discard -compat=4 and -compat=5 */
				continue;
			}
			if (strcmp(arg, "-Qoption") == 0) {
				/* discard -Qoption and its two arguments */
				if (ctx->i_oldargc < 3)
					error(arg);
				ctx->i_oldargc -= 2;
				ctx->i_oldargv += 2;
				continue;
			}
			if (strcmp(arg, "-xwe") == 0) {
				/* turn warnings into errors */
				newae(ctx->i_ae, "-Werror");
				continue;
			}
			if (strcmp(arg, "-noex") == 0) {
				/* no exceptions */
				newae(ctx->i_ae, "-fno-exceptions");
				/* no run time type descriptor information */
				newae(ctx->i_ae, "-fno-rtti");
				continue;
			}
			if (strcmp(arg, "-pic") == 0) {
				newae(ctx->i_ae, "-fpic");
				pic = 1;
				continue;
			}
			if (strcmp(arg, "-PIC") == 0) {
				newae(ctx->i_ae, "-fPIC");
				pic = 1;
				continue;
			}
			if (strcmp(arg, "-norunpath") == 0) {
				/* gcc has no corresponding option */
				continue;
			}
			if (strcmp(arg, "-nolib") == 0) {
				/* -nodefaultlibs is on by default */
				nolibc = 1;
				continue;
			}
#if defined(CW_TARGET_sparc)
			if (strcmp(arg, "-cg92") == 0) {
				mflag |= xlate_xtb(ctx->i_ae, "v8");
				xlate(ctx->i_ae, "super", xchip_tbl);
				continue;
			}
#endif
		}

		switch ((c = arg[1])) {
		case '_':
			if (strcmp(arg, "-_noecho") == 0)
				ctx->i_flags &= ~CW_F_ECHO;
			else if (strncmp(arg, "-_cc=", 5) == 0 ||
			    strncmp(arg, "-_CC=", 5) == 0)
				/* EMPTY */;
			else if (strncmp(arg, "-_gcc=", 6) == 0 ||
			    strncmp(arg, "-_g++=", 6) == 0)
				newae(ctx->i_ae, arg + 6);
			else
				error(arg);
			break;
		case '#':
			if (arglen == 1) {
				newae(ctx->i_ae, "-v");
				break;
			}
			error(arg);
			break;
		case 'g':
			newae(ctx->i_ae, "-gdwarf-2");
			break;
		case 'E':
			if (arglen == 1) {
				newae(ctx->i_ae, "-xc");
				newae(ctx->i_ae, arg);
				op = CW_O_PREPROCESS;
				nolibc = 1;
				break;
			}
			error(arg);
			break;
		case 'c':
		case 'S':
			if (arglen == 1) {
				op = CW_O_COMPILE;
				nolibc = 1;
			}
			/* FALLTHROUGH */
		case 'C':
		case 'H':
		case 'p':
			if (arglen == 1) {
				newae(ctx->i_ae, arg);
				break;
			}
			error(arg);
			break;
		case 'A':
		case 'h':
		case 'I':
		case 'i':
		case 'L':
		case 'l':
		case 'R':
		case 'U':
		case 'u':
		case 'w':
			newae(ctx->i_ae, arg);
			break;
		case 'o':
			seen_o = 1;
			if (arglen == 1) {
				in_output = 1;
				newae(ctx->i_ae, arg);
			} else if (ctx->i_flags & CW_F_SHADOW) {
				newae(ctx->i_ae, "-o");
				newae(ctx->i_ae, ctx->i_discard);
			} else {
				newae(ctx->i_ae, arg);
			}
			break;
		case 'D':
			newae(ctx->i_ae, arg);
			/*
			 * XXX	Clearly a hack ... do we need _KADB too?
			 */
			if (strcmp(arg, "-D_KERNEL") == 0 ||
			    strcmp(arg, "-D_BOOT") == 0)
				newae(ctx->i_ae, "-ffreestanding");
			break;
		case 'd':
			if (arglen == 2) {
				if (strcmp(arg, "-dy") == 0) {
					newae(ctx->i_ae, "-Wl,-dy");
					break;
				}
				if (strcmp(arg, "-dn") == 0) {
					newae(ctx->i_ae, "-Wl,-dn");
					break;
				}
			}
			if (strcmp(arg, "-dalign") == 0) {
				/*
				 * -dalign forces alignment in some cases;
				 * gcc does not need any flag to do this.
				 */
				break;
			}
			error(arg);
			break;
		case 'e':
			if (strcmp(arg,
			    "-erroff=E_EMPTY_TRANSLATION_UNIT") == 0) {
				/*
				 * Accept but ignore this -- gcc doesn't
				 * seem to complain about empty translation
				 * units
				 */
				break;
			}
			/* XX64 -- ignore all -erroff= options, for now */
			if (strncmp(arg, "-erroff=", 8) == 0)
				break;
			if (strcmp(arg, "-errtags=yes") == 0) {
				warnings(ctx->i_ae);
				break;
			}
			if (strcmp(arg, "-errwarn=%all") == 0) {
				newae(ctx->i_ae, "-Werror");
				break;
			}
			error(arg);
			break;
		case 'f':
			if (strcmp(arg, "-flags") == 0) {
				newae(ctx->i_ae, "--help");
				break;
			}
			if (strncmp(arg, "-features=zla", 13) == 0) {
				/*
				 * Accept but ignore this -- gcc allows
				 * zero length arrays.
				 */
				break;
			}
			error(arg);
			break;
		case 'G':
			newae(ctx->i_ae, "-shared");
			nolibc = 1;
			break;
		case 'k':
			if (strcmp(arg, "-keeptmp") == 0) {
				newae(ctx->i_ae, "-save-temps");
				break;
			}
			error(arg);
			break;
		case 'K':
			if (arglen == 1) {
				if ((arg = *++ctx->i_oldargv) == NULL ||
				    *arg == '\0')
					error("-K");
				ctx->i_oldargc--;
			} else {
				arg += 2;
			}
			if (strcmp(arg, "pic") == 0) {
				newae(ctx->i_ae, "-fpic");
				pic = 1;
				break;
			}
			if (strcmp(arg, "PIC") == 0) {
				newae(ctx->i_ae, "-fPIC");
				pic = 1;
				break;
			}
			error("-K");
			break;
		case 'm':
			if (strcmp(arg, "-mt") == 0) {
				newae(ctx->i_ae, "-D_REENTRANT");
				break;
			}
			if (strcmp(arg, "-m64") == 0) {
				newae(ctx->i_ae, "-m64");
#if defined(CW_TARGET_i386)
				newae(ctx->i_ae, "-mtune=opteron");
#endif
				mflag |= M64;
				break;
			}
			if (strcmp(arg, "-m32") == 0) {
				newae(ctx->i_ae, "-m32");
				mflag |= M32;
				break;
			}
			error(arg);
			break;
		case 'B':	/* linker options */
		case 'M':
		case 'z':
			{
				char *opt;
				size_t len;
				char *s;

				if (arglen == 1) {
					opt = *++ctx->i_oldargv;
					if (opt == NULL || *opt == '\0')
						error(arg);
					ctx->i_oldargc--;
				} else {
					opt = arg + 2;
				}
				len = strlen(opt) + 7;
				if ((s = malloc(len)) == NULL)
					nomem();
				(void) snprintf(s, len, "-Wl,-%c%s", c, opt);
				newae(ctx->i_ae, s);
				free(s);
			}
			break;
		case 'n':
			if (strcmp(arg, "-noqueue") == 0) {
				/*
				 * Horrid license server stuff - n/a
				 */
				break;
			}
			error(arg);
			break;
		case 'O':
			if (arglen == 1) {
				newae(ctx->i_ae, "-O");
				break;
			}
			error(arg);
			break;
		case 'P':
			/*
			 * We could do '-E -o filename.i', but that's hard,
			 * and we don't need it for the case that's triggering
			 * this addition.  We'll require the user to specify
			 * -o in the Makefile.  If they don't they'll find out
			 * in a hurry.
			 */
			newae(ctx->i_ae, "-E");
			op = CW_O_PREPROCESS;
			nolibc = 1;
			break;
		case 'q':
			if (strcmp(arg, "-qp") == 0) {
				newae(ctx->i_ae, "-p");
				break;
			}
			error(arg);
			break;
		case 's':
			if (arglen == 1) {
				newae(ctx->i_ae, "-Wl,-s");
				break;
			}
			error(arg);
			break;
		case 't':
			if (arglen == 1) {
				newae(ctx->i_ae, "-Wl,-t");
				break;
			}
			error(arg);
			break;
		case 'V':
			if (arglen == 1) {
				ctx->i_flags &= ~CW_F_ECHO;
				newae(ctx->i_ae, "--version");
				break;
			}
			error(arg);
			break;
		case 'v':
			if (arglen == 1) {
				warnings(ctx->i_ae);
				break;
			}
			error(arg);
			break;
		case 'W':
			if (strncmp(arg, "-Wp,-xc99", 9) == 0) {
				/*
				 * gcc's preprocessor will accept c99
				 * regardless, so accept and ignore.
				 */
				break;
			}
			if (strncmp(arg, "-Wa,", 4) == 0 ||
			    strncmp(arg, "-Wp,", 4) == 0 ||
			    strncmp(arg, "-Wl,", 4) == 0) {
				newae(ctx->i_ae, arg);
				break;
			}
			if (strcmp(arg, "-W0,-xc99=pragma") == 0) {
				/* (undocumented) enables _Pragma */
				break;
			}
			if (strcmp(arg, "-W0,-xc99=%none") == 0) {
				/*
				 * This is a polite way of saying
				 * "no c99 constructs allowed!"
				 * For now, just accept and ignore this.
				 */
				break;
			}
			if (strcmp(arg, "-W0,-noglobal") == 0 ||
			    strcmp(arg, "-W0,-xglobalstatic") == 0) {
				/*
				 * gcc doesn't prefix local symbols
				 * in debug mode, so this is not needed.
				 */
				break;
			}
			if (strcmp(arg, "-W0,-Lt") == 0) {
				/*
				 * Generate tests at the top of loops.
				 * There is no direct gcc equivalent, ignore.
				 */
				break;
			}
			if (strcmp(arg, "-W0,-xdbggen=no%usedonly") == 0) {
				newae(ctx->i_ae,
				    "-fno-eliminate-unused-debug-symbols");
				newae(ctx->i_ae,
				    "-fno-eliminate-unused-debug-types");
				break;
			}
			if (strcmp(arg, "-W2,-xwrap_int") == 0) {
				/*
				 * Use the legacy behaviour (pre-SS11)
				 * for integer wrapping.
				 * gcc does not need this.
				 */
				break;
			}
			if (strcmp(arg, "-W2,-Rcond_elim") == 0) {
				/*
				 * Elimination and expansion of conditionals;
				 * gcc has no direct equivalent.
				 */
				break;
			}
			if (strcmp(arg, "-Wd,-xsafe=unboundsym") == 0) {
				/*
				 * Prevents optimizing away checks for
				 * unbound weak symbol addresses.  gcc does
				 * not do this, so it's not needed.
				 */
				break;
			}
			if (strncmp(arg, "-Wc,-xcode=", 11) == 0) {
				xlate(ctx->i_ae, arg + 11, xcode_tbl);
				if (strncmp(arg + 11, "pic", 3) == 0)
					pic = 1;
				break;
			}
			if (strncmp(arg, "-Wc,-Qiselect", 13) == 0) {
				/*
				 * Prevents insertion of register symbols.
				 * gcc doesn't do this, so ignore it.
				 */
				break;
			}
			if (strcmp(arg, "-Wc,-Qassembler-ounrefsym=0") == 0) {
				/*
				 * Prevents optimizing away of static variables.
				 * gcc does not do this, so it's not needed.
				 */
				break;
			}
#if defined(CW_TARGET_i386)
			if (strcmp(arg, "-Wu,-xmodel=kernel") == 0) {
				newae(ctx->i_ae, "-ffreestanding");
				newae(ctx->i_ae, "-mno-red-zone");
				model = "-mcmodel=kernel";
				nolibc = 1;
				break;
			}
			if (strcmp(arg, "-Wu,-save_args") == 0) {
				newae(ctx->i_ae, "-msave-args");
				break;
			}
#endif	/* i386 */
			error(arg);
			break;
		case 'X':
			if (strcmp(arg, "-Xa") == 0 ||
			    strcmp(arg, "-Xt") == 0) {
				Xamode(ctx->i_ae);
				break;
			}
			if (strcmp(arg, "-Xc") == 0) {
				Xcmode(ctx->i_ae);
				break;
			}
			if (strcmp(arg, "-Xs") == 0) {
				Xsmode(ctx->i_ae);
				break;
			}
			error(arg);
			break;
		case 'x':
			if (arglen == 1)
				error(arg);
			switch (arg[2]) {
#if defined(CW_TARGET_i386)
			case '3':
				if (strcmp(arg, "-x386") == 0) {
					newae(ctx->i_ae, "-march=i386");
					break;
				}
				error(arg);
				break;
			case '4':
				if (strcmp(arg, "-x486") == 0) {
					newae(ctx->i_ae, "-march=i486");
					break;
				}
				error(arg);
				break;
#endif	/* i386 */
			case 'a':
				if (strncmp(arg, "-xarch=", 7) == 0) {
					mflag |= xlate_xtb(ctx->i_ae, arg + 7);
					break;
				}
				error(arg);
				break;
			case 'b':
				if (strncmp(arg, "-xbuiltin=", 10) == 0) {
					if (strcmp(arg + 10, "%all"))
						newae(ctx->i_ae, "-fbuiltin");
					break;
				}
				error(arg);
				break;
			case 'C':
				/* Accept C++ style comments -- ignore */
				if (strcmp(arg, "-xCC") == 0)
					break;
				error(arg);
				break;
			case 'c':
				if (strncmp(arg, "-xc99=%all", 10) == 0) {
					newae(ctx->i_ae, "-std=gnu99");
					break;
				}
				if (strncmp(arg, "-xc99=%none", 11) == 0) {
					newae(ctx->i_ae, "-std=gnu89");
					break;
				}
				if (strncmp(arg, "-xchip=", 7) == 0) {
					xlate(ctx->i_ae, arg + 7, xchip_tbl);
					break;
				}
				if (strncmp(arg, "-xcode=", 7) == 0) {
					xlate(ctx->i_ae, arg + 7, xcode_tbl);
					if (strncmp(arg + 7, "pic", 3) == 0)
						pic = 1;
					break;
				}
				if (strncmp(arg, "-xcache=", 8) == 0)
					break;
				if (strncmp(arg, "-xcrossfile", 11) == 0)
					break;
				error(arg);
				break;
			case 'd':
				if (strcmp(arg, "-xdepend") == 0)
					break;
				if (strncmp(arg, "-xdebugformat=", 14) == 0)
					break;
				error(arg);
				break;
			case 'F':
				/*
				 * Compile for mapfile reordering, or unused
				 * section elimination, syntax can be -xF or
				 * more complex, like -xF=%all -- ignore.
				 */
				if (strncmp(arg, "-xF", 3) == 0)
					break;
				error(arg);
				break;
			case 'i':
				if (strncmp(arg, "-xinline", 8) == 0)
					/* No inlining; ignore */
					break;
				if (strcmp(arg, "-xildon") == 0 ||
				    strcmp(arg, "-xildoff") == 0)
					/* No incremental linking; ignore */
					break;
				error(arg);
				break;
#if defined(CW_TARGET_i386)
			case 'm':
				if (strcmp(arg, "-xmodel=kernel") == 0) {
					newae(ctx->i_ae, "-ffreestanding");
					newae(ctx->i_ae, "-mno-red-zone");
					model = "-mcmodel=kernel";
					nolibc = 1;
					break;
				}
				error(arg);
				break;
#endif	/* i386 */
			case 'M':
				if (strcmp(arg, "-xM") == 0) {
					newae(ctx->i_ae, "-M");
					break;
				}
				if (strcmp(arg, "-xM1") == 0) {
					newae(ctx->i_ae, "-MM");
					break;
				}
				error(arg);
				break;
			case 'n':
				if (strcmp(arg, "-xnolib") == 0) {
					nolibc = 1;
					break;
				}
				error(arg);
				break;
			case 'O':
				if (strncmp(arg, "-xO", 3) == 0) {
					size_t len = strlen(arg);
					char *s;
					int c = *(arg + 3);
					int level;

					if (len != 4 || !isdigit(c))
						error(arg);

					if ((s = malloc(len)) == NULL)
						nomem();

					level = atoi(arg + 3);
					if (level > 5)
						error(arg);
					if (level >= 2) {
						/*
						 * For gcc-3.4.x at -O2 we
						 * need to disable optimizations
						 * that break ON.
						 */
						optim_disable(ctx->i_ae, level);
						/*
						 * limit -xO3 to -O2 as well.
						 */
						level = 2;
					}
					(void) snprintf(s, len, "-O%d", level);
					newae(ctx->i_ae, s);
					free(s);
					break;
				}
				error(arg);
				break;
			case 'p':
				if (strcmp(arg, "-xpentium") == 0) {
					newae(ctx->i_ae, "-march=pentium");
					break;
				}
				if (strcmp(arg, "-xpg") == 0) {
					newae(ctx->i_ae, "-pg");
					break;
				}
				error(arg);
				break;
			case 'r':
				if (strncmp(arg, "-xregs=", 7) == 0) {
					xlate(ctx->i_ae, arg + 7, xregs_tbl);
					break;
				}
				error(arg);
				break;
			case 's':
				if (strcmp(arg, "-xs") == 0 ||
				    strcmp(arg, "-xspace") == 0 ||
				    strcmp(arg, "-xstrconst") == 0)
					break;
				error(arg);
				break;
			case 't':
				if (strcmp(arg, "-xtransition") == 0) {
					newae(ctx->i_ae, "-Wtransition");
					break;
				}
				if (strcmp(arg, "-xtrigraphs=yes") == 0) {
					newae(ctx->i_ae, "-trigraphs");
					break;
				}
				if (strcmp(arg, "-xtrigraphs=no") == 0) {
					newae(ctx->i_ae, "-notrigraphs");
					break;
				}
				if (strncmp(arg, "-xtarget=", 9) == 0) {
					xlate(ctx->i_ae, arg + 9, xtarget_tbl);
					break;
				}
				error(arg);
				break;
			case 'e':
			case 'h':
			case 'l':
			default:
				error(arg);
				break;
			}
			break;
		case 'Y':
			if (arglen == 1) {
				if ((arg = *++ctx->i_oldargv) == NULL ||
				    *arg == '\0')
					error("-Y");
				ctx->i_oldargc--;
				arglen = strlen(arg + 1);
			} else {
				arg += 2;
			}
			/* Just ignore -YS,... for now */
			if (strncmp(arg, "S,", 2) == 0)
				break;
			if (strncmp(arg, "l,", 2) == 0) {
				char *s = strdup(arg);
				s[0] = '-';
				s[1] = 'B';
				newae(ctx->i_ae, s);
				free(s);
				break;
			}
			if (strncmp(arg, "I,", 2) == 0) {
				char *s = strdup(arg);
				s[0] = '-';
				s[1] = 'I';
				newae(ctx->i_ae, "-nostdinc");
				newae(ctx->i_ae, s);
				free(s);
				break;
			}
			error(arg);
			break;
		case 'Q':
			/*
			 * We could map -Qy into -Wl,-Qy etc.
			 */
		default:
			error(arg);
			break;
		}
	}

	if (c_files > 1 && (ctx->i_flags & CW_F_SHADOW) &&
	    op != CW_O_PREPROCESS) {
		(void) fprintf(stderr, "%s: error: multiple source files are "
		    "allowed only with -E or -P\n", progname);
		exit(2);
	}

	/*
	 * Make sure that we do not have any unintended interactions between
	 * the xarch options passed in and the version of the Studio compiler
	 * used.
	 */
	if ((mflag & (SS11|SS12)) == (SS11|SS12)) {
		(void) fprintf(stderr,
		    "Conflicting \"-xarch=\" flags (both Studio 11 and 12)\n");
		exit(2);
	}

	switch (mflag) {
	case 0:
		/* FALLTHROUGH */
	case M32:
#if defined(CW_TARGET_sparc)
		/*
		 * Only -m32 is defined and so put in the missing xarch
		 * translation.
		 */
		newae(ctx->i_ae, "-mcpu=v8");
		newae(ctx->i_ae, "-mno-v8plus");
#endif
		break;
	case M64:
#if defined(CW_TARGET_sparc)
		/*
		 * Only -m64 is defined and so put in the missing xarch
		 * translation.
		 */
		newae(ctx->i_ae, "-mcpu=v9");
#endif
		break;
	case SS12:
#if defined(CW_TARGET_sparc)
		/* no -m32/-m64 flag used - this is an error for sparc builds */
		(void) fprintf(stderr, "No -m32/-m64 flag defined\n");
		exit(2);
#endif
		break;
	case SS11:
		/* FALLTHROUGH */
	case (SS11|M32):
	case (SS11|M64):
		break;
	case (SS12|M32):
#if defined(CW_TARGET_sparc)
		/*
		 * Need to add in further 32 bit options because with SS12
		 * the xarch=sparcvis option can be applied to 32 or 64
		 * bit, and so the translatation table (xtbl) cannot handle
		 * that.
		 */
		newae(ctx->i_ae, "-mv8plus");
#endif
		break;
	case (SS12|M64):
		break;
	default:
		(void) fprintf(stderr,
		    "Incompatible -xarch= and/or -m32/-m64 options used.\n");
		exit(2);
	}
	if (op == CW_O_LINK && (ctx->i_flags & CW_F_SHADOW))
		exit(0);

	if (model && !pic)
		newae(ctx->i_ae, model);
	if (!nolibc)
		newae(ctx->i_ae, "-lc");
	if (!seen_o && (ctx->i_flags & CW_F_SHADOW)) {
		newae(ctx->i_ae, "-o");
		newae(ctx->i_ae, ctx->i_discard);
	}
}

static void
do_cc(cw_ictx_t *ctx)
{
	int in_output = 0, seen_o = 0;
	cw_op_t op = CW_O_LINK;

	if (ctx->i_flags & CW_F_PROG) {
		newae(ctx->i_ae, "-V");
		return;
	}

	while (--ctx->i_oldargc > 0) {
		char *arg = *++ctx->i_oldargv;

		if (*arg != '-') {
			if (in_output == 0 || !(ctx->i_flags & CW_F_SHADOW)) {
				newae(ctx->i_ae, arg);
			} else {
				in_output = 0;
				newae(ctx->i_ae, ctx->i_discard);
			}
			continue;
		}
		switch (*(arg + 1)) {
		case '_':
			if (strcmp(arg, "-_noecho") == 0) {
				ctx->i_flags &= ~CW_F_ECHO;
			} else if (strncmp(arg, "-_cc=", 5) == 0 ||
			    strncmp(arg, "-_CC=", 5) == 0) {
				newae(ctx->i_ae, arg + 5);
			} else if (strncmp(arg, "-_gcc=", 6) != 0 &&
			    strncmp(arg, "-_g++=", 6) != 0) {
				(void) fprintf(stderr,
				    "%s: invalid argument '%s'\n", progname,
				    arg);
				exit(2);
			}
			break;
		case 'V':
			ctx->i_flags &= ~CW_F_ECHO;
			newae(ctx->i_ae, arg);
			break;
		case 'o':
			seen_o = 1;
			if (strlen(arg) == 2) {
				in_output = 1;
				newae(ctx->i_ae, arg);
			} else if (ctx->i_flags & CW_F_SHADOW) {
				newae(ctx->i_ae, "-o");
				newae(ctx->i_ae, ctx->i_discard);
			} else {
				newae(ctx->i_ae, arg);
			}
			break;
		case 'c':
		case 'S':
			if (strlen(arg) == 2)
				op = CW_O_COMPILE;
			newae(ctx->i_ae, arg);
			break;
		case 'E':
		case 'P':
			if (strlen(arg) == 2)
				op = CW_O_PREPROCESS;
		/*FALLTHROUGH*/
		default:
			newae(ctx->i_ae, arg);
		}
	}

	if ((op == CW_O_LINK || op == CW_O_PREPROCESS) &&
	    (ctx->i_flags & CW_F_SHADOW))
		exit(0);

	if (!seen_o && (ctx->i_flags & CW_F_SHADOW)) {
		newae(ctx->i_ae, "-o");
		newae(ctx->i_ae, ctx->i_discard);
	}
}

static void
prepctx(cw_ictx_t *ctx)
{
	const char *dir = NULL, *cmd;
	char *program = NULL;
	size_t len;

	switch (CIDX(CC(ctx), ctx->i_flags)) {
		case CIDX(CW_C_CC, 0):
			if ((program = getenv("CW_" CW_TARGET "_CC")) == NULL)
				program = getenv("CW_CC");
			if ((dir = getenv("CW_" CW_TARGET "_CC_DIR")) == NULL)
				dir = getenv("CW_CC_DIR");
			break;
		case CIDX(CW_C_CC, CW_F_CXX):
			if ((program = getenv("CW_" CW_TARGET "_CPLUSPLUS")) ==
			    NULL)
				program = getenv("CW_CPLUSPLUS");
			if ((dir = getenv("CW_" CW_TARGET "_CPLUSPLUS_DIR")) ==
			    NULL)
				dir = getenv("CW_CPLUSPLUS_DIR");
			break;
		case CIDX(CW_C_GCC, 0):
			if ((program = getenv("CW_" CW_TARGET "_GCC")) == NULL)
				program = getenv("CW_GCC");
			if ((dir = getenv("CW_" CW_TARGET "_GCC_DIR")) == NULL)
				dir = getenv("CW_GCC_DIR");
			break;
		case CIDX(CW_C_GCC, CW_F_CXX):
			if ((program = getenv("CW_" CW_TARGET "_GPLUSPLUS")) ==
			    NULL)
				program = getenv("CW_GPLUSPLUS");
			if ((dir = getenv("CW_" CW_TARGET "_GPLUSPLUS_DIR")) ==
			    NULL)
				dir = getenv("CW_GPLUSPLUS_DIR");
			break;
	}

	if (program == NULL) {
		if (dir == NULL)
			dir = default_dir[CC(ctx)];
		cmd = cmds[CIDX(CC(ctx), ctx->i_flags)];
		len = strlen(dir) + strlen(cmd) + 2;
		if ((program = malloc(len)) == NULL)
			nomem();
		(void) snprintf(program, len, "%s/%s", dir, cmd);
	}

	newae(ctx->i_ae, program);

	if (ctx->i_flags & CW_F_PROG) {
		(void) printf("%s: %s\n", (ctx->i_flags & CW_F_SHADOW) ?
		    "shadow" : "primary", program);
		(void) fflush(stdout);
	}

	if (!(ctx->i_flags & CW_F_XLATE))
		return;

	switch (CC(ctx)) {
	case CW_C_CC:
		do_cc(ctx);
		break;
	case CW_C_GCC:
		do_gcc(ctx);
		break;
	}
}

static int
invoke(cw_ictx_t *ctx)
{
	char **newargv;
	int ac;
	struct ae *a;

	if ((newargv = calloc(sizeof (*newargv), ctx->i_ae->ael_argc + 1)) ==
	    NULL)
		nomem();

	if (ctx->i_flags & CW_F_ECHO)
		(void) fprintf(stderr, "+ ");

	for (ac = 0, a = ctx->i_ae->ael_head; a; a = a->ae_next, ac++) {
		newargv[ac] = a->ae_arg;
		if (ctx->i_flags & CW_F_ECHO)
			(void) fprintf(stderr, "%s ", a->ae_arg);
		if (a == ctx->i_ae->ael_tail)
			break;
	}

	if (ctx->i_flags & CW_F_ECHO) {
		(void) fprintf(stderr, "\n");
		(void) fflush(stderr);
	}

	if (!(ctx->i_flags & CW_F_EXEC))
		return (0);

	/*
	 * We must fix up the environment here so that the
	 * dependency files are not trampled by the shadow compiler.
	 */
	if ((ctx->i_flags & CW_F_SHADOW) &&
	    (unsetenv("SUNPRO_DEPENDENCIES") != 0 ||
	    unsetenv("DEPENDENCIES_OUTPUT") != 0)) {
		(void) fprintf(stderr, "error: environment setup failed: %s\n",
		    strerror(errno));
		return (-1);
	}

	(void) execv(newargv[0], newargv);
	cw_perror("couldn't run %s", newargv[0]);

	return (-1);
}

static int
reap(cw_ictx_t *ctx)
{
	int status, ret = 0;
	char buf[1024];
	struct stat s;

	/*
	 * Only wait for one specific child.
	 */
	if (ctx->i_pid <= 0)
		return (-1);

	do {
		if (waitpid(ctx->i_pid, &status, 0) < 0) {
			cw_perror("cannot reap child");
			return (-1);
		}
		if (status != 0) {
			if (WIFSIGNALED(status)) {
				ret = -WTERMSIG(status);
				break;
			} else if (WIFEXITED(status)) {
				ret = WEXITSTATUS(status);
				break;
			}
		}
	} while (!WIFEXITED(status) && !WIFSIGNALED(status));

	(void) unlink(ctx->i_discard);

	if (stat(ctx->i_stderr, &s) < 0) {
		cw_perror("stat failed on child cleanup");
		return (-1);
	}
	if (s.st_size != 0) {
		FILE *f;

		if ((f = fopen(ctx->i_stderr, "r")) != NULL) {
			while (fgets(buf, sizeof (buf), f))
				(void) fprintf(stderr, "%s", buf);
			(void) fflush(stderr);
			(void) fclose(f);
		}
	}
	(void) unlink(ctx->i_stderr);
	free(ctx->i_stderr);

	/*
	 * cc returns an error code when given -V; we want that to succeed.
	 */
	if (ctx->i_flags & CW_F_PROG)
		return (0);

	return (ret);
}

static int
exec_ctx(cw_ictx_t *ctx, int block)
{
	char *file;

	/*
	 * To avoid offending cc's sensibilities, the name of its output
	 * file must end in '.o'.
	 */
	if ((file = tempnam(NULL, ".cw")) == NULL) {
		nomem();
		return (-1);
	}
	(void) strlcpy(ctx->i_discard, file, MAXPATHLEN);
	(void) strlcat(ctx->i_discard, ".o", MAXPATHLEN);
	free(file);

	if ((ctx->i_stderr = tempnam(NULL, ".cw")) == NULL) {
		nomem();
		return (-1);
	}

	if ((ctx->i_pid = fork()) == 0) {
		int fd;

		(void) fclose(stderr);
		if ((fd = open(ctx->i_stderr, O_WRONLY | O_CREAT | O_EXCL,
		    0666)) < 0) {
			cw_perror("open failed for standard error");
			exit(1);
		}
		if (dup2(fd, 2) < 0) {
			cw_perror("dup2 failed for standard error");
			exit(1);
		}
		if (fd != 2)
			(void) close(fd);
		if (freopen("/dev/fd/2", "w", stderr) == NULL) {
			cw_perror("freopen failed for /dev/fd/2");
			exit(1);
		}
		prepctx(ctx);
		exit(invoke(ctx));
	}

	if (ctx->i_pid < 0) {
		cw_perror("fork failed");
		return (1);
	}

	if (block)
		return (reap(ctx));

	return (0);
}

int
main(int argc, char **argv)
{
	cw_ictx_t *ctx = newictx();
	cw_ictx_t *ctx_shadow = newictx();
	const char *dir;
	int do_serial, do_shadow;
	int ret = 0;

	if ((progname = strrchr(argv[0], '/')) == NULL)
		progname = argv[0];
	else
		progname++;

	if (ctx == NULL || ctx_shadow == NULL)
		nomem();

	ctx->i_flags = CW_F_ECHO|CW_F_XLATE;

	/*
	 * Figure out where to get our tools from.  This depends on
	 * the environment variables set at run time.
	 */
	if ((dir = getenv("SPRO_VROOT")) != NULL) {
		(void) snprintf(default_dir[CW_C_CC], MAXPATHLEN,
		    "%s/bin", dir);
	} else if ((dir = getenv("SPRO_ROOT")) != NULL) {
		(void) snprintf(default_dir[CW_C_CC], MAXPATHLEN,
		    "%s/SS12/bin", dir);
	} else if ((dir = getenv("BUILD_TOOLS")) != NULL) {
		(void) snprintf(default_dir[CW_C_CC], MAXPATHLEN,
		    "%s/SUNWspro/SS12/bin", dir);
	}

	if ((dir = getenv("GCC_ROOT")) != NULL) {
		(void) snprintf(default_dir[CW_C_GCC], MAXPATHLEN,
		    "%s/bin", dir);
	}

	do_shadow = (getenv("CW_NO_SHADOW") ? 0 : 1);
	do_serial = (getenv("CW_SHADOW_SERIAL") ? 1 : 0);

	if (getenv("CW_NO_EXEC") == NULL)
		ctx->i_flags |= CW_F_EXEC;

	/*
	 * The first argument must be one of "-_cc", "-_gcc", "-_CC", or "-_g++"
	 */
	if (argc == 1)
		usage();
	argc--;
	argv++;
	if (strcmp(argv[0], "-_cc") == 0) {
		ctx->i_compiler = CW_C_CC;
	} else if (strcmp(argv[0], "-_gcc") == 0) {
		ctx->i_compiler = CW_C_GCC;
	} else if (strcmp(argv[0], "-_CC") == 0) {
		ctx->i_compiler = CW_C_CC;
		ctx->i_flags |= CW_F_CXX;
	} else if (strcmp(argv[0], "-_g++") == 0) {
		ctx->i_compiler = CW_C_GCC;
		ctx->i_flags |= CW_F_CXX;
	} else {
		/* assume "-_gcc" by default */
		argc++;
		argv--;
		ctx->i_compiler = CW_C_GCC;
	}

	/*
	 * -_compiler - tell us the path to the primary compiler only
	 */
	if (argc > 1 && strcmp(argv[1], "-_compiler") == 0) {
		ctx->i_flags &= ~CW_F_XLATE;
		prepctx(ctx);
		(void) printf("%s\n", ctx->i_ae->ael_head->ae_arg);
		return (0);
	}

	/*
	 * -_versions - tell us the cw version, paths to all compilers, and
	 *		ask each for its version if we know how.
	 */
	if (argc > 1 && strcmp(argv[1], "-_versions") == 0) {
		(void) printf("cw version %s", CW_VERSION);
		if (!do_shadow)
			(void) printf(" (SHADOW MODE DISABLED)");
		(void) printf("\n");
		(void) fflush(stdout);
		ctx->i_flags &= ~CW_F_ECHO;
		ctx->i_flags |= CW_F_PROG|CW_F_EXEC;
		argc--;
		argv++;
		do_serial = 1;
	}

	ctx->i_oldargc = argc;
	ctx->i_oldargv = argv;

	ret |= exec_ctx(ctx, do_serial);

	if (do_shadow) {
		(void) memcpy(ctx_shadow, ctx, sizeof (cw_ictx_t));
		ctx_shadow->i_flags |= CW_F_SHADOW;
		ret |= exec_ctx(ctx_shadow, 1);
	}

	if (!do_serial)
		ret |= reap(ctx);

	return (ret);
}<|MERGE_RESOLUTION|>--- conflicted
+++ resolved
@@ -395,13 +395,9 @@
 	{ "amd64",	(SS11|M64), { "-m64", "-mtune=opteron" } },
 	{ "386",	SS11,	{ "-march=i386" } },
 	{ "pentium_pro", SS11,	{ "-march=pentiumpro" } },
-<<<<<<< HEAD
-#elif defined(CW_TARGET_sparc)
-=======
 	{ "sse",	SS11, { "-msse", "-mfpmath=sse" } },
 	{ "sse2",	SS11, { "-msse2", "-mfpmath=sse" } },
-#elif defined(__sparc)
->>>>>>> 078266a5
+#elif defined(CW_TARGET_sparc)
 	{ "generic",	(SS11|M32), { "-m32", "-mcpu=v8" } },
 	{ "generic64",	(SS11|M64), { "-m64", "-mcpu=v9" } },
 	{ "v8",		(SS11|M32), { "-m32", "-mcpu=v8", "-mno-v8plus" } },
