
/*
 * CDDL HEADER START
 *
 * The contents of this file are subject to the terms of the
 * Common Development and Distribution License (the "License").
 * You may not use this file except in compliance with the License.
 *
 * You can obtain a copy of the license at usr/src/OPENSOLARIS.LICENSE
 * or http://www.opensolaris.org/os/licensing.
 * See the License for the specific language governing permissions
 * and limitations under the License.
 *
 * When distributing Covered Code, include this CDDL HEADER in each
 * file and include the License file at usr/src/OPENSOLARIS.LICENSE.
 * If applicable, add the following below this CDDL HEADER, with the
 * fields enclosed by brackets "[]" replaced with your own identifying
 * information: Portions Copyright [yyyy] [name of copyright owner]
 *
 * CDDL HEADER END
 */

/*
 * Copyright 2018, Richard Lowe.
 */
/*
 * Copyright 2010 Sun Microsystems, Inc.  All rights reserved.
 * Use is subject to license terms.
 */

/*
 * Wrapper for the GNU C compiler to make it accept the Sun C compiler
 * arguments where possible.
 *
 * Since the translation is inexact, this is something of a work-in-progress.
 *
 */

/* If you modify this file, you must increment CW_VERSION */
#define	CW_VERSION	"3.0"

/*
 * -#		Verbose mode
 * -###		Show compiler commands built by driver, no compilation
 * -A<name[(tokens)]>	Preprocessor predicate assertion
 * -B<[static|dynamic]>	Specify dynamic or static binding
 * -C		Prevent preprocessor from removing comments
 * -c		Compile only - produce .o files, suppress linking
 * -cg92	Alias for -xtarget=ss1000
 * -D<name[=token]>	Associate name with token as if by #define
 * -d[y|n]	dynamic [-dy] or static [-dn] option to linker
 * -E		Compile source through preprocessor only, output to stdout
 * -erroff=<t>	Suppress warnings specified by tags t(%none, %all, <tag list>)
 * -errtags=<a>	Display messages with tags a(no, yes)
 * -errwarn=<t>	Treats warnings specified by tags t(%none, %all, <tag list>)
 *		as errors
 * -fast	Optimize using a selection of options
 * -fd		Report old-style function definitions and declarations
 * -fnonstd	Initialize floating-point hardware to non-standard preferences
 * -fns[=<yes|no>] Select non-standard floating point mode
 * -fprecision=<p> Set FP rounding precision mode p(single, double, extended)
 * -fround=<r>	Select the IEEE rounding mode in effect at startup
 * -fsimple[=<n>] Select floating-point optimization preferences <n>
 * -fsingle	Use single-precision arithmetic (-Xt and -Xs modes only)
 * -ftrap=<t>	Select floating-point trapping mode in effect at startup
 * -fstore	force floating pt. values to target precision on assignment
 * -G		Build a dynamic shared library
 * -g		Compile for debugging
 * -H		Print path name of each file included during compilation
 * -h <name>	Assign <name> to generated dynamic shared library
 * -I<dir>	Add <dir> to preprocessor #include file search path
 * -i		Passed to linker to ignore any LD_LIBRARY_PATH setting
 * -keeptmp	Keep temporary files created during compilation
 * -L<dir>	Pass to linker to add <dir> to the library search path
 * -l<name>	Link with library lib<name>.a or lib<name>.so
 * -mc		Remove duplicate strings from .comment section of output files
 * -mr		Remove all strings from .comment section of output files
 * -mr,"string"	Remove all strings and append "string" to .comment section
 * -mt		Specify options needed when compiling multi-threaded code
 * -native	Find available processor, generate code accordingly
 * -nofstore	Do not force floating pt. values to target precision
 *		on assignment
 * -norunpath	Do not build in a runtime path for shared libraries
 * -O		Use default optimization level (-xO2 or -xO3. Check man page.)
 * -o <outputfile> Set name of output file to <outputfile>
 * -P		Compile source through preprocessor only, output to .i  file
 * -p		Compile for profiling with prof
 * -Q[y|n]	Emit/don't emit identification info to output file
 * -R<dir[:dir]> Build runtime search path list into executable
 * -S		Compile and only generate assembly code (.s)
 * -s		Strip symbol table from the executable file
 * -t		Turn off duplicate symbol warnings when linking
 * -U<name>	Delete initial definition of preprocessor symbol <name>
 * -V		Report version number of each compilation phase
 * -v		Do stricter semantic checking
 * -W<c>,<arg>	Pass <arg> to specified component <c> (a,l,m,p,0,2,h,i,u)
 * -w		Suppress compiler warning messages
 * -Xa		Compile assuming ANSI C conformance, allow K & R extensions
 *		(default mode)
 * -Xs		Compile assuming (pre-ANSI) K & R C style code
 * -Xt		Compile assuming K & R conformance, allow ANSI C
 * -xarch=<a>	Specify target architecture instruction set
 * -xbuiltin[=<b>] When profitable inline, or substitute intrinisic functions
 *		for system functions, b={%all,%none}
 * -xCC		Accept C++ style comments
 * -xchip=<c>	Specify the target processor for use by the optimizer
 * -xcode=<c>	Generate different code for forming addresses
 * -xcrossfile[=<n>] Enable optimization and inlining across source files,
 *		n={0|1}
 * -xe		Perform only syntax/semantic checking, no code generation
 * -xF		Compile for later mapfile reordering or unused section
 *		elimination
 * -xhelp=<f>	Display on-line help information f(flags, readme, errors)
 * -xildoff	Cancel -xildon
 * -xildon	Enable use of the incremental linker, ild
 * -xinline=[<a>,...,<a>]  Attempt inlining of specified user routines,
 *		<a>={%auto,func,no%func}
 * -xlibmieee	Force IEEE 754 return values for math routines in
 *		exceptional cases
 * -xlibmil	Inline selected libm math routines for optimization
 * -xlic_lib=sunperf	Link in the Sun supplied performance libraries
 * -xlicinfo	Show license server information
 * -xmaxopt=[off,1,2,3,4,5] maximum optimization level allowed on #pragma opt
 * -xO<n>	Generate optimized code (n={1|2|3|4|5})
 * -xP		Print prototypes for function definitions
 * -xprofile=<p> Collect data for a profile or use a profile to optimize
 *		<p>={{collect,use}[:<path>],tcov}
 * -xregs=<r>	Control register allocation
 * -xs		Allow debugging without object (.o) files
 * -xsb		Compile for use with the WorkShop source browser
 * -xsbfast	Generate only WorkShop source browser info, no compilation
 * -xsfpconst	Represent unsuffixed floating point constants as single
 *		precision
 * -xspace	Do not do optimizations that increase code size
 * -xstrconst	Place string literals into read-only data segment
 * -xtarget=<t>	Specify target system for optimization
 * -xtemp=<dir>	Set directory for temporary files to <dir>
 * -xtime	Report the execution time for each compilation phase
 * -xunroll=n	Enable unrolling loops n times where possible
 * -Y<c>,<dir>	Specify <dir> for location of component <c> (a,l,m,p,0,h,i,u)
 * -YA,<dir>	Change default directory searched for components
 * -YI,<dir>	Change default directory searched for include files
 * -YP,<dir>	Change default directory for finding libraries files
 * -YS,<dir>	Change default directory for startup object files
 */

/*
 * Translation table:
 */
/*
 * -#				-v
 * -###				error
 * -A<name[(tokens)]>		pass-thru
 * -B<[static|dynamic]>		pass-thru (syntax error for anything else)
 * -C				pass-thru
 * -c				pass-thru
 * -cg92			-m32 -mcpu=v8 -mtune=supersparc (SPARC only)
 * -D<name[=token]>		pass-thru
 * -dy or -dn			-Wl,-dy or -Wl,-dn
 * -E				pass-thru
 * -erroff=E_EMPTY_TRANSLATION_UNIT ignore
 * -errtags=%all		-Wall
 * -errwarn=%all		-Werror else -Wno-error
 * -fast			error
 * -fd				error
 * -fnonstd			error
 * -fns[=<yes|no>]		error
 * -fprecision=<p>		error
 * -fround=<r>			error
 * -fsimple[=<n>]		error
 * -fsingle[=<n>]		error
 * -ftrap=<t>			error
 * -fstore			error
 * -G				pass-thru
 * -g				pass-thru
 * -H				pass-thru
 * -h <name>			pass-thru
 * -I<dir>			pass-thru
 * -i				pass-thru
 * -keeptmp			-save-temps
 * -L<dir>			pass-thru
 * -l<name>			pass-thru
 * -mc				error
 * -mr				error
 * -mr,"string"			error
 * -mt				-D_REENTRANT
 * -native			error
 * -nofstore			error
 * -nolib			-nodefaultlibs
 * -norunpath			ignore
 * -O				-O1 (Check the man page to be certain)
 * -o <outputfile>		pass-thru
 * -P				-E -o filename.i (or error)
 * -p				pass-thru
 * -Q[y|n]			error
 * -R<dir[:dir]>		pass-thru
 * -S				pass-thru
 * -s				-Wl,-s
 * -t				-Wl,-t
 * -U<name>			pass-thru
 * -V				--version
 * -v				-Wall
 * -Wa,<arg>			pass-thru
 * -Wp,<arg>			pass-thru except -xc99=<a>
 * -Wl,<arg>			pass-thru
 * -W{m,0,2,h,i,u>		error/ignore
 * -xmodel=kernel		-ffreestanding -mcmodel=kernel -mno-red-zone
 * -Wu,-save_args		-msave-args
 * -w				pass-thru
 * -Xa				-std=iso9899:199409 or -ansi
 * -Xt				error
 * -Xs				-traditional -std=c89
 * -xarch=<a>			table
 * -xbuiltin[=<b>]		-fbuiltin (-fno-builtin otherwise)
 * -xCC				ignore
 * -xchip=<c>			table
 * -xcode=<c>			table
 * -xdebugformat=<format>	ignore (always use dwarf-2 for gcc)
 * -xcrossfile[=<n>]		ignore
 * -xe				error
 * -xF				error
 * -xhelp=<f>			error
 * -xildoff			ignore
 * -xildon			ignore
 * -xinline			ignore
 * -xlibmieee			error
 * -xlibmil			error
 * -xlic_lib=sunperf		error
 * -xmaxopt=[...]		error
 * -xO<n>			-O<n>
 * -xP				error
 * -xprofile=<p>		error
 * -xregs=<r>			table
 * -xs				error
 * -xsb				error
 * -xsbfast			error
 * -xsfpconst			error
 * -xspace			ignore (-not -Os)
 * -xstrconst			ignore
 * -xtarget=<t>			table
 * -xtemp=<dir>			error
 * -xtime			error
 * -xtransition			-Wtransition
 * -xunroll=n			error
 * -W0,-xdbggen=no%usedonly	-fno-eliminate-unused-debug-symbols
 *				-fno-eliminate-unused-debug-types
 * -Y<c>,<dir>			error
 * -YA,<dir>			error
 * -YI,<dir>			-nostdinc -I<dir>
 * -YP,<dir>			error
 * -YS,<dir>			error
 */

#include <ctype.h>
#include <err.h>
#include <errno.h>
#include <fcntl.h>
#include <getopt.h>
#include <stdio.h>
#include <stdlib.h>
#include <string.h>
#include <unistd.h>

#include <sys/param.h>
#include <sys/stat.h>
#include <sys/types.h>
#include <sys/utsname.h>
#include <sys/wait.h>

#define	CW_F_CXX	0x01
#define	CW_F_SHADOW	0x02
#define	CW_F_EXEC	0x04
#define	CW_F_ECHO	0x08
#define	CW_F_XLATE	0x10
#define	CW_F_PROG	0x20

typedef enum cw_op {
	CW_O_NONE = 0,
	CW_O_PREPROCESS,
	CW_O_COMPILE,
	CW_O_LINK
} cw_op_t;

struct aelist {
	struct ae {
		struct ae *ae_next;
		char *ae_arg;
	} *ael_head, *ael_tail;
	int ael_argc;
};

typedef enum {
	GNU,
	SUN
} compiler_style_t;

typedef struct {
	char *c_name;
	char *c_path;
	compiler_style_t c_style;
} cw_compiler_t;

typedef struct cw_ictx {
	struct cw_ictx	*i_next;
	cw_compiler_t	*i_compiler;
	struct aelist	*i_ae;
	uint32_t	i_flags;
	int		i_oldargc;
	char		**i_oldargv;
	pid_t		i_pid;
	char		*i_discard;
	char		*i_stderr;
} cw_ictx_t;

/*
 * Status values to indicate which Studio compiler and associated
 * flags are being used.
 */
#define	M32		0x01	/* -m32 - only on Studio 12 */
#define	M64		0x02	/* -m64 - only on Studio 12 */
#define	SS11		0x100	/* Studio 11 */
#define	SS12		0x200	/* Studio 12 */

#define	TRANS_ENTRY	5
/*
 * Translation table definition for the -xarch= flag. The "x_arg"
 * value is translated into the appropriate gcc flags according
 * to the values in x_trans[n]. The x_flags indicates what compiler
 * is being used and what flags have been set via the use of
 * "x_arg".
 */
typedef struct xarch_table {
	char	*x_arg;
	int	x_flags;
	char	*x_trans[TRANS_ENTRY];
} xarch_table_t;

/*
 * The translation table for the -xarch= flag used in the Studio compilers.
 */
static const xarch_table_t xtbl[] = {
#if defined(__x86)
	{ "generic",	SS11, {NULL} },
	{ "generic64",	(SS11|M64), { "-m64", "-mtune=opteron" } },
	{ "amd64",	(SS11|M64), { "-m64", "-mtune=opteron" } },
	{ "386",	SS11,	{ "-march=i386" } },
	{ "pentium_pro", SS11,	{ "-march=pentiumpro" } },
	{ "sse",	SS11, { "-msse", "-mfpmath=sse" } },
	{ "sse2",	SS11, { "-msse2", "-mfpmath=sse" } },
#elif defined(__sparc)
	{ "generic",	(SS11|M32), { "-m32", "-mcpu=v8" } },
	{ "generic64",	(SS11|M64), { "-m64", "-mcpu=v9" } },
	{ "v8",		(SS11|M32), { "-m32", "-mcpu=v8", "-mno-v8plus" } },
	{ "v8plus",	(SS11|M32), { "-m32", "-mcpu=v9", "-mv8plus" } },
	{ "v8plusa",	(SS11|M32), { "-m32", "-mcpu=ultrasparc", "-mv8plus",
			"-mvis" } },
	{ "v8plusb",	(SS11|M32), { "-m32", "-mcpu=ultrasparc3", "-mv8plus",
			"-mvis" } },
	{ "v9",		(SS11|M64), { "-m64", "-mcpu=v9" } },
	{ "v9a",	(SS11|M64), { "-m64", "-mcpu=ultrasparc", "-mvis" } },
	{ "v9b",	(SS11|M64), { "-m64", "-mcpu=ultrasparc3", "-mvis" } },
	{ "sparc",	SS12, { "-mcpu=v9", "-mv8plus" } },
	{ "sparcvis",	SS12, { "-mcpu=ultrasparc", "-mvis" } },
	{ "sparcvis2",	SS12, { "-mcpu=ultrasparc3", "-mvis" } }
#endif
};

static int xtbl_size = sizeof (xtbl) / sizeof (xarch_table_t);

static const char *xchip_tbl[] = {
#if defined(__x86)
	"386",		"-mtune=i386", NULL,
	"486",		"-mtune=i486", NULL,
	"pentium",	"-mtune=pentium", NULL,
	"pentium_pro",  "-mtune=pentiumpro", NULL,
#elif defined(__sparc)
	"super",	"-mtune=supersparc", NULL,
	"ultra",	"-mtune=ultrasparc", NULL,
	"ultra3",	"-mtune=ultrasparc3", NULL,
#endif
	NULL,		NULL
};

static const char *xcode_tbl[] = {
#if defined(__sparc)
	"abs32",	"-fno-pic", "-mcmodel=medlow", NULL,
	"abs44",	"-fno-pic", "-mcmodel=medmid", NULL,
	"abs64",	"-fno-pic", "-mcmodel=medany", NULL,
	"pic13",	"-fpic", NULL,
	"pic32",	"-fPIC", NULL,
#endif
	NULL,		NULL
};

static const char *xtarget_tbl[] = {
#if defined(__x86)
	"pentium_pro",	"-march=pentiumpro", NULL,
#endif	/* __x86 */
	NULL,		NULL
};

static const char *xregs_tbl[] = {
#if defined(__sparc)
	"appl",		"-mapp-regs", NULL,
	"no%appl",	"-mno-app-regs", NULL,
	"float",	"-mfpu", NULL,
	"no%float",	"-mno-fpu", NULL,
#endif	/* __sparc */
	NULL,		NULL
};

static void
nomem(void)
{
	errx(1, "out of memory");
}

static void
newae(struct aelist *ael, const char *arg)
{
	struct ae *ae;

	if ((ae = calloc(sizeof (*ae), 1)) == NULL)
		nomem();
	ae->ae_arg = strdup(arg);
	if (ael->ael_tail == NULL)
		ael->ael_head = ae;
	else
		ael->ael_tail->ae_next = ae;
	ael->ael_tail = ae;
	ael->ael_argc++;
}

static cw_ictx_t *
newictx(void)
{
	cw_ictx_t *ctx = calloc(sizeof (cw_ictx_t), 1);
	if (ctx)
		if ((ctx->i_ae = calloc(sizeof (struct aelist), 1)) == NULL) {
			free(ctx);
			return (NULL);
		}

	return (ctx);
}

static void
error(const char *arg)
{
	errx(2, "error: mapping failed at or near arg '%s'", arg);
}

/*
 * Add the current favourite set of warnings to the gcc invocation.
 */
static void
warnings(struct aelist *h)
{
	static int warningsonce;

	if (warningsonce++)
		return;

	/*
	 * Enable as many warnings as exist, then disable those that we never
	 * ever want.
	 */
	newae(h, "-Wall");
	newae(h, "-Wextra");
}

static void
optim_disable(struct aelist *h, int level)
{
	if (level >= 2) {
		newae(h, "-fno-strict-aliasing");
		newae(h, "-fno-unit-at-a-time");
		newae(h, "-fno-optimize-sibling-calls");
	}
}

<<<<<<< HEAD
/* ARGSUSED */
static void
Xamode(struct aelist *h __attribute__((__unused__)))
{
}

=======
>>>>>>> d0843a33
static void
Xsmode(struct aelist *h)
{
	static int xsonce;

	if (xsonce++)
		return;

	newae(h, "-traditional");
	newae(h, "-traditional-cpp");
}

static void
usage()
{
	extern char *__progname;
	(void) fprintf(stderr,
	    "usage: %s [-C] [--versions] --primary <compiler> "
	    "[--shadow <compiler>]... -- cflags...\n",
	    __progname);
	(void) fprintf(stderr, "compilers take the form: name,path,style\n"
	    " - name: a unique name usable in flag specifiers\n"
	    " - path: path to the compiler binary\n"
	    " - style: the style of flags expected: either sun or gnu\n");
	exit(2);
}

static int
xlate_xtb(struct aelist *h, const char *xarg)
{
	int	i, j;

	for (i = 0; i < xtbl_size; i++) {
		if (strcmp(xtbl[i].x_arg, xarg) == 0)
			break;
	}

	/*
	 * At the end of the table and so no matching "arg" entry
	 * found and so this must be a bad -xarch= flag.
	 */
	if (i == xtbl_size)
		error(xarg);

	for (j = 0; j < TRANS_ENTRY; j++) {
		if (xtbl[i].x_trans[j] != NULL)
			newae(h, xtbl[i].x_trans[j]);
		else
			break;
	}
	return (xtbl[i].x_flags);

}

static void
xlate(struct aelist *h, const char *xarg, const char **table)
{
	while (*table != NULL && strcmp(xarg, *table) != 0) {
		while (*table != NULL)
			table++;
		table++;
	}

	if (*table == NULL)
		error(xarg);

	table++;

	while (*table != NULL) {
		newae(h, *table);
		table++;
	}
}

/*
 * The compiler wants the output file to end in appropriate extension.  If
 * we're generating a name from whole cloth (path == NULL), we assume that
 * extension to be .o, otherwise we match the extension of the caller.
 */
static char *
discard_file_name(const char *path)
{
	char *ret, *ext, *file;

	if (path == NULL) {
		ext = ".o";
	} else {
		ext = strrchr(path, '.');
	}

	if ((ret = calloc(MAXPATHLEN, sizeof (char))) == NULL)
		nomem();

	if ((file = tempnam(NULL, ".cw")) == NULL)
		nomem();

	(void) strlcpy(ret, file, MAXPATHLEN);
	if (ext != NULL)
		(void) strlcat(ret, ext, MAXPATHLEN);
	free(file);
	return (ret);
}

static void
do_gcc(cw_ictx_t *ctx)
{
	int c;
	int nolibc = 0;
	int in_output = 0, seen_o = 0, c_files = 0;
	cw_op_t op = CW_O_LINK;
	char *model = NULL;
	char *nameflag;
	int mflag = 0;

	if (ctx->i_flags & CW_F_PROG) {
		newae(ctx->i_ae, "--version");
		return;
	}

	newae(ctx->i_ae, "-fident");
	newae(ctx->i_ae, "-finline");
	newae(ctx->i_ae, "-fno-inline-functions");
	newae(ctx->i_ae, "-fno-builtin");
	newae(ctx->i_ae, "-fno-asm");
	newae(ctx->i_ae, "-fdiagnostics-show-option");
	newae(ctx->i_ae, "-nodefaultlibs");

#if defined(__sparc)
	/*
	 * The SPARC ldd and std instructions require 8-byte alignment of
	 * their address operand.  gcc correctly uses them only when the
	 * ABI requires 8-byte alignment; unfortunately we have a number of
	 * pieces of buggy code that doesn't conform to the ABI.  This
	 * flag makes gcc work more like Studio with -xmemalign=4.
	 */
	newae(ctx->i_ae, "-mno-integer-ldd-std");
#endif

	/*
	 * This is needed because 'u' is defined
	 * under a conditional on 'sun'.  Should
	 * probably just remove the conditional,
	 * or make it be dependent on '__sun'.
	 *
	 * -Dunix is also missing in enhanced ANSI mode
	 */
	newae(ctx->i_ae, "-D__sun");

	if (asprintf(&nameflag, "-_%s=", ctx->i_compiler->c_name) == -1)
		nomem();

	/*
	 * Walk the argument list, translating as we go ..
	 */
	while (--ctx->i_oldargc > 0) {
		char *arg = *++ctx->i_oldargv;
		size_t arglen = strlen(arg);

		if (*arg == '-') {
			arglen--;
		} else {
			/*
			 * Discard inline files that gcc doesn't grok
			 */
			if (!in_output && arglen > 3 &&
			    strcmp(arg + arglen - 3, ".il") == 0)
				continue;

			if (!in_output && arglen > 2 &&
			    arg[arglen - 2] == '.' &&
			    (arg[arglen - 1] == 'S' || arg[arglen - 1] == 's' ||
			    arg[arglen - 1] == 'c' || arg[arglen - 1] == 'i'))
				c_files++;

			/*
			 * Otherwise, filenames and partial arguments
			 * are passed through for gcc to chew on.  However,
			 * output is always discarded for the secondary
			 * compiler.
			 */
			if ((ctx->i_flags & CW_F_SHADOW) && in_output) {
				ctx->i_discard = discard_file_name(arg);
				newae(ctx->i_ae, ctx->i_discard);
			} else {
				newae(ctx->i_ae, arg);
			}
			in_output = 0;
			continue;
		}

		if (ctx->i_flags & CW_F_CXX) {
			if (strncmp(arg, "-_g++=", 6) == 0) {
				newae(ctx->i_ae, strchr(arg, '=') + 1);
				continue;
			}
			if (strncmp(arg, "-compat=", 8) == 0) {
				/* discard -compat=4 and -compat=5 */
				continue;
			}
			if (strcmp(arg, "-Qoption") == 0) {
				/* discard -Qoption and its two arguments */
				if (ctx->i_oldargc < 3)
					error(arg);
				ctx->i_oldargc -= 2;
				ctx->i_oldargv += 2;
				continue;
			}
			if (strcmp(arg, "-xwe") == 0) {
				/* turn warnings into errors */
				newae(ctx->i_ae, "-Werror");
				continue;
			}
			if (strcmp(arg, "-norunpath") == 0) {
				/* gcc has no corresponding option */
				continue;
			}
			if (strcmp(arg, "-nolib") == 0) {
				/* -nodefaultlibs is on by default */
				nolibc = 1;
				continue;
			}
#if defined(__sparc)
			if (strcmp(arg, "-cg92") == 0) {
				mflag |= xlate_xtb(ctx->i_ae, "v8");
				xlate(ctx->i_ae, "super", xchip_tbl);
				continue;
			}
#endif	/* __sparc */
		}

		switch ((c = arg[1])) {
		case '_':
			if ((strncmp(arg, nameflag, strlen(nameflag)) == 0) ||
			    (strncmp(arg, "-_gcc=", 6) == 0) ||
			    (strncmp(arg, "-_gnu=", 6) == 0)) {
				newae(ctx->i_ae, strchr(arg, '=') + 1);
			}
			break;
		case '#':
			if (arglen == 1) {
				newae(ctx->i_ae, "-v");
				break;
			}
			error(arg);
			break;
		case 'f':
			if ((strcmp(arg, "-fpic") == 0) ||
			    (strcmp(arg, "-fPIC") == 0)) {
				newae(ctx->i_ae, arg);
				break;
			}
			error(arg);
			break;
		case 'g':
			newae(ctx->i_ae, "-gdwarf-2");
			break;
		case 'E':
			if (arglen == 1) {
				newae(ctx->i_ae, "-xc");
				newae(ctx->i_ae, arg);
				op = CW_O_PREPROCESS;
				nolibc = 1;
				break;
			}
			error(arg);
			break;
		case 'c':
		case 'S':
			if (arglen == 1) {
				op = CW_O_COMPILE;
				nolibc = 1;
			}
			/* FALLTHROUGH */
		case 'C':
		case 'H':
		case 'p':
			if (arglen == 1) {
				newae(ctx->i_ae, arg);
				break;
			}
			error(arg);
			break;
		case 'A':
		case 'h':
		case 'I':
		case 'i':
		case 'L':
		case 'l':
		case 'R':
		case 'U':
		case 'u':
		case 'w':
			newae(ctx->i_ae, arg);
			break;
		case 'o':
			seen_o = 1;
			if (arglen == 1) {
				in_output = 1;
				newae(ctx->i_ae, arg);
			} else if (ctx->i_flags & CW_F_SHADOW) {
				newae(ctx->i_ae, "-o");
				ctx->i_discard = discard_file_name(arg);
				newae(ctx->i_ae, ctx->i_discard);
			} else {
				newae(ctx->i_ae, arg);
			}
			break;
		case 'D':
			newae(ctx->i_ae, arg);
			/*
			 * XXX	Clearly a hack ... do we need _KADB too?
			 */
			if (strcmp(arg, "-D_KERNEL") == 0 ||
			    strcmp(arg, "-D_BOOT") == 0)
				newae(ctx->i_ae, "-ffreestanding");
			break;
		case 'd':
			if (arglen == 2) {
				if (strcmp(arg, "-dy") == 0) {
					newae(ctx->i_ae, "-Wl,-dy");
					break;
				}
				if (strcmp(arg, "-dn") == 0) {
					newae(ctx->i_ae, "-Wl,-dn");
					break;
				}
			}
			if (strcmp(arg, "-dalign") == 0) {
				/*
				 * -dalign forces alignment in some cases;
				 * gcc does not need any flag to do this.
				 */
				break;
			}
			error(arg);
			break;
		case 'e':
			if (strcmp(arg,
			    "-erroff=E_EMPTY_TRANSLATION_UNIT") == 0) {
				/*
				 * Accept but ignore this -- gcc doesn't
				 * seem to complain about empty translation
				 * units
				 */
				break;
			}
			/* XX64 -- ignore all -erroff= options, for now */
			if (strncmp(arg, "-erroff=", 8) == 0)
				break;
			if (strcmp(arg, "-errtags=yes") == 0) {
				warnings(ctx->i_ae);
				break;
			}
			if (strcmp(arg, "-errwarn=%all") == 0) {
				newae(ctx->i_ae, "-Werror");
				break;
			}
			error(arg);
			break;
		case 'G':
			newae(ctx->i_ae, "-shared");
			nolibc = 1;
			break;
		case 'k':
			if (strcmp(arg, "-keeptmp") == 0) {
				newae(ctx->i_ae, "-save-temps");
				break;
			}
			error(arg);
			break;
		case 'm':
			if (strcmp(arg, "-mt") == 0) {
				newae(ctx->i_ae, "-D_REENTRANT");
				break;
			}
			if (strcmp(arg, "-m64") == 0) {
				newae(ctx->i_ae, "-m64");
#if defined(__x86)
				newae(ctx->i_ae, "-mtune=opteron");
#endif
				mflag |= M64;
				break;
			}
			if (strcmp(arg, "-m32") == 0) {
				newae(ctx->i_ae, "-m32");
				mflag |= M32;
				break;
			}
			error(arg);
			break;
		case 'B':	/* linker options */
		case 'M':
		case 'z':
			{
				char *opt;
				size_t len;
				char *s;

				if (arglen == 1) {
					opt = *++ctx->i_oldargv;
					if (opt == NULL || *opt == '\0')
						error(arg);
					ctx->i_oldargc--;
				} else {
					opt = arg + 2;
				}
				len = strlen(opt) + 7;
				if ((s = malloc(len)) == NULL)
					nomem();
				(void) snprintf(s, len, "-Wl,-%c%s", c, opt);
				newae(ctx->i_ae, s);
				free(s);
			}
			break;
		case 'O':
			if (arglen == 1) {
				newae(ctx->i_ae, "-O");
				break;
			}
			error(arg);
			break;
		case 'P':
			/*
			 * We could do '-E -o filename.i', but that's hard,
			 * and we don't need it for the case that's triggering
			 * this addition.  We'll require the user to specify
			 * -o in the Makefile.  If they don't they'll find out
			 * in a hurry.
			 */
			newae(ctx->i_ae, "-E");
			op = CW_O_PREPROCESS;
			nolibc = 1;
			break;
		case 's':
			if (arglen == 1) {
				newae(ctx->i_ae, "-Wl,-s");
				break;
			}
			error(arg);
			break;
		case 't':
			if (arglen == 1) {
				newae(ctx->i_ae, "-Wl,-t");
				break;
			}
			error(arg);
			break;
		case 'V':
			if (arglen == 1) {
				ctx->i_flags &= ~CW_F_ECHO;
				newae(ctx->i_ae, "--version");
				break;
			}
			error(arg);
			break;
		case 'v':
			if (arglen == 1) {
				warnings(ctx->i_ae);
				break;
			}
			error(arg);
			break;
		case 'W':
			if (strncmp(arg, "-Wp,-xc99", 9) == 0) {
				/*
				 * gcc's preprocessor will accept c99
				 * regardless, so accept and ignore.
				 */
				break;
			}
			if (strncmp(arg, "-Wa,", 4) == 0 ||
			    strncmp(arg, "-Wp,", 4) == 0 ||
			    strncmp(arg, "-Wl,", 4) == 0) {
				newae(ctx->i_ae, arg);
				break;
			}
			if (strcmp(arg, "-W0,-noglobal") == 0 ||
			    strcmp(arg, "-W0,-xglobalstatic") == 0) {
				/*
				 * gcc doesn't prefix local symbols
				 * in debug mode, so this is not needed.
				 */
				break;
			}
			if (strcmp(arg, "-W0,-Lt") == 0) {
				/*
				 * Generate tests at the top of loops.
				 * There is no direct gcc equivalent, ignore.
				 */
				break;
			}
			if (strcmp(arg, "-W0,-xdbggen=no%usedonly") == 0) {
				newae(ctx->i_ae,
				    "-fno-eliminate-unused-debug-symbols");
				newae(ctx->i_ae,
				    "-fno-eliminate-unused-debug-types");
				break;
			}
			if (strcmp(arg, "-W2,-xwrap_int") == 0) {
				/*
				 * Use the legacy behaviour (pre-SS11)
				 * for integer wrapping.
				 * gcc does not need this.
				 */
				break;
			}
			if (strcmp(arg, "-Wd,-xsafe=unboundsym") == 0) {
				/*
				 * Prevents optimizing away checks for
				 * unbound weak symbol addresses.  gcc does
				 * not do this, so it's not needed.
				 */
				break;
			}
			if (strncmp(arg, "-Wc,-xcode=", 11) == 0) {
				xlate(ctx->i_ae, arg + 11, xcode_tbl);
				break;
			}
			if (strncmp(arg, "-Wc,-Qiselect", 13) == 0) {
				/*
				 * Prevents insertion of register symbols.
				 * gcc doesn't do this, so ignore it.
				 */
				break;
			}
			if (strcmp(arg, "-Wc,-Qassembler-ounrefsym=0") == 0) {
				/*
				 * Prevents optimizing away of static variables.
				 * gcc does not do this, so it's not needed.
				 */
				break;
			}
#if defined(__x86)
			if (strcmp(arg, "-Wu,-save_args") == 0) {
				newae(ctx->i_ae, "-msave-args");
				break;
			}
#endif	/* __x86 */
			error(arg);
			break;
		case 'X':
			if (strcmp(arg, "-Xa") == 0 ||
			    strcmp(arg, "-Xt") == 0) {
				break;
			}
			if (strcmp(arg, "-Xs") == 0) {
				Xsmode(ctx->i_ae);
				break;
			}
			error(arg);
			break;
		case 'x':
			if (arglen == 1)
				error(arg);
			switch (arg[2]) {
			case 'a':
				if (strncmp(arg, "-xarch=", 7) == 0) {
					mflag |= xlate_xtb(ctx->i_ae, arg + 7);
					break;
				}
				error(arg);
				break;
			case 'b':
				if (strncmp(arg, "-xbuiltin=", 10) == 0) {
					if (strcmp(arg + 10, "%all"))
						newae(ctx->i_ae, "-fbuiltin");
					break;
				}
				error(arg);
				break;
			case 'C':
				/* Accept C++ style comments -- ignore */
				if (strcmp(arg, "-xCC") == 0)
					break;
				error(arg);
				break;
			case 'c':
				if (strncmp(arg, "-xc99=%all", 10) == 0) {
					newae(ctx->i_ae, "-std=gnu99");
					break;
				}
				if (strncmp(arg, "-xc99=%none", 11) == 0) {
					newae(ctx->i_ae, "-std=gnu89");
					break;
				}
				if (strncmp(arg, "-xchip=", 7) == 0) {
					xlate(ctx->i_ae, arg + 7, xchip_tbl);
					break;
				}
				if (strncmp(arg, "-xcode=", 7) == 0) {
					xlate(ctx->i_ae, arg + 7, xcode_tbl);
					break;
				}
				if (strncmp(arg, "-xcrossfile", 11) == 0)
					break;
				error(arg);
				break;
			case 'd':
				if (strncmp(arg, "-xdebugformat=", 14) == 0)
					break;
				error(arg);
				break;
			case 'F':
				/*
				 * Compile for mapfile reordering, or unused
				 * section elimination, syntax can be -xF or
				 * more complex, like -xF=%all -- ignore.
				 */
				if (strncmp(arg, "-xF", 3) == 0)
					break;
				error(arg);
				break;
			case 'i':
				if (strncmp(arg, "-xinline", 8) == 0)
					/* No inlining; ignore */
					break;
				if (strcmp(arg, "-xildon") == 0 ||
				    strcmp(arg, "-xildoff") == 0)
					/* No incremental linking; ignore */
					break;
				error(arg);
				break;
#if defined(__x86)
			case 'm':
				if (strcmp(arg, "-xmodel=kernel") == 0) {
					newae(ctx->i_ae, "-ffreestanding");
					newae(ctx->i_ae, "-mno-red-zone");
					model = "-mcmodel=kernel";
					nolibc = 1;
					break;
				}
				error(arg);
				break;
#endif	/* __x86 */
			case 'O':
				if (strncmp(arg, "-xO", 3) == 0) {
					size_t len = strlen(arg);
					char *s = NULL;
					int c = *(arg + 3);
					int level;

					if (len != 4 || !isdigit(c))
						error(arg);

					level = atoi(arg + 3);
					if (level > 5)
						error(arg);
					if (level >= 2) {
						/*
						 * For gcc-3.4.x at -O2 we
						 * need to disable optimizations
						 * that break ON.
						 */
						optim_disable(ctx->i_ae, level);
						/*
						 * limit -xO3 to -O2 as well.
						 */
						level = 2;
					}
					if (asprintf(&s, "-O%d", level) == -1)
						nomem();
					newae(ctx->i_ae, s);
					free(s);
					break;
				}
				error(arg);
				break;
			case 'r':
				if (strncmp(arg, "-xregs=", 7) == 0) {
					xlate(ctx->i_ae, arg + 7, xregs_tbl);
					break;
				}
				error(arg);
				break;
			case 's':
				if (strcmp(arg, "-xs") == 0 ||
				    strcmp(arg, "-xspace") == 0 ||
				    strcmp(arg, "-xstrconst") == 0)
					break;
				error(arg);
				break;
			case 't':
				if (strncmp(arg, "-xtarget=", 9) == 0) {
					xlate(ctx->i_ae, arg + 9, xtarget_tbl);
					break;
				}
				error(arg);
				break;
			case 'e':
			case 'h':
			case 'l':
			default:
				error(arg);
				break;
			}
			break;
		case 'Y':
			if (arglen == 1) {
				if ((arg = *++ctx->i_oldargv) == NULL ||
				    *arg == '\0')
					error("-Y");
				ctx->i_oldargc--;
				arglen = strlen(arg + 1);
			} else {
				arg += 2;
			}
			/* Just ignore -YS,... for now */
			if (strncmp(arg, "S,", 2) == 0)
				break;
			if (strncmp(arg, "l,", 2) == 0) {
				char *s = strdup(arg);
				s[0] = '-';
				s[1] = 'B';
				newae(ctx->i_ae, s);
				free(s);
				break;
			}
			if (strncmp(arg, "I,", 2) == 0) {
				char *s = strdup(arg);
				s[0] = '-';
				s[1] = 'I';
				newae(ctx->i_ae, "-nostdinc");
				newae(ctx->i_ae, s);
				free(s);
				break;
			}
			error(arg);
			break;
		case 'Q':
			/*
			 * We could map -Qy into -Wl,-Qy etc.
			 */
		default:
			error(arg);
			break;
		}
	}

	free(nameflag);

	/*
	 * When compiling multiple source files in a single invocation some
	 * compilers output objects into the current directory with
	 * predictable and conventional names.
	 *
	 * We prevent any attempt to compile multiple files at once so that
	 * any such objects created by a shadow can't escape into a later
	 * link-edit.
	 */
	if (c_files > 1 && op != CW_O_PREPROCESS) {
		errx(2, "multiple source files are "
		    "allowed only with -E or -P");
	}

	/*
	 * Make sure that we do not have any unintended interactions between
	 * the xarch options passed in and the version of the Studio compiler
	 * used.
	 */
	if ((mflag & (SS11|SS12)) == (SS11|SS12)) {
		errx(2,
		    "Conflicting \"-xarch=\" flags (both Studio 11 and 12)\n");
	}

	switch (mflag) {
	case 0:
		/* FALLTHROUGH */
	case M32:
#if defined(__sparc)
		/*
		 * Only -m32 is defined and so put in the missing xarch
		 * translation.
		 */
		newae(ctx->i_ae, "-mcpu=v8");
		newae(ctx->i_ae, "-mno-v8plus");
#endif
		break;
	case M64:
#if defined(__sparc)
		/*
		 * Only -m64 is defined and so put in the missing xarch
		 * translation.
		 */
		newae(ctx->i_ae, "-mcpu=v9");
#endif
		break;
	case SS12:
#if defined(__sparc)
		/* no -m32/-m64 flag used - this is an error for sparc builds */
		(void) fprintf(stderr, "No -m32/-m64 flag defined\n");
		exit(2);
#endif
		break;
	case SS11:
		/* FALLTHROUGH */
	case (SS11|M32):
	case (SS11|M64):
		break;
	case (SS12|M32):
#if defined(__sparc)
		/*
		 * Need to add in further 32 bit options because with SS12
		 * the xarch=sparcvis option can be applied to 32 or 64
		 * bit, and so the translatation table (xtbl) cannot handle
		 * that.
		 */
		newae(ctx->i_ae, "-mv8plus");
#endif
		break;
	case (SS12|M64):
		break;
	default:
		(void) fprintf(stderr,
		    "Incompatible -xarch= and/or -m32/-m64 options used.\n");
		exit(2);
	}

	if (ctx->i_flags & CW_F_SHADOW) {
		if (op == CW_O_PREPROCESS)
			exit(0);
		else if (op == CW_O_LINK && c_files == 0)
			exit(0);
	}

	if (model != NULL)
		newae(ctx->i_ae, model);
	if (!nolibc)
		newae(ctx->i_ae, "-lc");
	if (!seen_o && (ctx->i_flags & CW_F_SHADOW)) {
		ctx->i_discard = discard_file_name(NULL);
		newae(ctx->i_ae, "-o");
		newae(ctx->i_ae, ctx->i_discard);
	}
}

static void
do_cc(cw_ictx_t *ctx)
{
	int in_output = 0, seen_o = 0, c_files = 0;
	cw_op_t op = CW_O_LINK;
	char *nameflag;

	if (ctx->i_flags & CW_F_PROG) {
		newae(ctx->i_ae, "-V");
		return;
	}

	if (asprintf(&nameflag, "-_%s=", ctx->i_compiler->c_name) == -1)
		nomem();

	while (--ctx->i_oldargc > 0) {
		char *arg = *++ctx->i_oldargv;
		size_t arglen = strlen(arg);

		if (strncmp(arg, "-_CC=", 5) == 0) {
			newae(ctx->i_ae, strchr(arg, '=') + 1);
			continue;
		}

		if (*arg != '-') {
			if (!in_output && arglen > 2 &&
			    arg[arglen - 2] == '.' &&
			    (arg[arglen - 1] == 'S' || arg[arglen - 1] == 's' ||
			    arg[arglen - 1] == 'c' || arg[arglen - 1] == 'i'))
				c_files++;

			if (in_output == 0 || !(ctx->i_flags & CW_F_SHADOW)) {
				newae(ctx->i_ae, arg);
			} else {
				in_output = 0;
				ctx->i_discard = discard_file_name(arg);
				newae(ctx->i_ae, ctx->i_discard);
			}
			continue;
		}
		switch (*(arg + 1)) {
		case '_':
			if ((strncmp(arg, nameflag, strlen(nameflag)) == 0) ||
			    (strncmp(arg, "-_cc=", 5) == 0) ||
			    (strncmp(arg, "-_sun=", 6) == 0)) {
				newae(ctx->i_ae, strchr(arg, '=') + 1);
			}
			break;

		case 'V':
			ctx->i_flags &= ~CW_F_ECHO;
			newae(ctx->i_ae, arg);
			break;
		case 'o':
			seen_o = 1;
			if (strlen(arg) == 2) {
				in_output = 1;
				newae(ctx->i_ae, arg);
			} else if (ctx->i_flags & CW_F_SHADOW) {
				newae(ctx->i_ae, "-o");
				ctx->i_discard = discard_file_name(arg);
				newae(ctx->i_ae, ctx->i_discard);
			} else {
				newae(ctx->i_ae, arg);
			}
			break;
		case 'c':
		case 'S':
			if (strlen(arg) == 2)
				op = CW_O_COMPILE;
			newae(ctx->i_ae, arg);
			break;
		case 'E':
		case 'P':
			if (strlen(arg) == 2)
				op = CW_O_PREPROCESS;
		/*FALLTHROUGH*/
		default:
			newae(ctx->i_ae, arg);
		}
	}

	free(nameflag);

	/* See the comment on this same code in do_gcc() */
	if (c_files > 1 && op != CW_O_PREPROCESS) {
		errx(2, "multiple source files are "
		    "allowed only with -E or -P");
	}

	if (ctx->i_flags & CW_F_SHADOW) {
		if (op == CW_O_PREPROCESS)
			exit(0);
		else if (op == CW_O_LINK && c_files == 0)
			exit(0);
	}

	if (!seen_o && (ctx->i_flags & CW_F_SHADOW)) {
		newae(ctx->i_ae, "-o");
		ctx->i_discard = discard_file_name(NULL);
		newae(ctx->i_ae, ctx->i_discard);
	}
}

static void
prepctx(cw_ictx_t *ctx)
{
	newae(ctx->i_ae, ctx->i_compiler->c_path);

	if (ctx->i_flags & CW_F_PROG) {
		(void) printf("%s: %s\n", (ctx->i_flags & CW_F_SHADOW) ?
		    "shadow" : "primary", ctx->i_compiler->c_path);
		(void) fflush(stdout);
	}

	if (!(ctx->i_flags & CW_F_XLATE))
		return;

	switch (ctx->i_compiler->c_style) {
	case SUN:
		do_cc(ctx);
		break;
	case GNU:
		do_gcc(ctx);
		break;
	}
}

static int
invoke(cw_ictx_t *ctx)
{
	char **newargv;
	int ac;
	struct ae *a;

	if ((newargv = calloc(sizeof (*newargv), ctx->i_ae->ael_argc + 1)) ==
	    NULL)
		nomem();

	if (ctx->i_flags & CW_F_ECHO)
		(void) fprintf(stderr, "+ ");

	for (ac = 0, a = ctx->i_ae->ael_head; a; a = a->ae_next, ac++) {
		newargv[ac] = a->ae_arg;
		if (ctx->i_flags & CW_F_ECHO)
			(void) fprintf(stderr, "%s ", a->ae_arg);
		if (a == ctx->i_ae->ael_tail)
			break;
	}

	if (ctx->i_flags & CW_F_ECHO) {
		(void) fprintf(stderr, "\n");
		(void) fflush(stderr);
	}

	if (!(ctx->i_flags & CW_F_EXEC))
		return (0);

	/*
	 * We must fix up the environment here so that the dependency files are
	 * not trampled by the shadow compiler. Also take care of GCC
	 * environment variables that will throw off gcc. This assumes a primary
	 * gcc.
	 */
	if ((ctx->i_flags & CW_F_SHADOW) &&
	    (unsetenv("SUNPRO_DEPENDENCIES") != 0 ||
	    unsetenv("DEPENDENCIES_OUTPUT") != 0 ||
	    unsetenv("GCC_ROOT") != 0)) {
		(void) fprintf(stderr, "error: environment setup failed: %s\n",
		    strerror(errno));
		return (-1);
	}

	(void) execv(newargv[0], newargv);
	warn("couldn't run %s", newargv[0]);

	return (-1);
}

static int
reap(cw_ictx_t *ctx)
{
	int status, ret = 0;
	char buf[1024];
	struct stat s;

	/*
	 * Only wait for one specific child.
	 */
	if (ctx->i_pid <= 0)
		return (-1);

	do {
		if (waitpid(ctx->i_pid, &status, 0) < 0) {
			warn("cannot reap child");
			return (-1);
		}
		if (status != 0) {
			if (WIFSIGNALED(status)) {
				ret = -WTERMSIG(status);
				break;
			} else if (WIFEXITED(status)) {
				ret = WEXITSTATUS(status);
				break;
			}
		}
	} while (!WIFEXITED(status) && !WIFSIGNALED(status));

	(void) unlink(ctx->i_discard);
	free(ctx->i_discard);

	if (stat(ctx->i_stderr, &s) < 0) {
		warn("stat failed on child cleanup");
		return (-1);
	}
	if (s.st_size != 0) {
		FILE *f;

		if ((f = fopen(ctx->i_stderr, "r")) != NULL) {
			while (fgets(buf, sizeof (buf), f))
				(void) fprintf(stderr, "%s", buf);
			(void) fflush(stderr);
			(void) fclose(f);
		}
	}
	(void) unlink(ctx->i_stderr);
	free(ctx->i_stderr);

	/*
	 * cc returns an error code when given -V; we want that to succeed.
	 */
	if (ctx->i_flags & CW_F_PROG)
		return (0);

	return (ret);
}

static int
exec_ctx(cw_ictx_t *ctx, int block)
{
	if ((ctx->i_stderr = tempnam(NULL, ".cw")) == NULL) {
		nomem();
		return (-1);
	}

	if ((ctx->i_pid = fork()) == 0) {
		int fd;

		(void) fclose(stderr);
		if ((fd = open(ctx->i_stderr, O_WRONLY | O_CREAT | O_EXCL,
		    0666)) < 0) {
			err(1, "open failed for standard error");
		}
		if (dup2(fd, 2) < 0) {
			err(1, "dup2 failed for standard error");
		}
		if (fd != 2)
			(void) close(fd);
		if (freopen("/dev/fd/2", "w", stderr) == NULL) {
			err(1, "freopen failed for /dev/fd/2");
		}

		prepctx(ctx);
		exit(invoke(ctx));
	}

	if (ctx->i_pid < 0) {
		err(1, "fork failed");
	}

	if (block)
		return (reap(ctx));

	return (0);
}

static void
parse_compiler(const char *spec, cw_compiler_t *compiler)
{
	char *tspec, *token;

	if ((tspec = strdup(spec)) == NULL)
		nomem();

	if ((token = strsep(&tspec, ",")) == NULL)
		errx(1, "Compiler is missing a name: %s", spec);
	compiler->c_name = token;

	if ((token = strsep(&tspec, ",")) == NULL)
		errx(1, "Compiler is missing a path: %s", spec);
	compiler->c_path = token;

	if ((token = strsep(&tspec, ",")) == NULL)
		errx(1, "Compiler is missing a style: %s", spec);

	if ((strcasecmp(token, "gnu") == 0) ||
	    (strcasecmp(token, "gcc") == 0))
		compiler->c_style = GNU;
	else if ((strcasecmp(token, "sun") == 0) ||
	    (strcasecmp(token, "cc") == 0))
		compiler->c_style = SUN;
	else
		errx(1, "unknown compiler style: %s", token);

	if (tspec != NULL)
		errx(1, "Excess tokens in compiler: %s", spec);
}

int
main(int argc, char **argv)
{
	int ch;
	cw_compiler_t primary = { NULL, NULL, 0 };
	cw_compiler_t shadows[10];
	int nshadows = 0;
	int ret = 0;
	boolean_t do_serial = B_FALSE;
	boolean_t do_exec = B_FALSE;
	boolean_t vflg = B_FALSE;
	boolean_t Cflg = B_FALSE;
	boolean_t cflg = B_FALSE;
	boolean_t nflg = B_FALSE;

	cw_ictx_t *main_ctx;

	static struct option longopts[] = {
		{ "compiler", no_argument, NULL, 'c' },
		{ "noecho", no_argument, NULL, 'n' },
		{ "primary", required_argument, NULL, 'p' },
		{ "shadow", required_argument, NULL, 's' },
		{ "versions", no_argument, NULL, 'v' },
		{ NULL, 0, NULL, 0 },
	};


	if ((main_ctx = newictx()) == NULL)
		nomem();

	while ((ch = getopt_long(argc, argv, "C", longopts, NULL)) != -1) {
		switch (ch) {
		case 'c':
			cflg = B_TRUE;
			break;
		case 'C':
			Cflg = B_TRUE;
			break;
		case 'n':
			nflg = B_TRUE;
			break;
		case 'p':
			if (primary.c_path != NULL) {
				warnx("Only one primary compiler may "
				    "be specified");
				usage();
			}

			parse_compiler(optarg, &primary);
			break;
		case 's':
			if (nshadows >= 10)
				errx(1, "May only use 10 shadows at "
				    "the moment");
			parse_compiler(optarg, &shadows[nshadows]);
			nshadows++;
			break;
		case 'v':
			vflg = B_TRUE;
			break;
		default:
			(void) fprintf(stderr, "Did you forget '--'?\n");
			usage();
		}
	}

	if (primary.c_path == NULL) {
		warnx("A primary compiler must be specified");
		usage();
	}

	do_serial = (getenv("CW_SHADOW_SERIAL") == NULL) ? B_FALSE : B_TRUE;
	do_exec = (getenv("CW_NO_EXEC") == NULL) ? B_TRUE : B_FALSE;

	/* Leave room for argv[0] */
	argc -= (optind - 1);
	argv += (optind - 1);

	main_ctx->i_oldargc = argc;
	main_ctx->i_oldargv = argv;
	main_ctx->i_flags = CW_F_XLATE;
	if (nflg == 0)
		main_ctx->i_flags |= CW_F_ECHO;
	if (do_exec)
		main_ctx->i_flags |= CW_F_EXEC;
	if (Cflg)
		main_ctx->i_flags |= CW_F_CXX;
	main_ctx->i_compiler = &primary;

	if (cflg) {
		(void) fputs(primary.c_path, stdout);
	}

	if (vflg) {
		(void) printf("cw version %s\n", CW_VERSION);
		(void) fflush(stdout);
		main_ctx->i_flags &= ~CW_F_ECHO;
		main_ctx->i_flags |= CW_F_PROG | CW_F_EXEC;
		do_serial = 1;
	}

	ret |= exec_ctx(main_ctx, do_serial);

	for (int i = 0; i < nshadows; i++) {
		int r;
		cw_ictx_t *shadow_ctx;

		if ((shadow_ctx = newictx()) == NULL)
			nomem();

		memcpy(shadow_ctx, main_ctx, sizeof (cw_ictx_t));

		shadow_ctx->i_flags |= CW_F_SHADOW;
		shadow_ctx->i_compiler = &shadows[i];

		r = exec_ctx(shadow_ctx, do_serial);
		if (r == 0) {
			shadow_ctx->i_next = main_ctx->i_next;
			main_ctx->i_next = shadow_ctx;
		}
		ret |= r;
	}

	if (!do_serial) {
		cw_ictx_t *next = main_ctx;
		while (next != NULL) {
			cw_ictx_t *toreap = next;
			next = next->i_next;
			ret |= reap(toreap);
		}
	}

	return (ret);
}<|MERGE_RESOLUTION|>--- conflicted
+++ resolved
@@ -479,15 +479,6 @@
 	}
 }
 
-<<<<<<< HEAD
-/* ARGSUSED */
-static void
-Xamode(struct aelist *h __attribute__((__unused__)))
-{
-}
-
-=======
->>>>>>> d0843a33
 static void
 Xsmode(struct aelist *h)
 {
